--- conflicted
+++ resolved
@@ -30,16 +30,11 @@
 
     config_blueprints(app)
 
-<<<<<<< HEAD
-import oceannavigator.views
-import oceannavigator.api_v1_0
-=======
     Compress(app)
 
     babel.init_app(app)
 
     return app
->>>>>>> ecfba759
 
 @babel.localeselector
 def get_locale():
