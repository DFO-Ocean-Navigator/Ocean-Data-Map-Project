--- conflicted
+++ resolved
@@ -46,15 +46,9 @@
 FAILURE = redirect("/", code=302)
 
 
-<<<<<<< HEAD
-@app.route('/api/range/<string:dataset>/<string:projection>/<string:extent>/<string:depth>/<int:time>/<string:variable>.json')
-def range_query(dataset, projection, extent, variable, depth, time):
-    extent = list(map(float, extent.split(",")))
-=======
 @app.route('/api/v0.1/range/<string:interp>/<int:radius>/<int:neighbours>/<string:dataset>/<string:projection>/<string:extent>/<string:depth>/<int:time>/<string:variable>.json')
 def range_query_v0_1(interp, radius, neighbours, dataset, projection, extent, variable, depth, time):
     extent = map(float, extent.split(","))
->>>>>>> 1a5c2adf
     min, max = plotting.scale.get_scale(
         dataset, variable, depth, time, projection, extent, interp, radius, neighbours)
 
@@ -68,7 +62,7 @@
 
 @app.route('/api/<string:dataset>/<string:projection>/<string:extent>/<string:depth>/<int:time>/<string:variable>.json')
 def range_query(dataset, projection, extent, variable, depth, time):
-    extent = map(float, extent.split(","))
+    extent = list(map(float, extent.split(",")))
     min, max = plotting.scale.get_scale(
         dataset, variable, depth, time, projection, extent, "inverse", 25, 10)
 
@@ -564,16 +558,8 @@
 
         # Finds a variable in a dictionary given a substring containing common characters
         # Not a fool-proof method but I want to avoid regex because I hate it.
-<<<<<<< HEAD
         variable_list = list(dataset.variables.keys())
         def find_variable(substring):
-=======
-        #
-        # dataset: opened xarray dataset to search
-        # substring: common characters to find
-        def find_variable(dataset, substring):
-            variable_list = dataset.variables.keys()
->>>>>>> 1a5c2adf
             for key in variable_list:
                 if substring in key:
                     return key
