import json
import os
import re

from flask import current_app


class DatasetConfig():
    """Access class for the dataset configuration"""
    __config = None

    def __init__(self, dataset: str):
        self._config = DatasetConfig._get_dataset_config()[dataset]

    @staticmethod
    def get_datasets() -> list:
        """
            Returns a list of the currently enabled datasets in the dataset config file
        """
        config = DatasetConfig._get_dataset_config()

        # Only return "enabled" datasets
        return [key for key in config.keys() if config[key].get("enabled")]

    @staticmethod
    def _get_dataset_config() -> dict:
        if DatasetConfig.__config is None:
            cwd = os.path.dirname(os.path.realpath(__file__))
            with open(os.path.join(cwd, current_app.config['datasetConfig']), 'r') as f:
                DatasetConfig.__config = json.load(f)

        return DatasetConfig.__config

    def _get_attribute(self, key: str) -> str:
        return self._config.get(key) if not None else ""

    @property
    def url(self) -> str:
        """
        Returns the THREDDS url to the given dataset
        """
        return self._get_attribute("url")

    @property
    def type(self) -> str:
        """
        Returns the dataset type string: "historical" or "forecast"
        """
        return self._get_attribute("type")

    @property
    def time_dim_units(self) -> str:
        return self._get_attribute("time_dim_units")

    @property
    def climatology(self) -> str:
        """
        Returns the THREDDS climatology URL for a dataset
        """
        return self._get_attribute("climatology")

    @property
    def name(self) -> str:
        """
        Returns the "nice" name for a dataset. E.g. Giops Day, BIOMER, etc.
        """
        return self._get_attribute("name")

    @property
    def envtype(self) -> list:
        """
        Returns a list of all the envtypes for variables in the dataset
        """
        print("ENVTYPE: ", self._get_attribute("envtype"))
        return self._get_attribute("envtype")

    @property
    def help(self) -> str:
        """
        Returns the help text for a given dataset
        """
        return self._get_attribute("help")

    @property
    def grid_angle_file_url(self):
        # return self._get_attribute("grid_angle_file_url")
        return ""

    @property
    def quantum(self) -> str:
        """
        Returns the "quantum" (aka "time scale") of a dataset
        """
        return self._get_attribute("quantum")

    @property
    def attribution(self) -> str:
        """
        Returns the attribution for a given dataset.
        """
        # Strip any HTML from this
        try:
            return re.sub(
                r"<[^>]*>",
                "",
                self._get_attribute("attribution")
            )
        except:
            return ""

    @property
    def cache(self) -> int:
        """
        Returns the cache value for a dataset as defined in dataset config file
        """
        cache = self._get_attribute("cache")
        if cache is not None and isinstance(cache, str):
            cache = int(cache)

        return cache

    @property
    def variables(self) -> list:
        """
            Returns a list of the variables for the specified dataset
            not hidden in dataset config file
        """
        variables = []
        for key, data in self._get_attribute("variables").items():
            is_hidden = data.get("hide")
            is_vector = ',' in key

            if (is_hidden is False or
                    is_hidden is None or
                    is_hidden in ['false', 'False']) and \
                    not is_vector:
                variables.append(key)
        return variables

    @property
    def vector_variables(self) -> dict:
        variables = {}
        for key, data in self._get_attribute("variables").items():
            is_hidden = data.get("hide")
            is_vector = ',' in key

            if (is_hidden is False or
                    is_hidden is None or
                    is_hidden in ['false', 'False']) and \
                    is_vector:
                variables[key] = data
        return variables

    @property
    def calculated_variables(self) -> dict:
        """
            Returns a dict of the calculated variables for the specified dataset
        """
        variables = {}
        for key, data in self._get_attribute("variables").items():
            if "equation" in data.keys():
                variables[key] = data
        return variables

    @property
    def variable(self):
        """
            Accessor for variables.
            Returns a private class that implements __getitem__, so that
            DatasetConfig.variable["variablename"] works.
        """
        return self._VariableGetter(self)

    class _VariableGetter():
        def __init__(self, datasetconfig):
            self._config = datasetconfig

        def __getitem__(self, key):
            return VariableConfig(self._config, key)


class VariableConfig():
    """
    Access class for an individual variable's portion of the datasetconfig.
    """

    def __init__(self, datasetconfig, variable):
        """
        Parameters:
        datasetconfig -- the parent DatasetConfig object
        variable -- either the string key for the variable, or the
                    xarray/netcdf4 Variable object
        """
        self._config = datasetconfig
        if isinstance(variable, str):
            # In the case that the passed variable is a string, we need to make
            # is so attempts to read the underlying variable attributes do not
            # crash the rest of the code, so we use this attrdict class that
            # will return None for any attribute. It extends a dict in case any
            # future code is added that will need any attributes populated.
            self._key = variable

            class attrdict(dict):
                # def __init__(self, *args, **kwargs):
                #    dict.__init__(self, *args, **kwargs)
                #    self.__dict__ = self
                def __getattr__(self, key):
                    return None

            self._variable = attrdict()
        else:
            self._variable = variable
            self._key = variable.key.lower()

    def __get_attribute(self, attr):
        return self._config._get_attribute("variables")[self._key].get(attr)

    @property
    def name(self) -> str:
        """
        Returns the "nice" name of a given variable. E.g. Temperature, Salinity, etc.
        """
        try:
            name = self.__get_attribute("name")
        except KeyError:
            name = None

        if name is not None:
            return name
        elif self._variable.name is not None:
            return self._variable.name
        else:
            return str(self._key).title()

    @property
    def unit(self) -> str:
        """
        Returns the units for a given variable as defined in dataset config file
        """

        try:
            unit = self.__get_attribute("unit")
        except KeyError:
            unit = None

        if unit is not None:
            return unit
        elif self._variable.unit is not None:
            return self._variable.unit
        else:
            return "Unknown"

    @property
    def scale(self) -> list:
        """
        Returns variable scale from dataset config file
        """
        try:
            scale = self.__get_attribute("scale")
        except KeyError:
            scale = None

        if scale is not None:
            return scale
        elif self._variable.valid_min is not None \
                and self._variable.valid_max is not None:
            return [self._variable.valid_min, self._variable.valid_max]
        else:
            return [0, 100]

    @property
    def scale_factor(self) -> float:
        """
        Returns variable scale factor from dataset config file
        """

        try:
            scale_factor = self.__get_attribute("scale_factor")
        except KeyError:
            scale_factor = None

        if scale_factor is not None:
            return scale_factor
        else:
            return 1.0

    @property
    def is_hidden(self) -> bool:
        """
        Is the given variable marked as hidden in the dataset config file
        """

        try:
            from_config = self.__get_attribute("hide")
            return from_config in ['true', 'True'] or from_config == True
        except KeyError:
            return True

    @property
    def hidden(self) -> bool:
        """
        Is the given variable marked as hidden in the dataset config file
        """
        return self.is_hidden

    @property
    def is_zero_centered(self) -> bool:
        """
        Is the given variable marked as zero centered in the dataset config file
        """
        try:
            from_config = self.__get_attribute("zero_centered")
            return from_config in ['true', 'True'] or from_config == True
        except KeyError:
<<<<<<< HEAD
            return False

    @property
    def envtype(self) -> str:
        try:
            envtype = self.__get_attribute("envtype")
            if (type(envtype) == str):
                envtype.lower()
                return envtype
            #else:
            #    return ""
            
            
        except KeyError:
            return KeyError
=======
            return False
>>>>>>> b9134aaf
<|MERGE_RESOLUTION|>--- conflicted
+++ resolved
@@ -1,7 +1,7 @@
 import json
 import os
 import re
-
+import json
 from flask import current_app
 
 
@@ -65,14 +65,6 @@
         Returns the "nice" name for a dataset. E.g. Giops Day, BIOMER, etc.
         """
         return self._get_attribute("name")
-
-    @property
-    def envtype(self) -> list:
-        """
-        Returns a list of all the envtypes for variables in the dataset
-        """
-        print("ENVTYPE: ", self._get_attribute("envtype"))
-        return self._get_attribute("envtype")
 
     @property
     def help(self) -> str:
@@ -312,7 +304,6 @@
             from_config = self.__get_attribute("zero_centered")
             return from_config in ['true', 'True'] or from_config == True
         except KeyError:
-<<<<<<< HEAD
             return False
 
     @property
@@ -328,6 +319,3 @@
             
         except KeyError:
             return KeyError
-=======
-            return False
->>>>>>> b9134aaf
