import os
import json
import re
import json
from flask import current_app

<<<<<<< HEAD
_config = None # Hold global config dictionary

def __get_dataset_config() -> dict:
    global _config
    if _config is None:
        cwd = os.path.dirname(os.path.realpath(__file__))
        with open(os.path.join(cwd, current_app.config['datasetConfig']), 'r') as f:
            _config = json.load(f)

    return _config

def __get_dataset_attribute(dataset: str, key: str) -> str:
    return __get_dataset_config()[dataset].get(key) if not None else ""

"""
    Returns a list of the currently enabled datasets in the dataset config file
"""
def get_datasets() -> list:
    config = __get_dataset_config()

    # Only return "enabled" datasets
    return [key for key in config.keys() if config[key].get("enabled")]

"""
    Returns the THREDDS url to the given dataset
    
    dataset: ID of dataset...giops_day, biomer, etc.
"""
def get_dataset_url(dataset: str) -> str:
    return __get_dataset_attribute(dataset, "url")

"""
    Returns the THREDDS climatology URL for a dataset

    dataset: ID of dataset...giops_day, biomer, etc.
"""
def get_dataset_climatology(dataset: str) -> str:
    return __get_dataset_attribute(dataset, "climatology")

"""
    Returns the "nice" name for a dataset. E.g. Giops Day, BIOMER, etc.

    dataset: ID of dataset...giops_day, biomer, etc.
"""
def get_dataset_name(dataset: str) -> str:
    return __get_dataset_attribute(dataset, "name")

"""
    Returns the help text for a given dataset

    dataset: ID of dataset...giops_day, biomer, etc.
"""
def get_dataset_help(dataset: str) -> str:
    return __get_dataset_attribute(dataset, "help")

"""
    Returns the "quantum" (aka "time scale") of a dataset

    dataset: ID of dataset...giops_day, biomer, etc.
"""
def get_dataset_quantum(dataset: str) -> str:
    return __get_dataset_attribute(dataset, "quantum")

"""
    Returns the 'envType' of a dataset

    dataset: ID of dataset
"""
def get_dataset_envtype(dataset: str) -> str:
    return __get_dataset_attribute(dataset, "envtype")

"""
    Returns the attribution for a given dataset.

    dataset: ID of dataset...giops_day, biomer, etc.
"""
def get_dataset_attribution(dataset: str) -> str:
    # Strip any HTML from this
    try:
        return re.sub(
            r"<[^>]*>",
            "",
            __get_dataset_config()[dataset].get("attribution")
        )
    except:
        return ""

"""
    Returns the cache value for a dataset as defined in dataset config file

    dataset: ID of dataset...giops_day, biomer, etc.
"""
def get_dataset_cache(dataset: str):
    cache = __get_dataset_config()[dataset].get("cache")
    if cache is not None and isinstance(cache, str):
        cache = int(cache)

    return cache

"""
    Returns a list of the variables for the specified dataset
    not hidden in dataset config file

    dataset: ID of dataset...giops_day, biomer, etc.
"""
def get_variables(dataset: str) -> list:
    variable_keys = __get_dataset_config()[dataset]["variables"].keys()

    variables = []
    for key in variable_keys:
        is_hidden = __get_dataset_config()[dataset]["variables"][key].get("hide")

        if is_hidden is False or is_hidden is None or is_hidden in ['false', 'False']:
            variables.append(key)
    return variables

"""
    Returns the "nice" name of a given variable. E.g. Temperature, Salinity, etc.

    dataset: ID of dataset...giops_day, biomer, etc.
    variable: Either xArray variable object or NetCDF4 variable object
"""
def get_variable_name(dataset: str, variable) -> str:
    ds_vars = get_variables(dataset)

    key = variable.key.lower()
    if key in ds_vars:
        return __get_dataset_config()[dataset]["variables"][key]["name"]
    elif variable.name is not None:
        return variable.name
    else:
        return str(variable.key).title()

"""
    Returns the units for a given variable as defined in dataset config file

    dataset: ID of dataset...giops_day, biomer, etc.
    variable: Either xArray variable object or NetCDF4 variable object
"""
def get_variable_unit(dataset: str, variable) -> str:
    ds_vars = get_variables(dataset)

    key = variable.key.lower()
    if key in ds_vars:
        return __get_dataset_config()[dataset]["variables"][key]["unit"]
    elif variable.unit is not None:
        return variable.unit
    else:
        return "Unknown"

"""
    Returns variable scale from dataset config file

    dataset: ID of dataset...giops_day, biomer, etc.
    variable: Either xArray variable object or NetCDF4 variable object
"""
def get_variable_scale(dataset: str, variable) -> list:
    ds_vars = get_variables(dataset)

    key = variable.key.lower()
    if key in ds_vars:
        scale = __get_dataset_config()[dataset]["variables"][key].get("scale")
        if scale is not None:
            return scale
    if variable.valid_min is not None and variable.valid_max is not None:
        return [variable.valid_min, variable.valid_max]

    return [0, 100]

"""
    Returns variable scale factor from dataset config file

    dataset: ID of dataset...giops_day, biomer, etc.
    variable: Either xArray variable object or NetCDF4 variable object
"""
def get_variable_scale_factor(dataset: str, variable) -> float:
    ds_vars = get_variables(dataset)

    key = variable.key.lower()
    if key in ds_vars:
        factor = __get_dataset_config()[dataset]["variables"][key].get("scale_factor")
        if factor is not None:
            return factor

    return 1.0

def get_variable_type(dataset: str, variable) -> str:
    #print("\n\nERROR\n")
    #print("Dataset: ", dataset)
    #print("Variable: ", variable)
    ds_vars = get_variables(dataset)
    #print("ds_vars: ", ds_vars)
    key = variable.key.lower()
    #print("KEY: ", key)
    envtype = None
    if key in ds_vars:
        envtype = __get_dataset_config()[dataset]["variables"][key].get("envtype")
        #print(envtype)
        #print("RETURNING ENVTYPE")
        #print(envtype)
        return envtype
    
    print("RETURNING ERROR")
    print(dataset)
    print(variable)
    return KeyError

"""
    Is the given variable marked as hidden in the dataset config file
    
    dataset: ID of dataset...giops_day, biomer, etc.
    variable: Either xArray variable object or NetCDF4 variable object
"""
def is_variable_hidden(dataset: str, variable) -> bool:
    try:
        from_config = __get_dataset_config()[dataset]["variables"][variable.key.lower()].get("hide")
    except KeyError:
        return True

    if from_config in ['true', 'True'] or from_config == True:
        return True

    return False
    
=======

class DatasetConfig():
    """Access class for the dataset configuration"""
    __config = None

    def __init__(self, dataset: str):
        self._config = DatasetConfig._get_dataset_config()[dataset]

    @staticmethod
    def get_datasets() -> list:
        """
            Returns a list of the currently enabled datasets in the dataset config file
        """
        config = DatasetConfig._get_dataset_config()

        # Only return "enabled" datasets
        return [key for key in config.keys() if config[key].get("enabled")]

    @staticmethod
    def _get_dataset_config() -> dict:
        if DatasetConfig.__config is None:
            cwd = os.path.dirname(os.path.realpath(__file__))
            with open(os.path.join(cwd, current_app.config['datasetConfig']), 'r') as f:
                DatasetConfig.__config = json.load(f)

        return DatasetConfig.__config

    def _get_attribute(self, key: str) -> str:
        return self._config.get(key) if not None else ""

    @property
    def url(self) -> str:
        """
        Returns the THREDDS url to the given dataset
        """
        return self._get_attribute("url")

    @property
    def climatology(self) -> str:
        """
        Returns the THREDDS climatology URL for a dataset
        """
        return self._get_attribute("climatology")

    @property
    def name(self) -> str:
        """
        Returns the "nice" name for a dataset. E.g. Giops Day, BIOMER, etc.
        """
        return self._get_attribute("name")

    @property
    def help(self) -> str:
        """
        Returns the help text for a given dataset
        """
        return self._get_attribute("help")

    @property
    def quantum(self) -> str:
        """
        Returns the "quantum" (aka "time scale") of a dataset
        """
        return self._get_attribute("quantum")

    @property
    def attribution(self) -> str:
        """
        Returns the attribution for a given dataset.
        """
        # Strip any HTML from this
        try:
            return re.sub(
                r"<[^>]*>",
                "",
                self._get_attribute("attribution")
            )
        except:
            return ""

    @property
    def cache(self) -> int:
        """
        Returns the cache value for a dataset as defined in dataset config file
        """
        cache = self._get_attribute("cache")
        if cache is not None and isinstance(cache, str):
            cache = int(cache)

        return cache

    @property
    def variables(self) -> list:
        """
            Returns a list of the variables for the specified dataset
            not hidden in dataset config file
        """
        variables = []
        for key,data in self._get_attribute("variables").items():
            is_hidden = data.get("hide")
            is_vector = ',' in key

            if (is_hidden is False or \
                    is_hidden is None or \
                    is_hidden in ['false', 'False']) and \
                    not is_vector:
                variables.append(key)
        return variables

    @property
    def vector_variables(self) -> dict:
        variables = {}
        for key,data in self._get_attribute("variables").items():
            is_hidden = data.get("hide")
            is_vector = ',' in key

            if (is_hidden is False or \
                    is_hidden is None or \
                    is_hidden in ['false', 'False']) and \
                    is_vector:
                variables[key] = data
        return variables

    @property
    def calculated_variables(self) -> dict:
        """
            Returns a dict of the calculated variables for the specified dataset
        """
        variables = {}
        for key,data in self._get_attribute("variables").items():
            if "equation" in data.keys():
                variables[key] = data
        return variables

    @property
    def variable(self):
        """
            Accessor for variables.
            Returns a private class that implements __getitem__, so that
            DatasetConfig.variable["variablename"] works.
        """
        return self._VariableGetter(self)

    class _VariableGetter():
        def __init__(self, datasetconfig):
            self._config = datasetconfig

        def __getitem__(self, key):
            return VariableConfig(self._config, key)

class VariableConfig():
    """
    Access class for an individual variable's portion of the datasetconfig.
    """

    def __init__(self, datasetconfig, variable):
        """
        Parameters:
        datasetconfig -- the parent DatasetConfig object
        variable -- either the string key for the variable, or the
                    xarray/netcdf4 Variable object
        """
        self._config = datasetconfig
        if isinstance(variable, str):
            # In the case that the passed variable is a string, we need to make
            # is so attempts to read the underlying variable attributes do not
            # crash the rest of the code, so we use this attrdict class that
            # will return None for any attribute. It extends a dict in case any
            # future code is added that will need any attributes populated.
            self._key = variable
            class attrdict(dict):
                #def __init__(self, *args, **kwargs):
                #    dict.__init__(self, *args, **kwargs)
                #    self.__dict__ = self
                def __getattr__(self, key):
                    return None

            self._variable = attrdict()
        else:
            self._variable = variable
            self._key = variable.key.lower()

    def __get_attribute(self, attr):
        return self._config._get_attribute("variables")[self._key].get(attr)

    @property
    def name(self) -> str:
        """
        Returns the "nice" name of a given variable. E.g. Temperature, Salinity, etc.
        """
        try:
            name = self.__get_attribute("name")
        except KeyError:
            name = None

        if name is not None:
            return name
        elif self._variable.name is not None:
            return self._variable.name
        else:
            return str(self._key).title()

    @property
    def unit(self) -> str:
        """
        Returns the units for a given variable as defined in dataset config file
        """

        try:
            unit = self.__get_attribute("unit")
        except KeyError:
            unit = None

        if unit is not None:
            return unit
        elif self._variable.unit is not None:
            return self._variable.unit
        else:
            return "Unknown"

    @property
    def scale(self) -> list:
        """
        Returns variable scale from dataset config file
        """
        try:
            scale = self.__get_attribute("scale")
        except KeyError:
            scale = None

        if scale is not None:
            return scale
        elif self._variable.valid_min is not None \
                and self._variable.valid_max is not None:
            return [self._variable.valid_min, self._variable.valid_max]
        else:
            return [0, 100]

    @property
    def scale_factor(self) -> float:
        """
        Returns variable scale factor from dataset config file
        """
        
        try:
            scale_factor = self.__get_attribute("scale_factor")
        except KeyError:
            scale_factor = None

        if scale_factor is not None:
            return scale_factor
        else:
            return 1.0

    @property
    def is_hidden(self) -> bool:
        """
        Is the given variable marked as hidden in the dataset config file
        """

        try:
            from_config = self.__get_attribute("hide")
            return from_config in ['true', 'True'] or from_config == True
        except KeyError:
            return True

    @property
    def hidden(self) -> bool:
        """
        Is the given variable marked as hidden in the dataset config file
        """
        return self.is_hidden

    @property
    def is_zero_centered(self) -> bool:
        """
        Is the given variable marked as zero centered in the dataset config file
        """
        try:
            from_config = self.__get_attribute("zero_centered")
            return from_config in ['true', 'True'] or from_config == True
        except KeyError:
            return False
>>>>>>> d45aeae1
<|MERGE_RESOLUTION|>--- conflicted
+++ resolved
@@ -4,232 +4,6 @@
 import json
 from flask import current_app
 
-<<<<<<< HEAD
-_config = None # Hold global config dictionary
-
-def __get_dataset_config() -> dict:
-    global _config
-    if _config is None:
-        cwd = os.path.dirname(os.path.realpath(__file__))
-        with open(os.path.join(cwd, current_app.config['datasetConfig']), 'r') as f:
-            _config = json.load(f)
-
-    return _config
-
-def __get_dataset_attribute(dataset: str, key: str) -> str:
-    return __get_dataset_config()[dataset].get(key) if not None else ""
-
-"""
-    Returns a list of the currently enabled datasets in the dataset config file
-"""
-def get_datasets() -> list:
-    config = __get_dataset_config()
-
-    # Only return "enabled" datasets
-    return [key for key in config.keys() if config[key].get("enabled")]
-
-"""
-    Returns the THREDDS url to the given dataset
-    
-    dataset: ID of dataset...giops_day, biomer, etc.
-"""
-def get_dataset_url(dataset: str) -> str:
-    return __get_dataset_attribute(dataset, "url")
-
-"""
-    Returns the THREDDS climatology URL for a dataset
-
-    dataset: ID of dataset...giops_day, biomer, etc.
-"""
-def get_dataset_climatology(dataset: str) -> str:
-    return __get_dataset_attribute(dataset, "climatology")
-
-"""
-    Returns the "nice" name for a dataset. E.g. Giops Day, BIOMER, etc.
-
-    dataset: ID of dataset...giops_day, biomer, etc.
-"""
-def get_dataset_name(dataset: str) -> str:
-    return __get_dataset_attribute(dataset, "name")
-
-"""
-    Returns the help text for a given dataset
-
-    dataset: ID of dataset...giops_day, biomer, etc.
-"""
-def get_dataset_help(dataset: str) -> str:
-    return __get_dataset_attribute(dataset, "help")
-
-"""
-    Returns the "quantum" (aka "time scale") of a dataset
-
-    dataset: ID of dataset...giops_day, biomer, etc.
-"""
-def get_dataset_quantum(dataset: str) -> str:
-    return __get_dataset_attribute(dataset, "quantum")
-
-"""
-    Returns the 'envType' of a dataset
-
-    dataset: ID of dataset
-"""
-def get_dataset_envtype(dataset: str) -> str:
-    return __get_dataset_attribute(dataset, "envtype")
-
-"""
-    Returns the attribution for a given dataset.
-
-    dataset: ID of dataset...giops_day, biomer, etc.
-"""
-def get_dataset_attribution(dataset: str) -> str:
-    # Strip any HTML from this
-    try:
-        return re.sub(
-            r"<[^>]*>",
-            "",
-            __get_dataset_config()[dataset].get("attribution")
-        )
-    except:
-        return ""
-
-"""
-    Returns the cache value for a dataset as defined in dataset config file
-
-    dataset: ID of dataset...giops_day, biomer, etc.
-"""
-def get_dataset_cache(dataset: str):
-    cache = __get_dataset_config()[dataset].get("cache")
-    if cache is not None and isinstance(cache, str):
-        cache = int(cache)
-
-    return cache
-
-"""
-    Returns a list of the variables for the specified dataset
-    not hidden in dataset config file
-
-    dataset: ID of dataset...giops_day, biomer, etc.
-"""
-def get_variables(dataset: str) -> list:
-    variable_keys = __get_dataset_config()[dataset]["variables"].keys()
-
-    variables = []
-    for key in variable_keys:
-        is_hidden = __get_dataset_config()[dataset]["variables"][key].get("hide")
-
-        if is_hidden is False or is_hidden is None or is_hidden in ['false', 'False']:
-            variables.append(key)
-    return variables
-
-"""
-    Returns the "nice" name of a given variable. E.g. Temperature, Salinity, etc.
-
-    dataset: ID of dataset...giops_day, biomer, etc.
-    variable: Either xArray variable object or NetCDF4 variable object
-"""
-def get_variable_name(dataset: str, variable) -> str:
-    ds_vars = get_variables(dataset)
-
-    key = variable.key.lower()
-    if key in ds_vars:
-        return __get_dataset_config()[dataset]["variables"][key]["name"]
-    elif variable.name is not None:
-        return variable.name
-    else:
-        return str(variable.key).title()
-
-"""
-    Returns the units for a given variable as defined in dataset config file
-
-    dataset: ID of dataset...giops_day, biomer, etc.
-    variable: Either xArray variable object or NetCDF4 variable object
-"""
-def get_variable_unit(dataset: str, variable) -> str:
-    ds_vars = get_variables(dataset)
-
-    key = variable.key.lower()
-    if key in ds_vars:
-        return __get_dataset_config()[dataset]["variables"][key]["unit"]
-    elif variable.unit is not None:
-        return variable.unit
-    else:
-        return "Unknown"
-
-"""
-    Returns variable scale from dataset config file
-
-    dataset: ID of dataset...giops_day, biomer, etc.
-    variable: Either xArray variable object or NetCDF4 variable object
-"""
-def get_variable_scale(dataset: str, variable) -> list:
-    ds_vars = get_variables(dataset)
-
-    key = variable.key.lower()
-    if key in ds_vars:
-        scale = __get_dataset_config()[dataset]["variables"][key].get("scale")
-        if scale is not None:
-            return scale
-    if variable.valid_min is not None and variable.valid_max is not None:
-        return [variable.valid_min, variable.valid_max]
-
-    return [0, 100]
-
-"""
-    Returns variable scale factor from dataset config file
-
-    dataset: ID of dataset...giops_day, biomer, etc.
-    variable: Either xArray variable object or NetCDF4 variable object
-"""
-def get_variable_scale_factor(dataset: str, variable) -> float:
-    ds_vars = get_variables(dataset)
-
-    key = variable.key.lower()
-    if key in ds_vars:
-        factor = __get_dataset_config()[dataset]["variables"][key].get("scale_factor")
-        if factor is not None:
-            return factor
-
-    return 1.0
-
-def get_variable_type(dataset: str, variable) -> str:
-    #print("\n\nERROR\n")
-    #print("Dataset: ", dataset)
-    #print("Variable: ", variable)
-    ds_vars = get_variables(dataset)
-    #print("ds_vars: ", ds_vars)
-    key = variable.key.lower()
-    #print("KEY: ", key)
-    envtype = None
-    if key in ds_vars:
-        envtype = __get_dataset_config()[dataset]["variables"][key].get("envtype")
-        #print(envtype)
-        #print("RETURNING ENVTYPE")
-        #print(envtype)
-        return envtype
-    
-    print("RETURNING ERROR")
-    print(dataset)
-    print(variable)
-    return KeyError
-
-"""
-    Is the given variable marked as hidden in the dataset config file
-    
-    dataset: ID of dataset...giops_day, biomer, etc.
-    variable: Either xArray variable object or NetCDF4 variable object
-"""
-def is_variable_hidden(dataset: str, variable) -> bool:
-    try:
-        from_config = __get_dataset_config()[dataset]["variables"][variable.key.lower()].get("hide")
-    except KeyError:
-        return True
-
-    if from_config in ['true', 'True'] or from_config == True:
-        return True
-
-    return False
-    
-=======
 
 class DatasetConfig():
     """Access class for the dataset configuration"""
@@ -513,4 +287,19 @@
             return from_config in ['true', 'True'] or from_config == True
         except KeyError:
             return False
->>>>>>> d45aeae1
+    @property
+    def envtype(self) -> str:
+    	"""
+	What category does the variable belong ex: Ocean, Ice, Met
+	"""
+    	ds_vars = get_variables(dataset)
+    	key = variable.key.lower()
+    	envtype = None
+    	if key in ds_vars:
+    	    envtype = __get_dataset_config()[dataset]["variables"][key].get("envtype")
+    	    return envtype
+    
+    print("RETURNING ERROR")
+    print(dataset)
+    print(variable)
+    return KeyError
