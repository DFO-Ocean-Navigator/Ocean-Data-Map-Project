--- conflicted
+++ resolved
@@ -189,12 +189,6 @@
                 </ul>              </li>          </ul>",
-<<<<<<< HEAD
-        "name": "RIOPS Daily Average",
-        "quantum": "day",
-        "url": "http://trinity:8080/thredds/dodsC/riops/daily/aggregated.ncml",
-=======
->>>>>>> 5577c772
         "variables": {
             "north_vel": {
                 "envtype": "oceanography",
