{
    "giops_month": {
        "giops_month": {
        "attribution": "GIOPS Monthly Averages from CONCEPTS",
        "climatology": "http://navigator.oceansdata.ca/thredds/dodsC/climatology/Levitus98_PHC21/aggregated.ncml",
        "enabled": true,
        "help": "Global Ice Ocean Prediction System         <ul>             <li>Global Coverage</li>             <li>Tri-polar ORCA grid 1/4° resolution (ORCA025), &lt; 15km in Arctic</li>             <li>50 vertical z-levels</li>             <li>Available as monthly averages (May 2014&ndash;April 2015)</li>             <li>Variables Available:                 <ul>                     <li>Ice Concentration</li>                     <li>Ice Volume</li>                     <li>Meridional Wind</li>                     <li>Salinity</li>                     <li>Sea Surface Height (Free Surface)</li>                     <li>Sea Water Velocity</li>                     <li>Sea Water East Velocity</li>                     <li>Sea Water North Velocity</li>                     <li>Sea Water X Velocity</li>                     <ul>                       <li>water velocity along model x grid lines</li>                     </ul>                     <li>Sea Water Y Velocity</li>                      <ul>                       <li>water velocity along model y grid lines</li>                     </ul>                     <li>Water Temperature</li>                     <li>Wind</li>                     <li>Zonal Wind</li>                 </ul>             </li>         </ul>",
        "name": "GIOPS Monthly",
        "quantum": "month",
        "url": "http://navigator.oceansdata.ca/thredds/dodsC/giops/monthly/aggregated.ncml",
        "variables": {
            "aice": {
<<<<<<< HEAD
                "envtype": "met",
=======
                "hide": "false",
>>>>>>> 1c57143e
                "name": "Ice Concentration",
                "scale": [
                    0,
                    1
                ],
                "scale_factor": 1,
                "unit": "fraction"
            },
            "east_vel": {
                "hide": "false",
                "name": "Water East Velocity",
                "scale": [
                    -3,
                    3
                ],
                "scale_factor": 1,
                "unit": "m/s"
            },
            "north_vel": {
                "hide": "false",
                "name": "Water North Velocity",
                "scale": [
                    -3,
                    3
                ],
                "scale_factor": 1,
                "unit": "m/s"
            },
            "sossheig": {
                "hide": "false",
                "name": "Sea Surface Height",
                "scale": [
                    -3,
                    3
                ],
                "scale_factor": 1,
                "unit": "m"
            },
            "u_wind": {
                "hide": "false",
                "name": "Zonal Wind",
                "scale": [
                    -20,
                    20
                ],
                "scale_factor": 1,
                "unit": "m/s"
            },
            "v_wind": {
                "hide": "false",
                "name": "Meridional Wind",
                "scale": [
                    -20,
                    20
                ],
                "scale_factor": 1,
                "unit": "m/s"
            },
            "vice": {
                "hide": "false",
                "name": "Ice Volume",
                "scale": [
                    0,
                    10
                ],
                "scale_factor": 1,
                "unit": "m"
            },
            "vomecrty": {
                "hide": "false",
                "name": "Water Y Velocity",
                "scale": [
                    -3,
                    3
                ],
                "scale_factor": 1,
                "unit": "m/s"
            },
            "vosaline": {
                "hide": "false",
                "name": "Salinity",
                "scale": [
                    30,
                    40
                ],
                "scale_factor": 1,
                "unit": "PSU"
            },
            "votemper": {
                "hide": "false",
                "name": "Temperature",
                "scale": [
                    -5,
                    30
                ],
                "scale_factor": 1,
                "unit": "Kelvin"
            },
            "vozocrtx": {
                "hide": "false",
                "name": "Water X Velocity",
                "scale": [
                    -3,
                    3
                ],
                "scale_factor": 1,
                "unit": "m/s"
            }
        }
    }
    },
    "giops_day": {
        "name": "GIOPS Daily",
        "url": "http://navigator.oceansdata.ca/thredds/dodsC/giops/daily/aggregated.ncml",
        "enabled": true,
        "quantum": "day",
        "climatology": "http://trinity:8080/thredds/dodsC/climatology/Levitus98_PHC21/aggregated.ncml",
        "attribution": "GIOPS Daily Values from CONCEPTS",
        "help": "Global Ice Ocean Prediction System         <ul>             <li>Global Coverage</li>             <li>Tri-polar ORCA grid 1/4° resolution (ORCA025), &lt; 15km in Arctic</li>             <li>50 vertical z-levels</li>             <li>Available as monthly averages (May 2014&ndash;April 2015)</li>             <li>Variables Available:                 <ul>                     <li>Ice Concentration</li>                     <li>Ice Volume</li>                     <li>Meridional Wind</li>                     <li>Salinity</li>                     <li>Sea Surface Height (Free Surface)</li>                     <li>Sea Water Velocity</li>                     <li>Sea Water East Velocity</li>                     <li>Sea Water North Velocity</li>                     <li>Sea Water X Velocity</li>                     <ul>                       <li>water velocity along model x grid lines</li>                     </ul>                     <li>Sea Water Y Velocity</li>                      <ul>                       <li>water velocity along model y grid lines</li>                     </ul>                     <li>Water Temperature</li>                     <li>Wind</li>                     <li>Zonal Wind</li>                 </ul>             </li>         </ul>",
        
        "variables": {
            "vozocrtx": { "name": "Water X Velocity", "unit": "m/s", "scale": [-3, 3] },
            "vomecrty": { "name": "Water Y Velocity", "unit": "m/s", "scale": [-3, 3] },
            "votemper": { "name": "Temperature", "unit": "Kelvin", "scale": [-5, 30] },
            "vosaline": { "name": "Salinity", "unit": "PSU", "scale": [30, 40] },
            "sossheig": { "name": "Sea Surface Height", "unit": "m", "scale": [-3, 3] },
            "aice": { "name": "Ice Concentration", "unit": "fraction", "scale": [0, 1] },
            "vice": { "name": "Ice Volume",        "unit": "m", "scale": [0, 10] },
            "u_wind": { "name": "Zonal Wind",      "unit": "m/s", "scale": [-20, 20] },
            "v_wind": { "name": "Meridional Wind", "unit": "m/s", "scale": [-20, 20] },
            "north_vel": { "name": "Water North Velocity", "unit": "m/s", "scale": [-3, 3] },
            "east_vel": {"name": "Water East Velocity",   "unit": "m/s", "scale": [-3, 3] }
        }
    },
    "giops_forecast": {
        "url": "http://navigator.oceansdata.ca/thredds/dodsC/giops/forecast/aggregated.ncml",
        "name": "GIOPS 10-day Forecast",
        "quantum": "day",
        "enabled": true,
        "cache": 6,
        "climatology": "http://navigator.oceansdata.ca/thredds/dodsC/climatology/Levitus98_PHC21/aggregated.ncml",
        "attribution": "GIOPS 10-day Forecast from CONCEPTS",
        "help": "Global Ice Ocean Prediction System         <ul>             <li>Global Coverage</li>             <li>Tri-polar ORCA grid 1/4° resolution (ORCA025), &lt; 15km in Arctic</li>             <li>50 vertical z-levels</li>             <li>Available as monthly averages (May 2014&ndash;April 2015)</li>             <li>Variables Available:                 <ul>                     <li>Ice Concentration</li>                     <li>Ice Volume</li>                     <li>Meridional Wind</li>                     <li>Salinity</li>                     <li>Sea Surface Height (Free Surface)</li>                     <li>Sea Water Velocity</li>                     <li>Sea Water East Velocity</li>                     <li>Sea Water North Velocity</li>                     <li>Sea Water X Velocity</li>                     <ul>                       <li>water velocity along model x grid lines</li>                     </ul>                     <li>Sea Water Y Velocity</li>                      <ul>                       <li>water velocity along model y grid lines</li>                     </ul>                     <li>Water Temperature</li>                     <li>Wind</li>                     <li>Zonal Wind</li>                 </ul>             </li>         </ul>",
        
        "variables": {
            "vozocrtx": { "name": "Water East Velocity", "unit": "m/s", "scale": [-3, 3] },
            "vomecrty": { "name": "Water North Velocity", "unit": "m/s", "scale": [-3, 3] },
            "votemper": { "name": "Temperature", "unit": "Kelvin", "scale": [-5, 30] },
            "vosaline": { "name": "Salinity", "unit": "PSU", "scale": [30, 40] },
            "sossheig": { "name": "Sea Surface Height", "unit": "m", "scale": [-3, 3] },
            "aice": { "name": "Ice Concentration", "unit": "fraction", "scale": [0, 1] },
            "vice": { "name": "Ice Volume",        "unit": "m", "scale": [0, 10] },
            "u_wind": { "name": "Zonal Wind",      "unit": "m/s", "scale": [-20, 20] },
            "v_wind": { "name": "Meridional Wind", "unit": "m/s", "scale": [-20, 20] }
        }
    },
    "riops_daily": {
        "attribution": "RIOPS Daily Averages from CONCEPTS",
        "climatology": "http://navigator.oceansdata.ca/thredds/dodsC/climatology/Levitus98_PHC21/aggregated.ncml",
        "enabled": true,
        "help": "Regional Ice Ocean Prediction System         <ul>             <li>North Atlantic and Arctic</li>             <li>Tri-polar ORCA grid 1/12° resolution</li>             <li>50 vertical z-levels</li>             <li>Available as daily values on 3 hr intervals from 00:00 (May 28, 2016 to present)</li>             <li>Variables Available:                 <ul>                     <li>Depth-Integrated Sea Ice Strength</li>                     <li>Depth-Integrated Internal Sea Ice Pressure</li>                     <li>Ocean Mixed Layer Depth Based on Density Criterion</li>                     <li>Sea Ice Area Fraction</li>                     <li>Sea Ice Volume Per Unit Grid Cell Area</li>                     <li>Sea Ice Velocity</li>                     <li>Sea Ice East Velocity</li>                     <li>Sea Ice North Velocity</li>                     <li>Sea Ice X Velocity</li>                       <ul>                                                                              <li>ice velocity along model x grid lines</li>                       </ul>                     <li>Sea Ice Y Velocity</li>                       <ul>                           <li>ice velocity along model y grid lines</li>                       </ul>                     <li>Sea Surface Height Above Geoid</li>                     <li>Sea Water Potential Temperature</li>                     <li>Sea Water Salinity</li>                     <li>Sea Water Velocity</li>                     <li>Sea Water East Velocity</li>                     <li>Sea Water North Velocity</li>                     <li>Sea Water X Velocity</li>                       <ul>                          <li>water velocity along model x grid lines</li>                       </ul>                     <li>Sea Water Y Velocity</li>                       <ul>                          <li>water velocity along model y grid lines</li>                       </ul>                     <li>Surface Temperature Of Snow Over Sea Ice Or Bare Sea Ice</li>                     <li>Turbocline Depth</li>                     <li>Volume Of Snow On Sea Ice Per Unit Grid Cell Area</li>                 </ul>             </li>         </ul>",
        "name": "RIOPS Daily Average",
        "quantum": "day",
        "url": "http://navigator.oceansdata.ca/thredds/dodsC/riops/daily/aggregated.ncml",
        "variables": {
            "east_vel": {
                "hide": "false",
                "name": "Water East Velocity",
                "scale": [
                    -3,
                    3
                ],
                "scale_factor": 1,
                "unit": "m/s"
            },
            "ice_east_vel": {
                "hide": "false",
                "name": "Sea Ice East Velocity",
                "scale": [
                    -1,
                    1
                ],
                "scale_factor": 1,
                "unit": "m/s"
            },
            "ice_north_vel": {
                "hide": "false",
                "name": "Sea Ice North Velocity",
                "scale": [
                    -1,
                    1
                ],
                "scale_factor": 1,
                "unit": "m/s"
            },
            "iiceconc": {
                "hide": "false",
                "name": "Ice Concentration",
                "scale": [
                    0,
                    1
                ],
                "scale_factor": 1,
                "unit": "fraction"
            },
            "iicepressure": {
                "hide": "false",
                "name": "Internal Sea Ice Pressure",
                "scale": [
                    0,
                    200000
                ],
                "scale_factor": 1,
                "unit": "N/m"
            },
            "iicestrength": {
                "hide": "false",
                "name": "Compressive Sea Ice Strength",
                "scale": [
                    0,
                    60000
                ],
                "scale_factor": 1,
                "unit": "N/m"
            },
            "iicesurftemp": {
                "hide": "false",
                "name": "Ice/Snow Surface Temperature",
                "scale": [
                    -5,
                    10
                ],
                "scale_factor": 1,
                "unit": "Kelvin"
            },
            "iicevol": {
                "hide": "false",
                "name": "Ice Volume",
                "scale": [
                    0,
                    10
                ],
                "scale_factor": 1,
                "unit": "m"
            },
            "isnowvol": {
                "hide": "false",
                "name": "Snow Volume",
                "scale": [
                    0,
                    10
                ],
                "scale_factor": 1,
                "unit": "cm"
            },
            "itmecrty": {
                "hide": "false",
                "name": "Sea Ice Y Velocity",
                "scale": [
                    -1,
                    1
                ],
                "scale_factor": 1,
                "unit": "m/s"
            },
            "itzocrtx": {
                "hide": "false",
                "name": "Sea Ice X Velocity",
                "scale": [
                    -1,
                    1
                ],
                "scale_factor": 1,
                "unit": "m/s"
            },
            "north_vel": {
                "hide": "false",
                "name": "Water North Velocity",
                "scale": [
                    -3,
                    3
                ],
                "scale_factor": 1,
                "unit": "m/s"
            },
            "sokaraml": {
                "hide": "false",
                "name": "Ocean Mixed Layer Depth",
                "scale": [
                    0,
                    4000
                ],
                "scale_factor": 1,
                "unit": "m"
            },
            "somixhgt": {
                "hide": "false",
                "name": "Turbocline Depth",
                "scale": [
                    0,
                    4000
                ],
                "scale_factor": 1,
                "unit": "m"
            },
            "sossheig": {
                "hide": "false",
                "name": "Sea Surface Height",
                "scale": [
                    -3,
                    3
                ],
                "scale_factor": 1,
                "unit": "m"
            },
            "vomecrty": {
                "hide": "false",
                "name": "Water Y Velocity",
                "scale": [
                    -3,
                    3
                ],
                "scale_factor": 1,
                "unit": "m/s"
            },
            "vosaline": {
                "hide": "false",
                "name": "Salinity",
                "scale": [
                    30,
                    40
                ],
                "scale_factor": 1,

                "unit": "PSU"
            },
            "votemper": {
                "hide": "false",
                "name": "Temperature",
                "scale": [
                    -5,
                    30
                ],
                "scale_factor": 1,
                "unit": "Kelvin"
            },
            "vozocrtx": {
                "hide": "false",
                "name": "Water X Velocity",
                "scale": [
                    -3,
                    3
                ],
                "scale_factor": 1,
                "unit": "m/s"
            }
        }
    },
    "riops": {
        "name": "RIOPS",
        "url": "http://navigator.oceansdata.ca/thredds/dodsC/riops/riopsf/aggregated.ncml",
        "quantum": "hour",
        "enabled": true,
        "climatology": "http://navigator.oceansdata.ca/thredds/dodsC/climatology/Levitus98_PHC21/aggregated.ncml",
        "attribution": "RIOPS Values from CONCEPTS",
        "help": "Regional Ice Ocean Prediction System         <ul>             <li>North Atlantic and Arctic</li>             <li>Tri-polar ORCA grid 1/12° resolution</li>             <li>50 vertical z-levels</li>             <li>Available as daily values on 3 hr intervals from 00:00 (May 28, 2016 to present)</li>             <li>Variables Available:                 <ul>                     <li>Depth-Integrated Sea Ice Strength</li>                     <li>Depth-Integrated Internal Sea Ice Pressure</li>                     <li>Ocean Mixed Layer Depth Based on Density Criterion</li>                     <li>Sea Ice Area Fraction</li>                     <li>Sea Ice Volume Per Unit Grid Cell Area</li>                     <li>Sea Ice Velocity</li>                     <li>Sea Ice East Velocity</li>                     <li>Sea Ice North Velocity</li>                     <li>Sea Ice X Velocity</li>                       <ul>                                                                              <li>ice velocity along model x grid lines</li>                       </ul>                     <li>Sea Ice Y Velocity</li>                       <ul>                           <li>ice velocity along model y grid lines</li>                       </ul>                     <li>Sea Surface Height Above Geoid</li>                     <li>Sea Water Potential Temperature</li>                     <li>Sea Water Salinity</li>                     <li>Sea Water Velocity</li>                     <li>Sea Water East Velocity</li>                     <li>Sea Water North Velocity</li>                     <li>Sea Water X Velocity</li>                       <ul>                          <li>water velocity along model x grid lines</li>                       </ul>                     <li>Sea Water Y Velocity</li>                       <ul>                          <li>water velocity along model y grid lines</li>                       </ul>                     <li>Surface Temperature Of Snow Over Sea Ice Or Bare Sea Ice</li>                     <li>Turbocline Depth</li>                     <li>Volume Of Snow On Sea Ice Per Unit Grid Cell Area</li>                 </ul>             </li>         </ul>",
        "variables": {
                "north_vel": { "name": "Water North Velocity", "unit": "m/s", "scale": [-3, 3] },
            "east_vel": {"name": "Water East Velocity",   "unit": "m/s", "scale": [-3, 3] },
            "ice_east_vel": {
                "name": "Sea Ice East Velocity",
                "scale": [
                    -1,
                    1
                ],
                "unit": "m/s"
            },
            "ice_north_vel": {
                "name": "Sea Ice North Velocity",
                "scale": [
                    -1,
                    1
                ],
                "unit": "m/s"
            },
                "vozocrtx": {
                    "name": "Water X Velocity",
                    "unit": "m/s",
                    "scale": [-3, 3]
                },
                "vomecrty": {
                    "name": "Water Y Velocity",
                    "unit": "m/s",
                    "scale": [-3, 3]
                },
                "votemper": {
                    "name": "Temperature",
                    "unit": "Kelvin",
                    "scale": [-5, 30]
                },
                "vosaline": {
                    "name": "Salinity",
                    "unit": "PSU",
                    "scale": [30, 40]
                },
                "sossheig": { 
                    "name": "Sea Surface Height",
                    "unit": "m",
                    "scale": [-3, 3]
                },
                "iiceconc": { 
                    "name": "Ice Concentration",
                    "unit": "fraction",
                    "scale": [0, 1]
                },
                "iicevol": { 
                    "name": "Ice Volume",
                    "unit": "m",
                    "scale": [0, 10]
                },
                "isnowvol": { 
                    "name": "Snow Volume",
                    "unit": "cm",
                    "scale": [0, 10]
                },
                "iicesurftemp": { 
                    "name": "Ice/Snow Surface Temperature",
                    "unit": "Kelvin",
                    "scale": [-5, 10]
                },
                "itzocrtx": { 
                    "name": "Sea Ice X Velocity",
                    "unit": "m/s",
                    "scale": [-1, 1]
                },
                "itmecrty": { 
                    "name": "Sea Ice Y Velocity",
                    "unit": "m/s",
                    "scale": [-1, 1]
                },
                "iicepressure": { 
                    "name": "Internal Sea Ice Pressure",
                    "unit": "N/m",
                    "scale": [0, 200000]
                },
                "iicestrength": { 
                    "name": "Compressive Sea Ice Strength",
                    "unit": "N/m",
                    "scale": [0, 60000]
                },
                "somixhgt": {
                    "name": "Turbocline Depth",
                    "unit": "m",
                    "scale": [0, 4000]
                },
                "sokaraml": { 
                    "name": "Ocean Mixed Layer Depth",
                    "unit": "m",
                    "scale": [0, 4000]
                }
            }
    },
    "riops_monthly": {
        "url": "http://navigator.oceansdata.ca/thredds/dodsC/riops/monthly/aggregated.ncml",
        "name": "RIOPS Monthly Average",
        "quantum": "month",
        "enabled": true,
        "climatology": "http://navigator.oceansdata.ca/thredds/dodsC/climatology/Levitus98_PHC21/aggregated.ncml",
        "attribution": "RIOPS Daily Averages from CONCEPTS",
        "help": "Regional Ice Ocean Prediction System         <ul>             <li>North Atlantic and Arctic</li>             <li>Tri-polar ORCA grid 1/12° resolution</li>             <li>50 vertical z-levels</li>             <li>Available as daily values on 3 hr intervals from 00:00 (May 28, 2016 to present)</li>             <li>Variables Available:                 <ul>                     <li>Depth-Integrated Sea Ice Strength</li>                     <li>Depth-Integrated Internal Sea Ice Pressure</li>                     <li>Ocean Mixed Layer Depth Based on Density Criterion</li>                     <li>Sea Ice Area Fraction</li>                     <li>Sea Ice Volume Per Unit Grid Cell Area</li>                     <li>Sea Ice Velocity</li>                     <li>Sea Ice East Velocity</li>                     <li>Sea Ice North Velocity</li>                     <li>Sea Ice X Velocity</li>                       <ul>                                                                              <li>ice velocity along model x grid lines</li>                       </ul>                     <li>Sea Ice Y Velocity</li>                       <ul>                           <li>ice velocity along model y grid lines</li>                       </ul>                     <li>Sea Surface Height Above Geoid</li>                     <li>Sea Water Potential Temperature</li>                     <li>Sea Water Salinity</li>                     <li>Sea Water Velocity</li>                     <li>Sea Water East Velocity</li>                     <li>Sea Water North Velocity</li>                     <li>Sea Water X Velocity</li>                       <ul>                          <li>water velocity along model x grid lines</li>                       </ul>                     <li>Sea Water Y Velocity</li>                       <ul>                          <li>water velocity along model y grid lines</li>                       </ul>                     <li>Surface Temperature Of Snow Over Sea Ice Or Bare Sea Ice</li>                     <li>Turbocline Depth</li>                     <li>Volume Of Snow On Sea Ice Per Unit Grid Cell Area</li>                 </ul>             </li>         </ul>",
        
        "variables": {
                "vozocrtx": {
                    "name": "Water X Velocity",
                    "unit": "m/s",
                    "scale": [-3, 3]
                },
                "vomecrty": {
                    "name": "Water Y Velocity",
                    "unit": "m/s",
                    "scale": [-3, 3]
                },
                "votemper": {
                    "name": "Temperature",
                    "unit": "Celsius",
                    "scale": [-5, 30]
                },
                "vosaline": {
                    "name": "Salinity",
                    "unit": "PSU",
                    "scale": [30, 40]
                },
                "sossheig": { 
                    "name": "Sea Surface Height",
                    "unit": "m",
                    "scale": [-3, 3]
                },
                "iiceconc": { 
                    "name": "Ice Concentration",
                    "unit": "fraction",
                    "scale": [0, 1]
                },
                "iicevol": { 
                    "name": "Ice Volume",
                    "unit": "m",
                    "scale": [0, 10]
                },
                "isnowvol": { 
                    "name": "Snow Volume",
                    "unit": "cm",
                    "scale": [0, 10]
                },
                "iicesurftemp": { 
                    "name": "Ice/Snow Surface Temperature",
                    "unit": "Kelvin",
                    "scale": [-5, 10]
                },
                "itzocrtx": { 
                    "name": "Sea Ice X Velocity",
                    "unit": "m/s",
                    "scale": [-1, 1]
                },
                "itmecrty": { 
                    "name": "Sea Ice Y Velocity",
                    "unit": "m/s",
                    "scale": [-1, 1]
                },
                "iicepressure": { 
                    "name": "Internal Sea Ice Pressure",
                    "unit": "N/m",
                    "scale": [0, 200000]
                },
                "iicestrength": { 
                    "name": "Compressive Sea Ice Strength",
                    "unit": "N/m",
                    "scale": [0, 60000]
                },
                "somixhgt": {
                    "name": "Turbocline Depth",
                    "unit": "m",
                    "scale": [0, 4000]
                },
                "sokaraml": { 
                    "name": "Ocean Mixed Layer Depth",
                    "unit": "m",
                    "scale": [0, 4000]
                }
            }
    },
    "riops_forecast": {
        "url": "http://navigator.oceansdata.ca/thredds/dodsC/riops/forecast/aggregated.ncml",
        "name": "RIOPS Forecast",
        "quantum": "hour",
        "enabled": true,
        "climatology": "http://navigator.oceansdata.ca/thredds/dodsC/climatology/Levitus98_PHC21/aggregated.ncml",
        "attribution": "RIOPS Forecast from CONCEPTS",
        "cache": 1,
        "help": "Regional Ice Ocean Prediction System         <ul>             <li>North Atlantic and Arctic</li>             <li>Tri-polar ORCA grid 1/12° resolution</li>             <li>50 vertical z-levels</li>             <li>Available as daily values on 3 hr intervals from 00:00 (May 28, 2016 to present)</li>             <li>Variables Available:                 <ul>                     <li>Depth-Integrated Sea Ice Strength</li>                     <li>Depth-Integrated Internal Sea Ice Pressure</li>                     <li>Ocean Mixed Layer Depth Based on Density Criterion</li>                     <li>Sea Ice Area Fraction</li>                     <li>Sea Ice Volume Per Unit Grid Cell Area</li>                     <li>Sea Ice Velocity</li>                     <li>Sea Ice East Velocity</li>                     <li>Sea Ice North Velocity</li>                     <li>Sea Ice X Velocity</li>                       <ul>                                                                              <li>ice velocity along model x grid lines</li>                       </ul>                     <li>Sea Ice Y Velocity</li>                       <ul>                           <li>ice velocity along model y grid lines</li>                       </ul>                     <li>Sea Surface Height Above Geoid</li>                     <li>Sea Water Potential Temperature</li>                     <li>Sea Water Salinity</li>                     <li>Sea Water Velocity</li>                     <li>Sea Water East Velocity</li>                     <li>Sea Water North Velocity</li>                     <li>Sea Water X Velocity</li>                       <ul>                          <li>water velocity along model x grid lines</li>                       </ul>                     <li>Sea Water Y Velocity</li>                       <ul>                          <li>water velocity along model y grid lines</li>                       </ul>                     <li>Surface Temperature Of Snow Over Sea Ice Or Bare Sea Ice</li>                     <li>Turbocline Depth</li>                     <li>Volume Of Snow On Sea Ice Per Unit Grid Cell Area</li>                 </ul>             </li>         </ul>",
        
            "variables": {
                "vozocrtx": {
                    "name": "Water X Velocity",
                    "unit": "m/s",
                    "scale": [-3, 3]
                },
                "vomecrty": {
                    "name": "Water Y Velocity",
                    "unit": "m/s",
                    "scale": [-3, 3]
                },
                "votemper": {
                    "name": "Temperature",
                    "unit": "Kelvin",
                    "scale": [-5, 30]
                },
                "vosaline": {
                    "name": "Salinity",
                    "unit": "PSU",
                    "scale": [30, 40]
                },
                "sossheig": { 
                    "name": "Sea Surface Height",
                    "unit": "m",
                    "scale": [-3, 3]
                },
                "iiceconc": { 
                    "name": "Ice Concentration",
                    "unit": "fraction",
                    "scale": [0, 1]
                },
                "iicevol": { 
                    "name": "Ice Volume",
                    "unit": "m",
                    "scale": [0, 10]
                },
                "isnowvol": { 
                    "name": "Snow Volume",
                    "unit": "cm",
                    "scale": [0, 10]
                },
                "iicesurftemp": { 
                    "name": "Ice/Snow Surface Temperature",
                    "unit": "Kelvin",
                    "scale": [-5, 10]
                },
                "itzocrtx": { 
                    "name": "Sea Ice X Velocity",
                    "unit": "m/s",
                    "scale": [-1, 1]
                },
                "itmecrty": { 
                    "name": "Sea Ice Y Velocity",
                    "unit": "m/s",
                    "scale": [-1, 1]
                },
                "iicepressure": { 
                    "name": "Internal Sea Ice Pressure",
                    "unit": "N/m",
                    "scale": [0, 200000]
                },
                "iicestrength": { 
                    "name": "Compressive Sea Ice Strength",
                    "unit": "N/m",
                    "scale": [0, 60000]
                },
                "somixhgt": {
                    "name": "Turbocline Depth",
                    "unit": "m",
                    "scale": [0, 4000]
                },
                "sokaraml": { 
                    "name": "Ocean Mixed Layer Depth",
                    "unit": "m",
                    "scale": [0, 4000]
                }
            }
    },
    "glorys3": {
        "attribution": "GLORYS2V3 from <a href='https://www.mercator-ocean.fr/'>Mercator Ocean</a>",
        "climatology": "http://navigator.oceansdata.ca/thredds/dodsC/climatology/glorys/aggregated.ncml",
        "enabled": true,
        "help": "Global Ocean Reanalysis and Simulation -&nbsp;             <a href=\\\"https://www.mercator-ocean.fr/wp-content/uploads/2015/08/FS-GLORYS2V3_EN.pdf\\\" target=\\\"_new\\\">System Sheet</a>                 <ul>                 <li>Global Coverage</li>                 <li>1/4° Mercator grid</li>                 <li>75 vertical z-levels</li>                 <li>Available as monthly averages (January 1993&ndash;December 2013)</li>                 <li>Variables Available:                     <ul>                         <li>Eastward Velocity</li>                         <li>Ice Concentration</li>                         <li>Northward Velocity</li>                         <li>Salinity</li>                         <li>Sea Ice Eastward Velocity</li>                         <li>Sea Ice Northward Velocity</li>                         <li>Sea Ice Thickness</li>                         <li>Sea Ice Velocity</li>                         <li>Sea Surface Height</li>                         <li>Sea Water Velocity</li>                         <li>Temperature</li>                     </ul>                 </li>             </ul>",
        "name": "GLORYS v3",
        "quantum": "month",
        "url": "http://navigator.oceansdata.ca/thredds/dodsC/glorys/monthly/aggregated.ncml",
        "variables": {
            "iicethic": {
                "hide": "false",
                "name": "Ice Thickness",
                "scale": [
                    0,
                    10
                ],
                "scale_factor": 1,
                "unit": "m"
            },
            "iicevelu": {
                "hide": "false",
                "name": "Sea Ice X Velocity",
                "scale": [
                    -1,
                    1
                ],
                "scale_factor": 1,
                "unit": "m/s"
            },
            "iicevelv": {
                "hide": "false",
                "name": "Sea Ice Y Velocity",
                "scale": [
                    -1,
                    1
                ],
                "scale_factor": 1,
                "unit": "m/s"
            },
            "ileadfra": {
                "hide": "false",
                "name": "Ice Concentration",
                "scale": [
                    0,
                    1
                ],
                "scale_factor": 1,
                "unit": "fraction"
            },
            "sossheig": {
                "hide": "false",
                "name": "Sea Surface Height",
                "scale": [
                    -3,
                    3
                ],
                "scale_factor": 1,
                "unit": "m"
            },
            "vomecrty": {
                "hide": "false",
                "name": "Water Y Velocity",
                "scale": [
                    -3,
                    3
                ],
                "scale_factor": 1,
                "unit": "m/s"
            },
            "vosaline": {
                "hide": "false",
                "name": "Salinity",
                "scale": [
                    30,
                    40
                ],
                "scale_factor": 1,
                "unit": "PSU"
            },
            "votemper": {
                "hide": "false",
                "name": "Temperature",
                "scale": [
                    -5,
                    30
                ],
                "scale_factor": 1,
                "unit": "Celsius"
            },
            "vozocrtx": {
                "hide": "false",
                "name": "Water X Velocity",
                "scale": [
                    -3,
                    3
                ],
                "scale_factor": 1,
                "unit": "m/s"
            }
        }
    },
    "glorys4": {
        "attribution": "GLORYS2V4 from <a href='https://www.mercator-ocean.fr/'>Mercator Ocean</a>",
        "climatology": "http://navigator.oceansdata.ca/thredds/dodsC/climatology/glorys4/aggregated.ncml",
        "enabled": true,
        "help": "Global Ocean Reanalysis and Simulation -&nbsp;             <a href=\\\"https://www.mercator-ocean.fr/wp-content/uploads/2015/08/FS-GLORYS2V3_EN.pdf\\\" target=\\\"_new\\\">System Sheet</a>             <ul>                 <li>Global Coverage</li>                 <li>1/4° Mercator grid</li>                 <li>75 vertical z-levels</li>                 <li>Available as monthly averages (January 1993&ndash;December 2014)</li>             </ul>",
        "name": "GLORYS v4",
        "quantum": "month",
        "url": "http://navigator.oceansdata.ca/thredds/dodsC/glorys/v4/aggregated.ncml",
        "variables": {
            "east_vel": {
                "hide": "false",
                "name": "Water East Velocity",
                "scale": [
                    -3,
                    3
                ],
                "scale_factor": 1,
                "unit": "m/s"
            },
            "ice_east_vel": {
                "hide": "false",
                "name": "Sea Ice East Velocity",
                "scale": [
                    -1,
                    1
                ],
                "scale_factor": 1,
                "unit": "m/s"
            },
            "ice_north_vel": {
                "hide": "false",
                "name": "Sea Ice North Velocity",
                "scale": [
                    -1,
                    1
                ],
                "scale_factor": 1,
                "unit": "m/s"
            },
            "iicethic": {
                "hide": "false",
                "name": "Ice Thickness",
                "scale": [
                    0,
                    10
                ],
                "scale_factor": 1,
                "unit": "m"
            },
            "iicevelu": {
                "hide": "false",
                "name": "Sea Ice X Velocity",
                "scale": [
                    -1,
                    1
                ],
                "scale_factor": 1,
                "unit": "m/s"
            },
            "iicevelv": {
                "hide": "false",
                "name": "Sea Ice Y Velocity",
                "scale": [
                    -1,
                    1
                ],
                "scale_factor": 1,
                "unit": "m/s"
            },
            "ileadfra": {
                "hide": "false",
                "name": "Ice Concentration",
                "scale": [
                    0,
                    1
                ],
                "scale_factor": 1,
                "unit": "fraction"
            },
            "north_vel": {
                "hide": "false",
                "name": "Water North Velocity",
                "scale": [
                    -3,
                    3
                ],
                "scale_factor": 1,
                "unit": "m/s"
            },
            "sossheig": {
                "hide": "false",
                "name": "Sea Surface Height",
                "scale": [
                    -3,
                    3
                ],
                "scale_factor": 1,
                "unit": "m"
            },
            "vomecrty": {
                "hide": "false",
                "name": "Water Y Velocity",
                "scale": [
                    -3,
                    3
                ],
                "scale_factor": 1,
                "unit": "m/s"
            },
            "vosaline": {
                "hide": "false",
                "name": "Salinity",
                "scale": [
                    30,
                    40
                ],
                "scale_factor": 1,
                "unit": "PSU"
            },
            "votemper": {
                "hide": "false",
                "name": "Temperature",
                "scale": [
                    -5,
                    30
                ],
                "scale_factor": 1,
                "unit": "Celsius"
            },
            "vozocrtx": {
                "hide": "false",
                "name": "Water X Velocity",
                "scale": [
                    -3,
                    3
                ],
                "scale_factor": 1,
                "unit": "m/s"
            }
        }
    },
    "glorys4_climatology": {
        "url": "http://navigator.oceansdata.ca/thredds/dodsC/climatology/glorys4/aggregated.ncml",
        "name": "GLORYS v4 Climatology",
        "quantum": "month",
        "enabled": true,
        "climatology": "http://navigator.oceansdata.ca/thredds/dodsC/climatology/glorys4/aggregated.ncml",
        "attribution": "GLORYS2V4 from <a href='https://www.mercator-ocean.fr/'>Mercator Ocean</a>",
        "help": "Global Ocean Reanalysis and Simulation -&nbsp;             <a href=\\\"https://www.mercator-ocean.fr/wp-content/uploads/2015/08/FS-GLORYS2V3_EN.pdf\\\" target=\\\"_new\\\">System Sheet</a>             <ul>                 <li>Global Coverage</li>                 <li>1/4° Mercator grid</li>                 <li>75 vertical z-levels</li>                 <li>Available as monthly averages (January 1993&ndash;December 2014)</li>             </ul>",
        "variables": {
                "votemper": { "name": "Temperature",        "unit": "Celsius", "scale": [-5, 30] },
                "vosaline": { "name": "Salinity",           "unit": "PSU", "scale": [30, 40] },
                "sossheig": { "name": "Sea Surface Height", "unit": "m", "scale": [-3, 3] },
                "vozocrtx": { "name": "Water X Velocity",   "unit": "m/s", "scale": [-3, 3] },
                "vomecrty": { "name": "Water Y Velocity",   "unit": "m/s", "scale": [-3, 3] },
                "ileadfra": { "name": "Ice Concentration",  "unit": "fraction", "scale": [0, 1] },
                "iicethic": { "name": "Ice Thickness",      "unit": "m", "scale": [0, 10] },
                "iicevelu": { "name": "Sea Ice X Velocity", "unit": "m/s", "scale": [-1, 1] },
                "iicevelv": { "name": "Sea Ice Y Velocity", "unit": "m/s", "scale": [-1, 1] },
                "east_vel": {
                "hide": "false",
                "name": "Water East Velocity",
                "scale": [
                    -3,
                    3
                ],
                "scale_factor": 1,
                "unit": "m/s"
            },
                "north_vel": { "name": "Water North Velocity",   "unit": "m/s", "scale": [-3, 3] },
            "ice_east_vel": {
                "hide": "false",
                "name": "Sea Ice East Velocity",
                "scale": [
                    -1,
                    1
                ],
                "scale_factor": 1,
                "unit": "m/s"
            },
            "ice_north_vel": {
                "hide": "false",
                "name": "Sea Ice North Velocity",
                "scale": [
                    -1,
                    1
                ],
                "scale_factor": 1,
                "unit": "m/s"
            }
        }
    },
    "glorys_climatology": {
        "attribution": "GLORYS2V3 from <a href='https://www.mercator-ocean.fr/'>Mercator Ocean</a>",
        "climatology": "http://navigator.oceansdata.ca/thredds/dodsC/climatology/glorys/aggregated.ncml",
        "enabled": true,
        "help": "Global Ocean Reanalysis and Simulation             <ul>             <li>Global Coverage</li>             <li>1/4° Mercator grid</li>             <li>75 vertical z-levels</li>             <li>Computed from the monthly averages January 1993&ndash;December 2013</li>             <li>Variables Available:                 <ul>                     <li>Eastward Velocity</li>                     <li>Ice Concentration</li>                     <li>Northward Velocity</li>                     <li>Salinity</li>                     <li>Sea Ice Eastward Velocity</li>                     <li>Sea Ice Northward Velocity</li>                     <li>Sea Ice Thickness</li>                     <li>Sea Ice Velocity</li>                     <li>Sea Surface Height</li>                     <li>Sea Water Velocity</li>                     <li>Temperature</li>                 </ul>             </li>             </ul>",
        "name": "GLORYS Climatology",
        "quantum": "month",
        "url": "http://navigator.oceansdata.ca/thredds/dodsC/climatology/glorys/aggregated.ncml",
        "variables": {
            "iicethic": {
                "hide": "false",
                "name": "Ice Thickness",
                "scale": [
                    0,
                    10
                ],
                "scale_factor": 1,
                "unit": "m"
            },
            "iicevelu": {
                "hide": "false",
                "name": "Sea Ice X Velocity",
                "scale": [
                    -1,
                    1
                ],
                "scale_factor": 1,
                "unit": "m/s"
            },
            "iicevelv": {
                "hide": "false",
                "name": "Sea Ice Y Velocity",
                "scale": [
                    -1,
                    1
                ],
                "scale_factor": 1,
                "unit": "m/s"
            },
            "ileadfra": {
                "hide": "false",
                "name": "Ice Concentration",
                "scale": [
                    0,
                    1
                ],
                "scale_factor": 1,
                "unit": "fraction"
            },
            "sossheig": {
                "hide": "false",
                "name": "Sea Surface Height",
                "scale": [
                    -3,
                    3
                ],
                "scale_factor": 1,
                "unit": "m"
            },
            "vomecrty": {
                "hide": "false",
                "name": "Water Y Velocity",
                "scale": [
                    -3,
                    3
                ],
                "scale_factor": 1,
                "unit": "m/s"
            },
            "vosaline": {
                "hide": "false",
                "name": "Salinity",
                "scale": [
                    30,
                    40
                ],
                "scale_factor": 1,
                "unit": "PSU"
            },
            "votemper": {
                "hide": "false",
                "name": "Temperature",
                "scale": [
                    -5,
                    30
                ],
                "scale_factor": 1,
                "unit": "Celsius"
            },
            "vozocrtx": {
                "hide": "false",
                "name": "Water X Velocity",
                "scale": [
                    -3,
                    3
                ],
                "scale_factor": 1,
                "unit": "m/s"
            }
        }
    },
    "levitus98_phc21": {
        "attribution": "Unknown",
        "climatology": "http://navigator.oceansdata.ca/thredds/dodsC/climatology/Levitus98_PHC21/aggregated.ncml",
        "enabled": true,
        "help": "Combination of Levitus98 and PHC 2.1             <ul>             <li>Global Coverage</li>             <li>Tri-polar ORCA grid 1/4° resolution (ORCA025), &lt; 15km in Arctic</li>             <li>50 vertical z-levels</li>             <li>Variables Available:                 <ul>                     <li>Salinity</li>                     <li>Water Temperature</li>                 </ul>             </li>             </ul>",
        "name": "World Ocean Atlas Climatology",
        "quantum": "month",
        "url": "http://navigator.oceansdata.ca/thredds/dodsC/climatology/Levitus98_PHC21/aggregated.ncml",
        "variables": {
            "vosaline": {
                "hide": "false",
                "name": "Salinity",
                "scale": [
                    30,
                    40
                ],
                "scale_factor": 1,
                "unit": "PSU"
            },
            "votemper": {
                "hide": "false",
                "name": "Temperature",
                "scale": [
                    -5,
                    30
                ],
                "scale_factor": 1,
                "unit": "Celsius"
            }
        }
    },
    "biomer": {
        "attribution": "BIOMER from <a href='https://www.mercator-ocean.fr/'>Mercator Ocean</a>",
        "climatology": "http://navigator.oceansdata.ca/thredds/dodsC/climatology/biomer/aggregated.ncml",
        "enabled": true,
        "help": "Global Biogeochemical Reanalysis -&nbsp;         <a href=\\\"https://www.mercator-ocean.fr/wp-content/uploads/2015/10/FS-BIOMER_EN.pdf\\\" target=\\\"_new\\\">System Sheet</a>         <ul>             <li>Global Coverage</li>             <li>1/4° Mercator grid</li>             <li>75 vertical z-levels</li>             <li>Available as monthly averages (January 1998&ndash;December 2013)</li>             <li>Variables Available:                 <ul>                     <li>Chlorophyll</li>                     <li>Dissolved Oxygen</li>                     <li>Iron</li>                     <li>Nitrate</li>                     <li>Phosphate</li>                     <li>Phytoplankton expressed as carbon</li>                     <li>Primary Productivity of Carbon</li>                     <li>Silicate</li>                 </ul>             </li>         </ul>",
        "name": "BIOMER",
        "quantum": "month",
        "url": "http://navigator.oceansdata.ca/thredds/dodsC/biomer/aggregated.ncml",
        "variables": {
            "chl": {
                "hide": "false",
                "name": "Chlorophyll",
                "scale": [
                    0,
                    0
                ],
                "scale_factor": 1,
                "unit": "mg/m^3"
            },
            "fe": {
                "hide": "false",
                "name": "Iron",
                "scale": [
                    0,
                    0.05
                ],
                "scale_factor": 1,
                "unit": "mmol/m^3"
            },
            "no3": {
                "hide": "false",
                "name": "Nitrate",
                "scale": [
                    0,
                    0
                ],
                "scale_factor": 1,
                "unit": "mmol/m^3"
            },
            "o2": {
                "hide": "false",
                "name": "Dissolved Oxygen",
                "scale": [
                    0,
                    0
                ],
                "scale_factor": 1,
                "unit": "mmol/m^3"
            },
            "phyc": {
                "hide": "false",
                "name": "Phytoplankton expressed as carbon",
                "scale": [
                    0,
                    0
                ],
                "scale_factor": 1,
                "unit": "mmol/m^3"
            },
            "po4": {
                "hide": "false",
                "name": "Phosphate",
                "scale": [
                    0,
                    0
                ],
                "scale_factor": 1,
                "unit": "mmol/m^3"
            },
            "pp": {
                "hide": "false",
                "name": "Primary Productivity of Carbon",
                "scale": [
                    0,
                    0
                ],
                "scale_factor": 1,
                "unit": "g/m^3/day"
            },
            "si": {
                "hide": "false",
                "name": "Silicate",
                "scale": [
                    0,
                    0
                ],
                "scale_factor": 1,
                "unit": "mmol/m^3"
            }
        }
    },
    "biomer_climatology": {
        "url": "http://navigator.oceansdata.ca/thredds/dodsC/climatology/biomer/aggregated.ncml",
        "name": "BIOMER Climatology",
        "quantum": "month",
        "enabled": true,
        "climatology": "http://navigator.oceansdata.ca/thredds/dodsC/climatology/biomer/aggregated.ncml",
        "attribution": "BIOMER from <a href='https://www.mercator-ocean.fr/'>Mercator Ocean</a>",
        "help": "Global Biogeochemical Reanalysis -&nbsp;         <a href=\\\"https://www.mercator-ocean.fr/wp-content/uploads/2015/10/FS-BIOMER_EN.pdf\\\" target=\\\"_new\\\">System Sheet</a>         <ul>             <li>Global Coverage</li>             <li>1/4° Mercator grid</li>             <li>75 vertical z-levels</li>             <li>Available as monthly averages (January 1998&ndash;December 2013)</li>             <li>Variables Available:                 <ul>                     <li>Chlorophyll</li>                     <li>Dissolved Oxygen</li>                     <li>Iron</li>                     <li>Nitrate</li>                     <li>Phosphate</li>                     <li>Phytoplankton expressed as carbon</li>                     <li>Primary Productivity of Carbon</li>                     <li>Silicate</li>                 </ul>             </li>         </ul>",
        "variables": {
            "chl": { "name": "Chlorophyll",        "unit": "mg/m^3" },
            "fe": { "name": "Iron",               "unit": "mmol/m^3", "scale": [0, 0.05] },
            "no3": { "name": "Nitrate",            "unit": "mmol/m^3" },
            "o2": { "name": "Dissolved Oxygen",   "unit": "mmol/m^3" },
            "phyc": { "name": "Phytoplankton expressed as carbon", "unit": "mmol/m^3" },
            "po4": { "name": "Phosphate",          "unit": "mmol/m^3" },
            "pp": { "name": "Primary Productivity of Carbon", "unit": "g/m^3/day" },
            "si": { "name": "Silicate",           "unit": "mmol/m^3" }
        }
    },
    "fvcom_demo": {
        "url": "http://navigator.oceansdata.ca/thredds/dodsC/misc/sfm5m_sjr_0001_30h.nc",
        "name": "FVCOM Demo",
        "enabled": false,
        "quantum": "hour",
        "climatology": "http://navigator.oceansdata.ca/thredds/dodsC/climatology/Levitus98_PHC21/aggregated.ncml",
        "attribution": "School for Marine Science and Technology",
        "help": "Bay of Fundy: Saint John",
        "variables": {
            "temp": { "name": "Temperature",        "unit": "Celsius", "scale": [-2, 30] },
            "salinity": { "name": "Salinity",           "unit": "PSU", "scale": [30, 40] },
            "zeta": { "name": "Water Surface Elevation", "unit": "m", "scale": [-4, 4] },
            "tauc": { "name": "Bed Stress Magnitude From Currents", "unit": "m^2 s^-2", "scale": [0, 0.005] },
            "kh": { "hide": true },
            "km": { "hide": true },
            "kq": { "hide": true },
            "teps": { "hide": true },
            "tke": { "hide": true },
            "u": { "name": "Eastward Water Velocity", "unit": "meters s-1", "scale": [-2, 2] },
            "v": { "name": "Northward Water Velocity", "unit": "meters s-1", "scale": [-2, 2] },
            "viscofm": { "hide": true },
            "wet_cells": { "hide": true },
            "wet_nodes": { "hide": true },
            "wet_cells_prev_ext": { "hide": true },
            "wet_cells_prev_int": { "hide": true },
            "wet_nodes_prev_int": { "hide": true }
        }
    },
    "gem": {
        "url": "http://navigator.oceansdata.ca/thredds/dodsC/gemCollection/TP",              
        "climatology": "http://navigator.oceansdata.ca/thredds/dodsC/climatology/Levitus98_PHC21/aggregated.ncml",
        "name": "GEM Global Atmospheric",                                                     
        "quantum": "hour",
        "enabled": true,
        "attribution": "GEM Global from Environment and Climate Change Canada",
        "variables": {
            "v-component_of_wind_height_above_ground": { "name": "Meridional Wind", "unit": "m/s", "scale": [-30, 30] },
            "u-component_of_wind_height_above_ground": { "name": "Zonal Wind", "unit": "m/s", "scale": [-30, 30] },
            "temperature_height_above_ground": { "name": "Temperature", "unit": "Kelvin", "scale": [-5, 30] },
            "pressure_surface": { "name": "Pressure", "unit": "kPa", "scale": [90, 105], "scale_factor": 1e-3 }
        }
    },
    "gulf": {
        "url" : "http://navigator.oceansdata.ca/thredds/dodsC/gulf/gulf/aggregated.ncml",
        "name": "Gulf of St. Lawrence",
        "quantum": "hour",
        "enabled": true,
        "attribution": "Gulf from CONCEPTS",
        "help": "Regional Deterministic Prediction System Coupled over the Gulf of St. Lawrence",
        "variables": {
            "sometauy"     : {"hide": true},
            "sossheigh"    : {"hide": true},
            "sozotaux"     : {"hide": true},
            "u_wind"       : {"hide": true},
            "v_wind"       : {"hide": true},
            "wind_east_vel": {"hide": true},
            "wind_north_vel":{"hide": true},
            "vozocrtx"     : { "name": "Water X Velocity",   "unit": "m/s", "scale": [-3, 3] },
            "vomecrty"     : { "name": "Water Y Velocity",   "unit": "m/s", "scale": [-3, 3] },
            "votemper"     : { "name": "Temperature",        "unit": "Kelvin", "scale": [-5, 30] },
            "vosaline"     : { "name": "Salinity",           "unit": "PSU", "scale": [30, 40] },
            "sossheig"     : { "name": "Sea Surface Height", "unit": "m", "scale": [-3, 3] },
            "iiceconc"     : { "name": "Ice Concentration",  "unit": "fraction", "scale": [0, 1] },
            "iicevol"      : { "name": "Ice Volume",         "unit": "m", "scale": [0, 10] },
            "isnowvol"     : { "name": "Snow Volume",        "unit": "cm", "scale": [0, 10] },
            "iicesurftemp" : { "name": "Ice/Snow Surface Temperature", "unit": "Kelvin", "scale": [-5, 10] },
            "itzocrtx"     : { "name": "Sea Ice X Velocity", "unit": "m/s", "scale": [-1, 1] },
            "itmecrty"     : { "name": "Sea Ice Y Velocity", "unit": "m/s", "scale": [-1, 1] },
            "iicepressure" : { "name": "Internal Sea Ice Pressure", "unit": "N/m", "scale": [0, 200000] },
            "iicestrength" : { "name": "Compressive Sea Ice Strength", "unit": "N/m", "scale": [0, 60000] },
            "east_vel"     : { "name": "Water East Velocity", "unit": "m/s", "scale": [-3, 3] },
            "north_vel"     : { "name": "Water North Velocity", "unit": "m/s", "scale": [-3, 3] },
            "ice_east_vel"     : { "name": "Sea Ice East Velocity", "unit": "m/s", "scale": [-1, 1] },
            "ice_north_vel"     : { "name": "Sea Ice North Velocity", "unit": "m/s", "scale": [-1, 1] },
            "wind_east_vel"     : { "name": "Wind East Velocity", "unit": "m/s", "scale": [-3, 3] },
            "wind_north_vel"     : { "name": "Wind North Velocity", "unit": "m/s", "scale": [-3, 3] },
            "wind_stress_east_vel"     : { "name": "Wind Stress East Velocity", "unit": "m/s", "scale": [-3, 3] },
            "wind_stress_north_vel"     : { "name": "Wind Stress North Velocity", "unit": "m/s", "scale": [-3, 3] }
        }

    },
    "gulf_daily": {
        "url": "http://navigator.oceansdata.ca/thredds/dodsC/gulf/daily/aggregated.ncml",
        "name": "Gulf of St. Lawrence - Daily",
        "quantum": "daily",
        "enabled": true,
        "attribution": "Gulf from CONCEPTS",
        "help": "Regional Deterministic Prediction System Coupled over the Gulf of St. Lawrence Averaged Daily",
        "variables": {
            "vozocrtx"    : { "name": "Water X Velocity",   "unit": "m/s", "scale": [-3, 3] },
            "vomecrty"    : { "name": "Water Y Velocity",   "unit": "m/s", "scale": [-3, 3] },
            "votemper"    : { "name": "Temperature",        "unit": "Kelvin", "scale": [-5, 30] },
            "vosaline"    : { "name": "Salinity",           "unit": "PSU", "scale": [30, 40] },
            "sossheig"    : { "name": "Sea Surface Height", "unit": "m", "scale": [-3, 3] },
            "iiceconc"    : { "name": "Ice Concentration",  "unit": "fraction", "scale": [0, 1] },
            "iicevol"     : { "name": "Ice Volume",         "unit": "m", "scale": [0, 10] },
            "isnowvol"    : { "name": "Snow Volume",        "unit": "cm", "scale": [0, 10] },
            "iicesurftemp": { "name": "Ice/Snow Surface Temperature", "unit": "Kelvin", "scale": [-5, 10] },
            "itzocrtx"    : { "name": "Sea Ice X Velocity", "unit": "m/s", "scale": [-1, 1] },
            "itmecrty"    : { "name": "Sea Ice Y Velocity", "unit": "m/s", "scale": [-1, 1] },
            "iicepressure": {"name": "Internal Sea Ice Pressure", "unit": "N/m", "scale": [0, 200000] },
            "iicestrength": { "name": "Compressive Sea Ice Strength", "unit": "N/m", "scale": [0, 60000] },
            "sometauy"    : {"hide": true},
            "sozotaux"    : {"hide": true},
            "u_wind"      : {"hide": true},
            "v_wind"      : {"hide": true}
        }
    },
    "gulf_monthly": {
        "url": "http://navigator.oceansdata.ca/thredds/dodsC/gulf/monthly/aggregated.ncml",
        "name": "Gulf of St. Lawrence - Monthly",
        "quantum": "monthly",
        "enabled": true,
        "attribution": "Gulf from CONCEPTS",
        "help": "Regional Deterministic Prediction System Coupled over the Gulf of St. Lawrence Averaged Monthly",
        "variables": {
            "vozocrtx"     : { "name": "Water X Velocity",   "unit": "m/s", "scale": [-3, 3] },
            "vomecrty"     : { "name": "Water Y Velocity",   "unit": "m/s", "scale": [-3, 3] },
            "votemper"     : { "name": "Temperature",        "unit": "Kelvin", "scale": [-5, 30] },
            "vosaline"     : { "name": "Salinity",           "unit": "PSU", "scale": [30, 40] },
            "sossheig"     : { "name": "Sea Surface Height", "unit": "m", "scale": [-3, 3] },
            "iiceconc"     : { "name": "Ice Concentration",  "unit": "fraction", "scale": [0, 1] },
            "iicevol"      : { "name": "Ice Volume",         "unit": "m", "scale": [0, 10] },
            "isnowvol"     : { "name": "Snow Volume",        "unit": "cm", "scale": [0, 10] },
            "iicesurftemp" : { "name": "Ice/Snow Surface Temperature", "unit": "Kelvin", "scale": [-5, 10] },
            "itzocrtx"     : { "name": "Sea Ice X Velocity", "unit": "m/s", "scale": [-1, 1] },
            "itmecrty"     : { "name": "Sea Ice Y Velocity", "unit": "m/s", "scale": [-1, 1] },
            "iicepressure" : { "name": "Internal Sea Ice Pressure", "unit": "N/m", "scale": [0, 200000] },
            "iicestrength" : { "name": "Compressive Sea Ice Strength", "unit": "N/m", "scale": [0, 60000] },
            "sometauy"    : {"hide": true},
            "sozotaux"    : {"hide": true},
            "u_wind"      : {"hide": true},
            "v_wind"      : {"hide": true}
        }
    }

}<|MERGE_RESOLUTION|>--- conflicted
+++ resolved
@@ -39,11 +39,7 @@
         "url": "http://navigator.oceansdata.ca/thredds/dodsC/giops/monthly/aggregated.ncml",
         "variables": {
             "aice": {
-<<<<<<< HEAD
-                "envtype": "met",
-=======
-                "hide": "false",
->>>>>>> 1c57143e
+                "hide": "false",
                 "name": "Ice Concentration",
                 "scale": [
                     0,
