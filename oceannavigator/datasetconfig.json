{
    "giops_month": {
        "attribution": "GIOPS Monthly Averages from CONCEPTS",
        "envtype": ["ocean", "met", "ice"],
        "climatology": "http://localhost:8080/thredds/dodsC/climatology/Levitus98_PHC21/aggregated.ncml",
        "enabled": true,
        "help": "Global Ice Ocean Prediction System         <ul>             <li>Global Coverage</li>             <li>Tri-polar ORCA grid 1/4° resolution (ORCA025), &lt; 15km in Arctic</li>             <li>50 vertical z-levels</li>             <li>Available as monthly averages (May 2014&ndash;April 2015)</li>             <li>Variables Available:                 <ul>                     <li>Ice Concentration</li>                     <li>Ice Volume</li>                     <li>Meridional Wind</li>                     <li>Salinity</li>                     <li>Sea Surface Height (Free Surface)</li>                     <li>Sea Water Velocity</li>                     <li>Sea Water East Velocity</li>                     <li>Sea Water North Velocity</li>                     <li>Sea Water X Velocity</li>                     <ul>                       <li>water velocity along model x grid lines</li>                     </ul>                     <li>Sea Water Y Velocity</li>                      <ul>                       <li>water velocity along model y grid lines</li>                     </ul>                     <li>Water Temperature</li>                     <li>Wind</li>                     <li>Zonal Wind</li>                 </ul>             </li>         </ul>",
        "name": "GIOPS Monthly",
        "quantum": "month",
        "time_dim_units": "seconds since 1950-01-01 00:00:00",
        "grid_angle_file_url": "/data/grids/giops/grid_angle.nc",
        "type": "historical",
        "url": "/home/buildadm/ocean-nav/db/GIOPS-Monthly.sqlite3",
        "lat_var_key": "nav_lat",
        "lon_var_key": "nav_lon",
        "variables": {
            "vomecrty": {
                "envtype": "ocean",
                "hide": "false",
                "name": "Water Y Velocity",
                "scale": [
                    -3,
                    3
                ],
                "scale_factor": 1,
                "unit": "m/s",
                "zero_centered": "true"
            },
            "vosaline": {
                "envtype": "ocean",
                "hide": "false",
                "name": "Salinity",
                "scale": [
                    30,
                    40
                ],
                "scale_factor": 1,
                "unit": "PSU"
            },
            "votemper": {
                "envtype": "ocean",
                "hide": "false",
                "name": "Temperature",
                "scale": [
                    -5,
                    30
                ],
                "scale_factor": 1,
                "unit": "Celsius",
                "equation": "votemper - 273.15",
                "dims": ["time_counter", "depth", "y", "x"]
            },
            "vozocrtx": {
                "envtype": "ocean",
                "hide": "false",
                "name": "Water X Velocity",
                "scale": [
                    -3,
                    3
                ],
                "scale_factor": 1,
                "unit": "m/s",
                "zero_centered": "true"
            },
            "vozocrte": {
                "envtype": "ocean",
                "hide": "true",
                "name": "Water East Velocity",
                "scale": [
                    -3,
                    3
                ],
                "scale_factor": 1,
                "unit": "m/s",
                "equation": "vozocrtx * cos_alpha - vomecrty * sin_alpha",
                "zero_centered": "true"
            },
            "vomecrtn": {
                "envtype": "ocean",
                "hide": "true",
                "name": "Water North Velocity",
                "scale": [
                    -3,
                    3
                ],
                "scale_factor": 1,
                "unit": "m/s",
                "equation": "vozocrtx * sin_alpha + vomecrty * cos_alpha",
                "zero_centered": "true"
            },
            "magwatervel": { "name": "Water Velocity", "envtype": "ocean", "unit": "m/s", "scale": [0, 3], "scale_factor": 1, "equation": "magnitude(vozocrtx * cos_alpha - vomecrty * sin_alpha, vozocrtx * sin_alpha + vomecrty * cos_alpha)" },
            "divergence": {
                "envtype": "ocean",
                "hide": "false",
                "name": "Water Divergence",
                "scale": [
                    -50,
                    50
                ],
                "scale_factor": 1e6,
                "unit": "1/10^6 s",
                "equation": "divergence(vozocrtx, vomecrty, nav_lat, nav_lon)",
                "zero_centered": "true"
            },
            "vorticity": {
                "envtype": "ocean",
                "hide": "false",
                "name": "Water Vorticity",
                "scale": [
                    -50,
                    50
                ],
                "scale_factor": 1e6,
                "unit": "1/10^6 s",
                "equation": "vorticity(vozocrtx, vomecrty, nav_lat, nav_lon)",
                "zero_centered": "true"
            },
            "sspeed": {
                "envtype": "ocean",
                "hide": "false",
                "name": "Speed of Sound",
                "scale": [1400, 1600],
                "scale_factor": 1,
                "unit": "m/s",
                "equation": "sspeed(depth, nav_lat, votemper - 273.15, vosaline)"
            },
<<<<<<< HEAD
            "sspeedmin": {"name": "Sound Channel Axis (BETA)", "envtype": "ocean", "scale": [1400, 1600], "scale_factor": 1, "unit": "m", "equation": "soundchannelaxis(~depth, nav_lat, ~votemper - 273.15, ~vosaline)"},
            "soniclayerdepth": {"name": "Sonic Layer Depth (BETA)", "envtype": "ocean", "scale": [0,100], "scale_factor": 1, "unit": "m", "equation": "soniclayerdepth(~depth, nav_lat, ~votemper - 273.15, ~vosaline)"},
            "depthexcess": {"name": "Depth Excess (BETA)", "envtype": "ocean", "scale": [0, 1000], "scale_factor": 1, "unit": "m", "equation": "depthexcess(~depth, nav_lat, ~votemper - 273.15, ~vosaline)"},    
=======
            "soundchannelaxis": {"name": "Sound Channel Axis (BETA)", "scale": [0, 1000], "scale_factor": 1, "unit": "m", "equation": "soundchannelaxis(~depth, nav_lat, ~votemper - 273.15, ~vosaline)"},
            "soniclayerdepth": {"name": "Sonic Layer Depth (BETA)", "scale": [0,1000], "scale_factor": 1, "unit": "m", "equation": "soniclayerdepth(~depth, nav_lat, ~votemper - 273.15, ~vosaline)"},
            "criticaldepth": {"name": "Sound Channel Bottom", "scale": [0, 1000], "scale_factor": 1, "unit": "m", "equation": "criticaldepth(~depth, nav_lat, ~votemper - 273.15, ~vosaline)"},
            "depthexcess": {"name": "Depth Excess (BETA)", "scale": [0, 1000], "scale_factor": 1, "unit": "m", "equation": "depthexcess(~depth, nav_lat, ~votemper - 273.15, ~vosaline)"},    
            "sscp": {"name": "Secondary Sound Channel Potential (Above 1000m)", "scale": [0, 1], "scale_factor": 1, "unit": "m", "equation": "sscp(~depth, nav_lat, ~votemper - 273.15, ~vosaline)"},
>>>>>>> 87b7a947
            "temp_gradientx": {
                "envtype": "ocean",
                "hide": "true",
                "name": "Temperature Gradient X",
                "scale": [
                    -0.5,
                    0.5
                ],
                "scale_factor": 1000,
                "unit": "degree Celsius/km",
                "equation": "gradient_x(votemper - 273.15, nav_lat, nav_lon)",
                "dims": ["time_counter", "depth", "y", "x"],
                "zero_centered": "True"
            },
            "temp_gradienty": {
                "envtype": "ocean",
                "hide": "true",
                "name": "Temperature Gradient Y",
                "scale": [
                    -0.5,
                    0.5
                ],
                "scale_factor": 1000,
                "unit": "degree Celsius/km",
                "equation": "gradient_y(votemper - 273.15, nav_lat, nav_lon)",
                "dims": ["time_counter", "depth", "y", "x"],
                "zero_centered": "True"
            }
        }
    },
    "giops_day": {
        "name": "GIOPS Daily",
        "url": "/home/buildadm/ocean-nav/db/GIOPS-Daily.sqlite3",
        "envtype": ["ocean", "ice"],
        "enabled": true,
        "quantum": "day",
        "type": "historical",
        "time_dim_units": "seconds since 1950-01-01 00:00:00",
        "grid_angle_file_url": "/data/grids/giops/grid_angle.nc",
        "climatology": "http://trinity:8080/thredds/dodsC/climatology/Levitus98_PHC21/aggregated.ncml",
        "attribution": "GIOPS Daily Values from CONCEPTS",
        "lat_var_key": "nav_lat",
        "lon_var_key": "nav_lon",
        "help": "Global Ice Ocean Prediction System         <ul>             <li>Global Coverage</li>             <li>Tri-polar ORCA grid 1/4° resolution (ORCA025), &lt; 15km in Arctic</li>             <li>50 vertical z-levels</li>             <li>Available as monthly averages (May 2014&ndash;April 2015)</li>             <li>Variables Available:                 <ul>                     <li>Ice Concentration</li>                     <li>Ice Volume</li>                     <li>Meridional Wind</li>                     <li>Salinity</li>                     <li>Sea Surface Height (Free Surface)</li>                     <li>Sea Water Velocity</li>                     <li>Sea Water East Velocity</li>                     <li>Sea Water North Velocity</li>                     <li>Sea Water X Velocity</li>                     <ul>                       <li>water velocity along model x grid lines</li>                     </ul>                     <li>Sea Water Y Velocity</li>                      <ul>                       <li>water velocity along model y grid lines</li>                     </ul>                     <li>Water Temperature</li>                     <li>Wind</li>                     <li>Zonal Wind</li>                 </ul>             </li>         </ul>",
        "variables": {
<<<<<<< HEAD
            "vozocrtx": { "name": "Water X Velocity", "envtype": "ocean", "unit": "m/s", "scale": [-3, 3], "zero_centered": "true" },
            "vomecrty": { "name": "Water Y Velocity", "envtype": "ocean", "unit": "m/s", "scale": [-3, 3], "zero_centered": "true" },
            "magwatervel": { "name": "Water Velocity", "envtype": "ocean", "unit": "m/s", "scale": [-3, 3], "scale_factor": 1, "equation": "magnitude(vozocrtx * cos_alpha - vomecrty * sin_alpha, vozocrtx * sin_alpha + vomecrty * cos_alpha)" },
            "votemper": { "name": "Temperature", "envtype": "ocean", "unit": "Celsius", "scale": [-5, 30], "equation": "votemper - 273.15", "dims": ["time_counter", "depth", "y", "x"] },
            "vosaline": { "name": "Salinity", "envtype": "ocean", "unit": "PSU", "scale": [30, 40] },
            "sossheig": { "name": "Sea Surface Height", "envtype": "ocean", "unit": "m", "scale": [-3, 3], "zero_centered": "true"  },
            "aice": { "name": "Ice Concentration", "envtype": "ice", "unit": "fraction", "scale": [0, 1] },
            "vice": { "name": "Ice Volume", "envtype": "ice", "unit": "m", "scale": [0, 10] },
            "divergence": { "name": "Water Divergence", "envtype": "ocean", "unit": "1/10^6 s", "scale": [-50, 50], "scale_factor": 1e6, "equation": "divergence(vozocrtx, vomecrty, nav_lat, nav_lon)", "zero_centered": "true"},
            "vozocrte": { "name": "Water East Velocity", "envtype": "ocean", "scale": [-3, 3], "scale_factor": 1, "unit": "m/s", "equation": "vozocrtx * cos_alpha - vomecrty * sin_alpha", "zero_centered": "true" },
            "vomecrtn": { "name": "Water North Velocity", "envtype": "ocean", "scale": [-3, 3], "scale_factor": 1, "unit": "m/s", "equation": "vozocrtx * sin_alpha + vomecrty * cos_alpha", "zero_centered": "true" },
            "sspeed": { "name": "Speed of Sound", "envtype": "ocean", "scale": [1400, 1600], "scale_factor": 1, "unit": "m/s", "equation": "sspeed(depth, nav_lat, votemper - 273.15, vosaline)" },
            "soundchannelaxis": {"name": "Sound Channel Axis (BETA)", "envtype": "ocean", "scale": [0, 1000], "scale_factor": 1, "unit": "m", "equation": "soundchannelaxis(~depth, nav_lat, ~votemper - 273.15, ~vosaline)"},
            "soniclayerdepth": {"name": "Sonic Layer Depth (BETA)", "envtype": "ocean", "scale": [0,1000], "scale_factor": 1, "unit": "m", "equation": "soniclayerdepth(~depth, nav_lat, ~votemper - 273.15, ~vosaline)"},
            "depthexcess": {"name": "Depth Excess (BETA)", "envtype": "ocean", "scale": [0, 1000], "scale_factor": 1, "unit": "m", "equation": "depthexcess(~depth, nav_lat, ~votemper - 273.15, ~vosaline)"},
            "sscp": {"name": "Secondary Sound Channel Potential (above 1000m)", "envtype": "ocea", "scale": [0,1], "scale_factor": 1, "unit":"m", "equation": "secsoundspeedpotential(~depth, nav_lat, ~votemper - 273.15, ~vosaline)"},
            "vorticity": { "name": "Water Vorticity", "envtype": "ocean", "scale": [-50, 50], "scale_factor": 1e6, "unit": "1/10^6 s", "equation": "vorticity(vozocrtx, vomecrty, nav_lat, nav_lon)", "zero_centered": "true" }
=======
            "vozocrtx": { "name": "Water X Velocity", "unit": "m/s", "scale": [-3, 3], "zero_centered": "true" },
            "vomecrty": { "name": "Water Y Velocity", "unit": "m/s", "scale": [-3, 3], "zero_centered": "true" },
            "magwatervel": { "name": "Water Velocity", "unit": "m/s", "scale": [0, 3], "scale_factor": 1, "equation": "magnitude(vozocrtx * cos_alpha - vomecrty * sin_alpha, vozocrtx * sin_alpha + vomecrty * cos_alpha)" },
            "votemper": { "name": "Temperature", "unit": "Celsius", "scale": [-5, 30], "equation": "votemper - 273.15", "dims": ["time_counter", "depth", "y", "x"] },
            "vosaline": { "name": "Salinity", "unit": "PSU", "scale": [30, 40] },
            "sossheig": { "name": "Sea Surface Height", "unit": "m", "scale": [-3, 3], "zero_centered": "true"  },
            "aice": { "name": "Ice Concentration", "unit": "fraction", "scale": [0, 1] },
            "vice": { "name": "Ice Volume",        "unit": "m", "scale": [0, 10] },
            "divergence": { "name": "Water Divergence", "unit": "1/10^6 s", "scale": [-50, 50], "scale_factor": 1e6, "equation": "divergence(vozocrtx, vomecrty, nav_lat, nav_lon)", "zero_centered": "true"},
            "vozocrte": { "name": "Water East Velocity", "scale": [-3, 3], "scale_factor": 1, "unit": "m/s", "equation": "vozocrtx * cos_alpha - vomecrty * sin_alpha", "zero_centered": "true" },
            "vomecrtn": { "name": "Water North Velocity", "scale": [-3, 3], "scale_factor": 1, "unit": "m/s", "equation": "vozocrtx * sin_alpha + vomecrty * cos_alpha", "zero_centered": "true" },
            "sspeed": { "name": "Speed of Sound", "scale": [1400, 1600], "scale_factor": 1, "unit": "m/s", "equation": "sspeed(depth, nav_lat, votemper - 273.15, vosaline)" },
            "soundchannelaxis": {"name": "Sound Channel Axis (BETA)", "scale": [0, 1000], "scale_factor": 1, "unit": "m", "equation": "soundchannelaxis(~depth, nav_lat, ~votemper - 273.15, ~vosaline)"},
            "soniclayerdepth": {"name": "Sonic Layer Depth (BETA)", "scale": [0,1000], "scale_factor": 1, "unit": "m", "equation": "soniclayerdepth(~depth, nav_lat, ~votemper - 273.15, ~vosaline)"},
            "criticaldepth": {"name": "Sound Channel Bottom", "scale": [0, 1000], "scale_factor": 1, "unit": "m", "equation": "criticaldepth(~depth, nav_lat, ~votemper - 273.15, ~vosaline)"},
            "depthexcess": {"name": "Depth Excess (BETA)", "scale": [0, 1000], "scale_factor": 1, "unit": "m", "equation": "depthexcess(~depth, nav_lat, ~votemper - 273.15, ~vosaline)"},
            "sscp": {"name": "Secondary Sound Channel Potential", "scale": [0, 1], "scale_factor": 1, "unit": "m", "equation": "sscp(~depth, nav_lat, ~votemper - 273.15, ~vosaline)"},
            "vorticity": { "name": "Water Vorticity", "scale": [-50, 50], "scale_factor": 1e6, "unit": "1/10^6 s", "equation": "vorticity(vozocrtx, vomecrty, nav_lat, nav_lon)", "zero_centered": "true" }
>>>>>>> 87b7a947
        }
    },
    "giops_forecast": {
        "envtype": ["ocean", "ice"],
        "url": "/home/buildadm/ocean-nav/db/GIOPS-Forecast.sqlite3",
        "name": "GIOPS 10-day Forecast",
        "quantum": "split",
        "type": "forecast",
        "time_dim_units": "seconds since 1950-01-01 00:00:00",
        "enabled": false,
        "cache": 6,
        "climatology": "http://localhost:8080/thredds/dodsC/climatology/Levitus98_PHC21/aggregated.ncml",
        "attribution": "GIOPS 10-day Forecast from CONCEPTS",
        "help": "Global Ice Ocean Prediction System         <ul>             <li>Global Coverage</li>             <li>Tri-polar ORCA grid 1/4° resolution (ORCA025), &lt; 15km in Arctic</li>             <li>50 vertical z-levels</li>             <li>Available as monthly averages (May 2014&ndash;April 2015)</li>             <li>Variables Available:                 <ul>                     <li>Ice Concentration</li>                     <li>Ice Volume</li>                     <li>Meridional Wind</li>                     <li>Salinity</li>                     <li>Sea Surface Height (Free Surface)</li>                     <li>Sea Water Velocity</li>                     <li>Sea Water East Velocity</li>                     <li>Sea Water North Velocity</li>                     <li>Sea Water X Velocity</li>                     <ul>                       <li>water velocity along model x grid lines</li>                     </ul>                     <li>Sea Water Y Velocity</li>                      <ul>                       <li>water velocity along model y grid lines</li>                     </ul>                     <li>Water Temperature</li>                     <li>Wind</li>                     <li>Zonal Wind</li>                 </ul>             </li>         </ul>",

        "variables": {
<<<<<<< HEAD
            "vozocrtx": { "name": "Water East Velocity", "envtype": "ocean", "unit": "m/s", "scale": [-3, 3], "zero_centered": "true", "quantum": "day" },
            "vomecrty": { "name": "Water North Velocity", "envtype": "ocean", "unit": "m/s", "scale": [-3, 3], "zero_centered": "true", "quantum": "day" },
            "vozocrtx,vomecrty": { "name": "Water Velocity", "envtype": "ocean", "unit": "m/s", "scale": [0, 3], "quantum": "day" },
            "votemper": { "name": "Temperature", "envtype": "ocean", "unit": "Celsius", "scale": [-5, 30], "equation": "votemper - 273.15", "dims": ["time", "depth", "latitude", "longitude"], "quantum": "day" },
            "vosaline": { "name": "Salinity", "envtype": "ocean", "unit": "PSU", "scale": [30, 40], "quantum": "day" },
            "sspeed": { "name": "Speed of Sound", "envtype": "ocean", "scale": [1400, 1600], "scale_factor": 1, "unit": "m/s", "equation": "sspeed(depth, nav_lat, votemper - 273.15, vosaline)" },
            "sspeedmin": {"name": "Sound Channel Axis (BETA)", "envtype": "ocean", "scale": [1400, 1600], "scale_factor": 1, "unit": "m", "equation": "soundchannelaxis(~depth, nav_lat, ~votemper - 273.15, ~vosaline)"},
            "soniclayerdepth": {"name": "Sonic Layer Depth (BETA)", "envtype": "ocean", "scale": [0,100], "scale_factor": 1, "unit": "m", "equation": "soniclayerdepth(~depth, nav_lat, ~votemper - 273.15, ~vosaline)"},
            "criticaldepth": {"name": "Critical Depth (BETA)", "envtype": "ocean", "scale": [1400, 1600], "scale_factor": 1, "unit": "m", "equation": "criticaldepth(~depth, nav_lat, ~votemper - 273.15, ~vosaline)"},
            "depthexcess": {"name": "Depth Excess (BETA)", "envtype": "ocean", "scale": [0, 1000], "scale_factor": 1, "unit": "m", "equation": "depthexcess(~depth, nav_lat, ~votemper - 273.15, ~vosaline)"},       
            "sossheig": { "name": "Sea Surface Height", "envtype": "ocean", "unit": "m", "scale": [-3, 3], "zero_centered": "true", "quantum": "hour" },
            "iiceconc": { "name": "Ice Concentration", "envtype": "ice", "unit": "fraction", "scale": [0, 1], "quantum": "hour" },
            "iicevol": { "name": "Ice Volume", "envtype": "ice", "unit": "m", "scale": [0, 10], "quantum": "hour" },
            "sokaraml": { "name": "Ocean Mixed Layer Depth", "envtype": "ocean", "unit": "m", "scale": [0, 4000], "quantum": "hour" },
            "somixhgt": { "name": "Turbocline Depth", "envtype": "ocean", "unit": "m", "scale": [0, 4000], "quantum": "hour" },
            "iicesurftemp": { "name": "Surface Temp Over Sea Ice", "envtype": "ocean", "unit": "Celsius", "scale": [-5, 30], "equation": "iicesurftemp - 273.15", "dims": ["time", "depth", "latitude", "longitude"], "quantum": "hour" },
            "isnowvol": { "name": "Snow Volume", "envtype": "ice", "unit": "cm", "scale": [0, 10], "quantum": "hour"},
            "itmecrty": { "name": "Sea Ice Y Velocity", "envtype": "ice", "unit": "m/s", "scale": [-1, 1], "quantum": "hour" },
            "itzocrtx": { "name": "Sea Ice X Velocity", "envtype": "ice", "unit": "m/s", "scale": [-1, 1], "quantum": "hour" },
            "itzocrtx,itmecrty": { "name": "Sea Ice Velocity", "envtype": "ice", "unit": "m/s", "scale": [-1, 1], "quantum": "hour" },
            "iicestrength": { "name": "Compressive Ice Strength", "envtype": "ice", "unit": "Nm-1", "scale": [-1, 1], "quantum": "hour" },
            "iicepressure": { "name": "Internal Ice Pressure", "envtype": "ice", "unit": "Nm-1", "scale": [-1, 1], "quantum": "hour" }
=======
            "vozocrtx": { "name": "Water East Velocity", "unit": "m/s", "scale": [-3, 3], "zero_centered": "true", "quantum": "day" },
            "vomecrty": { "name": "Water North Velocity", "unit": "m/s", "scale": [-3, 3], "zero_centered": "true", "quantum": "day" },
            "vozocrtx,vomecrty": { "name": "Water Velocity", "unit": "m/s", "scale": [0, 3], "quantum": "day" },
            "votemper": { "name": "Temperature", "unit": "Celsius", "scale": [-5, 30], "equation": "votemper - 273.15", "dims": ["time", "depth", "latitude", "longitude"], "quantum": "day" },
            "vosaline": { "name": "Salinity", "unit": "PSU", "scale": [30, 40], "quantum": "day" },
            "sspeed": { "name": "Speed of Sound", "scale": [1400, 1600], "scale_factor": 1, "unit": "m/s", "equation": "sspeed(depth, nav_lat, votemper - 273.15, vosaline)" },
            "soundchannelaxis": {"name": "Sound Channel Axis (BETA)", "scale": [0, 1000], "scale_factor": 1, "unit": "m", "equation": "soundchannelaxis(~depth, nav_lat, ~votemper - 273.15, ~vosaline)"},
            "criticaldepth": {"name": "Sound Channel Bottom", "scale": [0, 1000], "scale_factor": 1, "unit": "m", "equation": "criticaldepth(~depth, nav_lat, ~votemper - 273.15, ~vosaline)"},
            "soniclayerdepth": {"name": "Sonic Layer Depth (BETA)", "scale": [0,1000], "scale_factor": 1, "unit": "m", "equation": "soniclayerdepth(~depth, nav_lat, ~votemper - 273.15, ~vosaline)"},
            "depthexcess": {"name": "Depth Excess (BETA)", "scale": [0, 1000], "scale_factor": 1, "unit": "m", "equation": "depthexcess(~depth, nav_lat, ~votemper - 273.15, ~vosaline)"},       
            "sscp": {"name": "Secondary Sound Channel Potential", "scale": [0, 1], "scale_factor": 1, "unit": "m", "equation": "sscp(~depth, nav_lat, ~votemper - 273.15, ~vosaline)"},
            "sossheig": { "name": "Sea Surface Height", "unit": "m", "scale": [-3, 3], "zero_centered": "true", "quantum": "hour" },
            "iiceconc": { "name": "Ice Concentration", "unit": "fraction", "scale": [0, 1], "quantum": "hour" },
            "iicevol": { "name": "Ice Volume",        "unit": "m", "scale": [0, 10], "quantum": "hour" },
            "sokaraml": { "name": "Ocean Mixed Layer Depth", "unit": "m", "scale": [0, 4000], "quantum": "hour" },
            "somixhgt": { "name": "Turbocline Depth", "unit": "m", "scale": [0, 4000], "quantum": "hour" },
            "iicesurftemp": { "name": "Surface Temp Over Sea Ice", "unit": "Celsius", "scale": [-5, 30], "equation": "iicesurftemp - 273.15", "dims": ["time", "depth", "latitude", "longitude"], "quantum": "hour" },
            "isnowvol": { "name": "Snow Volume", "unit": "cm", "scale": [0, 10], "quantum": "hour"},
            "itmecrty": { "name": "Sea Ice Y Velocity", "unit": "m/s", "scale": [-1, 1], "quantum": "hour" },
            "itzocrtx": { "name": "Sea Ice X Velocity", "unit": "m/s", "scale": [-1, 1], "quantum": "hour" },
            "itzocrtx,itmecrty": { "name": "Sea Ice Velocity", "unit": "m/s", "scale": [-1, 1], "quantum": "hour" },
            "iicestrength": { "name": "Compressive Ice Strength", "unit": "Nm-1", "scale": [-1, 1], "quantum": "hour" },
            "iicepressure": { "name": "Internal Ice Pressure", "unit": "Nm-1", "scale": [-1, 1], "quantum": "hour" }
>>>>>>> 87b7a947
        }
    },
    "giops_reanalysis_surface": {
        "url": "/home/buildadm/ocean-nav/db/GIOPS-Reanalysis-Surface.sqlite3",
        "envtype": ["ocean"],
        "name": "GIOPS Reanalysis (Surface)",
        "type": "historical",
        "enabled": true,
        "time_dim_units": "seconds since 1950-01-01 00:00:00",
        "quantum": "hour",
        "help": "",
        "attribution": "",
        "variables": {
            "zos": { "envtype": "ocean", "name": "Sea Surface Height", "scale": [-3, 3], "unit": "m"}
        }
    },
    "giops_reanalysis_3d": {
        "url": "/home/buildadm/ocean-nav/db/GIOPS-Reanalysis-3D.sqlite3",
        "name": "GIOPS Reanalysis (3D)",
        "type": "historical",
        "envtype": ["ocean"],
        "enabled": true,
        "time_dim_units": "seconds since 1950-01-01 00:00:00",
        "quantum": "day",
        "help": "",
        "attribution": "",
        "variables": {
            "vo": { "envtype": "ocean", "name": "Water Y Velocity", "scale": [-1, 1], "unit": "m/s", "zero_centered": true},
            "uo": { "envtype": "ocean", "name": "Water X Velocity", "scale": [-1, 1], "unit": "m/s", "zero_centered": true },
            "thetao": { "envtype": "ocean", "name": "Temperature", "scale": [-5, 30], "unit": "Celsius"},
            "so": { "envtype": "ocean", "name": "Salinity", "scale": [30, 40], "unit": "PSU"},
            "sspeed": { "envtype": "ocean", "name": "Speed of Sound", "scale": [1400, 1600], "scale_factor": 1, "unit": "m/s", "equation": "sspeed(deptht, nav_lat, so, thetao)" }
        }
    },
    "riops_reanalysis_surface": {
        "url": "/home/buildadm/ocean-nav/db/RIOPS-Reanalysis-Surface.sqlite3",
        "name": "RIOPS Reanalysis (Surface)",
        "type": "historical",
        "enabled": true,
        "envtype": ["ocean"],
        "time_dim_units": "seconds since 1950-01-01 00:00:00",
        "quantum": "hour",
        "help": "",
        "attribution": "",
        "variables": {
            "zos": { "envtype": "ocean", "name": "Sea Surface Height", "scale": [-3, 3], "unit": "m" },
            "tdhm": { "envtype": "ocean", "name": "Mean Tide Harmonic Analysis", "scale": [-3, 3], "unit": "m"},
            "ssh_ib": { "envtype": "ocean", "name": "Inverse Barometer Sea Surface Height", "scale": [-0.5, 0.5], "unit": "m"}
        }
    },
    "riops_reanalysis_3d": {
        "url": "/home/buildadm/ocean-nav/db/RIOPS-Reanalysis-3D.sqlite3",
        "envtype": ["ocean"],
        "name": "RIOPS Reanalysis (3D)",
        "type": "historical",
        "enabled": true,
        "time_dim_units": "seconds since 1950-01-01 00:00:00",
        "quantum": "day",
        "help": "",
        "attribution": "",
        "variables": {
            "vo": { "envtype": "ocean", "name": "Water Y Velocity", "scale": [-1, 1], "unit": "m/s", "zero_centered": true},
            "uo": { "envtype": "ocean", "name": "Water X Velocity", "scale": [-1, 1], "unit": "m/s", "zero_centered": true },
            "thetao": { "envtype": "ocean", "name": "Temperature", "scale": [-5, 30], "unit": "Celsius"},
            "so": { "envtype": "ocean", "name": "Salinity", "scale": [30, 40], "unit": "PSU"},
            "sspeed": { "envtype": "ocean", "name": "Speed of Sound", "scale": [1400, 1600], "scale_factor": 1, "unit": "m/s", "equation": "sspeed(deptht, nav_lat, so, thetao)" }
        }
    },
    "riops_daily_surface": {
        "attribution": "RIOPS Daily Averages from CONCEPTS",
        "climatology": "/home/buildadm/ocean-nav/db/RIOPS-Daily-Surface.sqlite3",
        "envtype": ["ocean", "ice"],
        "enabled": true,
        "help": "",
        "name": "RIOPS Daily Average (Surface)",
        "quantum": "day",
        "type": "historical",
        "time_dim_units": "seconds since 1950-01-01 00:00:00",
        "url": "/home/buildadm/ocean-nav/db/RIOPS-Daily-Surface.sqlite3",
        "grid_angle_file_url": "/data/grids/riops/grid_angle.nc",
        "lat_var_key": "latitude",
        "lon_var_key": "longitude",
        "variables": {
            "vomecrtn": {
                "envtype": "ocean",
                "hide": "false",
                "name": "Water North Velocity",
                "scale": [
                    -3,
                    3
                ],
                "scale_factor": 1,
                "unit": "m/s",
                "equation": "vozocrtx * sin_alpha + vomecrty * cos_alpha",
                "zero_centered": "true"
            },
            "vozocrte": {
                "envtype": "ocean",
                "hide": "false",
                "name": "Water East Velocity",
                "scale": [
                    -3,
                    3
                ],
                "scale_factor": 1,
                "unit": "m/s",
                "equation": "vozocrtx * cos_alpha - vomecrty * sin_alpha",
                "zero_centered": "true"
            },
            "magwatervel": {
                "name": "Water Velocity",
                "unit": "m/s",
                "scale": [0, 3],
                "scale_factor": 1,
                "equation": "magnitude(vozocrtx * cos_alpha - vomecrty * sin_alpha, vozocrtx * sin_alpha + vomecrty * cos_alpha)"
            },
            "iicevele": {
                "envtype": "ocean",
                "name": "Sea Ice East Velocity",
                "scale": [
                    -1,
                    1
                ],
                "scale_factor": 1,
                "unit": "m/s",
                "zero_centered": "true",
                "equation": "itzocrtx * cos_alpha - itmecrty * sin_alpha",
                "hide": "false"
            },
            "iiceveln": {
                "envtype": "ocean",
                "name": "Sea Ice North Velocity",
                "scale": [
                    -1,
                    1
                ],
                "scale_factor": 1,
                "unit": "m/s",
                "zero_centered": "true",
                "equation": "itzocrtx * sin_alpha + itmecrty * cos_alpha",
                "hide": "false"
            },
            "magicevel": {
                "name": "Sea Ice Velocity",
                "unit": "m/s",
                "scale": [0, 1],
                "scale_factor": 1,
                "equation": "magnitude(itzocrtx * cos_alpha - itmecrty * sin_alpha, itzocrtx * sin_alpha + itmecrty * cos_alpha)"
            },
            "iiceconc": {
                "envtype": "ice",
                "name": "Ice Concentration",
                "scale": [0, 1],
                "scale_factor": 1,
                "unit": "fraction"
            },
            "iicepressure": {
                "envtype": "ice",
                "name": "Internal Sea Ice Pressure",
                "scale": [
                    0,
                    200000
                ],
                "scale_factor": 1,
                "unit": "N/m"
            },
            "iicestrength": {
                "envtype": "ice",
                "name": "Compressive Sea Ice Strength",
                "scale": [
                    0,
                    60000
                ],
                "scale_factor": 1,
                "unit": "N/m"
            },
            "iicesurftemp": {
                "envtype": "ice",
                "name": "Ice/Snow Surface Temperature",
                "scale": [
                    -5,
                    10
                ],
                "scale_factor": 1,
                "unit": "Celsius",
                "equation": "iicesurftemp - 273.15",
                "dims": ["time", "depth", "yc", "xc"]
            },
            "iicevol": {
                "envtype": "ice",
                "name": "Ice Volume",
                "scale": [
                    0,
                    10
                ],
                "scale_factor": 1,
                "unit": "m"
            },
            "isnowvol": {
                "envtype": "ice",
                "name": "Snow Volume",
                "scale": [
                    0,
                    10
                ],
                "scale_factor": 1,
                "unit": "cm"
            },
            "itmecrty": {
                "envtype": "ice",
                "name": "Sea Ice Y Velocity",
                "scale": [
                    -1,
                    1
                ],
                "scale_factor": 1,
                "unit": "m/s"
            },
            "itzocrtx": {
                "envtype": "ice",
                "name": "Sea Ice X Velocity",
                "scale": [
                    -1,
                    1
                ],
                "scale_factor": 1,
                "unit": "m/s"
            },
            "itzocrtx,itmecrty": {
                "envtype": "ice",
                "name": "Sea Ice Velocity",
                "scale": [
                    0,
                    1
                ],
                "scale_factor": 1,
                "unit": "m/s"
            },
            "sokaraml": {
                "envtype": "ocean",
                "name": "Ocean Mixed Layer Depth (Density)",
                "scale": [
                    0,
                    4000
                ],
                "scale_factor": 1,
                "unit": "m"
            },
            "somixhgt": {
                "envtype": "ocean",
                "name": "Turbocline Depth",
                "scale": [
                    0,
                    4000
                ],
                "scale_factor": 1,
                "unit": "m"
            },
            "sossheig": {
                "envtype": "ocean",
                "name": "Sea Surface Height",
                "scale": [
                    -3,
                    3
                ],
                "scale_factor": 1,
                "unit": "m"
            },
            "vomecrty": {
                "envtype": "ocean",
                "name": "Water Y Velocity",
                "scale": [
                    -3,
                    3
                ],
                "scale_factor": 1,
                "unit": "m/s"
            },
            "vosaline": {
                "envtype": "ocean",
                "name": "Salinity",
                "scale": [
                    30,
                    40
                ],
                "scale_factor": 1,

                "unit": "PSU"
            },
            "votemper": {
                "envtype": "ocean",
                "name": "Temperature",
                "scale": [
                    -5,
                    30
                ],
                "scale_factor": 1,
                "unit": "Celsius",
                "equation": "votemper - 273.15",
                "dims": ["time", "depth", "yc", "xc"]
            },
            "vozocrtx": {
                "envtype": "ocean",
                "name": "Water X Velocity",
                "scale": [
                    -3,
                    3
                ],
                "scale_factor": 1,
                "unit": "m/s"
            },
            "vozocrtx,vomecrty": {
                "envtype": "ocean",
                "name": "Water Velocity",
                "scale": [
                    0,
                    3
                ],
                "scale_factor": 1,
                "unit": "m/s"
            }
        }
    },
    "riops_daily_3d": {
        "attribution": "RIOPS Daily Averages from CONCEPTS",
        "climatology": "http://localhost:8080/thredds/dodsC/climatology/Levitus98_PHC21/aggregated.ncml",
        "envtype": ["ocean"],
        "enabled": true,
        "help": "",
        "name": "RIOPS Daily Average (3D)",
        "quantum": "day",
        "type": "historical",
        "time_dim_units": "seconds since 1950-01-01 00:00:00",
        "url": "/home/buildadm/ocean-nav/db/RIOPS-Daily-3D.sqlite3",
        "grid_angle_file_url": "/data/grids/riops/grid_angle.nc",
        "lat_var_key": "latitude",
        "lon_var_key": "longitude",
        "variables": {
            "vozocrtx": {
                "envtype": "ocean",
                "name": "Water X Velocity",
                "unit": "m/s",
                "scale": [-3, 3],
                "zero_centered": "true"
            },
            "vomecrty": {
                "envtype": "ocean",
                "name": "Water Y Velocity",
                "unit": "m/s",
                "scale": [-3, 3],
                "zero_centered": "true"
            },
            "magwatervel": {
                "envtype": "ocean",
                "name": "Water Velocity",
                "unit": "m/s",
                "scale": [0, 3],
                "scale_factor": 1,
                "equation": "magnitude(vozocrtx * cos_alpha - vomecrty * sin_alpha, vozocrtx * sin_alpha + vomecrty * cos_alpha)"
            },
            "vomecrtn": {
                "envtype": "ocean",
                "hide": "false",
                "name": "Water North Velocity",
                "scale": [
                    -3,
                    3
                ],
                "scale_factor": 1,
                "unit": "m/s",
                "equation": "vozocrtx * sin_alpha + vomecrty * cos_alpha",
                "zero_centered": "true"
            },
            "vozocrte": {
                "envtype": "ocean",
                "hide": "false",
                "name": "Water East Velocity",
                "scale": [
                    -3,
                    3
                ],
                "scale_factor": 1,
                "unit": "m/s",
                "equation": "vozocrtx * cos_alpha - vomecrty * sin_alpha",
                "zero_centered": "true"
            },
            "votemper": {
                "envtype": "ocean",
                "name": "Temperature",
                "unit": "Celsius",
                "scale": [-5, 30],
                "equation": "votemper - 273.15",
                "dims": ["time", "depth", "yc", "xc"]
            },
            "vosaline": {
                "envtype": "ocean",
                "name": "Salinity",
                "unit": "PSU",
                "scale": [30, 40]
            },
<<<<<<< HEAD
            "sspeed": { "name": "Speed of Sound", "envtype": "ocean", "scale": [1400, 1600], "scale_factor": 1, "unit": "m/s", "equation": "sspeed(depth, latitude, votemper - 273.15, vosaline)" },
            "sspeedmin": {"name": "Sound Channel Axis (BETA)", "envtype": "ocean", "scale": [1400, 1600], "scale_factor": 1, "unit": "m", "equation": "soundchannelaxis(~depth, latitude, ~votemper - 273.15, ~vosaline)"},
            "soniclayerdepth": {"name": "Sonic Layer Depth (BETA)", "envtype": "ocean", "scale": [0,100], "scale_factor": 1, "unit": "m", "equation": "soniclayerdepth(~depth, latitude, ~votemper - 273.15, ~vosaline)"},
            "depthexcess": {"name": "Depth Excess (BETA)", "envtype": "ocean", "scale": [0, 1000], "scale_factor": 1, "unit": "m", "equation": "depthexcess(~depth, latitude, ~votemper - 273.15, ~vosaline)"}        
=======
            "sspeed": { "name": "Speed of Sound", "scale": [1400, 1600], "scale_factor": 1, "unit": "m/s", "equation": "sspeed(depth, latitude, votemper - 273.15, vosaline)" },
            "soundchannelaxis": {"name": "Sound Channel Axis (BETA)", "scale": [0, 1000], "scale_factor": 1, "unit": "m", "equation": "soundchannelaxis(~depth, latitude, ~votemper - 273.15, ~vosaline)"},
            "criticaldepth": {"name": "Sound Channel Bottom", "scale": [0, 1000], "scale_factor": 1, "unit": "m", "equation": "criticaldepth(~depth, nav_lat, ~votemper - 273.15, ~vosaline)"},
            "soniclayerdepth": {"name": "Sonic Layer Depth (BETA)", "scale": [0,1000], "scale_factor": 1, "unit": "m", "equation": "soniclayerdepth(~depth, latitude, ~votemper - 273.15, ~vosaline)"},
            "sscp": {"name": "Secondary Sound Channel Potential", "scale": [0, 1], "scale_factor": 1, "unit": "m", "equation": "sscp(~depth, latitude, ~votemper - 273.15, ~vosaline)"},
            "depthexcess": {"name": "Depth Excess (BETA)", "scale": [0, 1000], "scale_factor": 1, "unit": "m", "equation": "depthexcess(~depth, latitude, ~votemper - 273.15, ~vosaline)"}        
>>>>>>> 87b7a947
        }
    },
    "riops_hourly_surface": {
        "name": "RIOPS Hourly (Surface)",
        "url": "/home/buildadm/ocean-nav/db/RIOPS-Hourly-Surface.sqlite3",
        "envtype": ["ocean", "ice"],
        "grid_angle_file_url": "/data/grids/riops/grid_angle.nc",
        "quantum": "hour",
        "type": "historical",
        "time_dim_units": "seconds since 1950-01-01 00:00:00",
        "enabled": true,
        "climatology": "http://localhost:8080/thredds/dodsC/climatology/Levitus98_PHC21/aggregated.ncml",
        "lat_var_key": "latitude",
        "lon_var_key": "longitude",
        "attribution": "RIOPS Values from CONCEPTS",
        "help": "Regional Ice Ocean Prediction System         <ul>             <li>North Atlantic and Arctic</li>             <li>Tri-polar ORCA grid 1/12° resolution</li>             <li>50 vertical z-levels</li>             <li>Available as daily values on 3 hr intervals from 00:00 (May 28, 2016 to present)</li>             <li>Variables Available:                 <ul>                     <li>Depth-Integrated Sea Ice Strength</li>                     <li>Depth-Integrated Internal Sea Ice Pressure</li>                     <li>Ocean Mixed Layer Depth Based on Density Criterion</li>                     <li>Sea Ice Area Fraction</li>                     <li>Sea Ice Volume Per Unit Grid Cell Area</li>                     <li>Sea Ice Velocity</li>                     <li>Sea Ice East Velocity</li>                     <li>Sea Ice North Velocity</li>                     <li>Sea Ice X Velocity</li>                       <ul>                                                                              <li>ice velocity along model x grid lines</li>                       </ul>                     <li>Sea Ice Y Velocity</li>                       <ul>                           <li>ice velocity along model y grid lines</li>                       </ul>                     <li>Sea Surface Height Above Geoid</li>                     <li>Sea Water Potential Temperature</li>                     <li>Sea Water Salinity</li>                     <li>Sea Water Velocity</li>                     <li>Sea Water East Velocity</li>                     <li>Sea Water North Velocity</li>                     <li>Sea Water X Velocity</li>                       <ul>                          <li>water velocity along model x grid lines</li>                       </ul>                     <li>Sea Water Y Velocity</li>                       <ul>                          <li>water velocity along model y grid lines</li>                       </ul>                     <li>Surface Temperature Of Snow Over Sea Ice Or Bare Sea Ice</li>                     <li>Turbocline Depth</li>                     <li>Volume Of Snow On Sea Ice Per Unit Grid Cell Area</li>                 </ul>             </li>         </ul>",
        "variables": {
                "vozocrtx": {
                    "envtype": "ocean",
                    "name": "Water X Velocity",
                    "unit": "m/s",
                    "scale": [-3, 3],
                    "zero_centered": "true"
                },
                "vomecrty": {
                    "envtype": "ocean",
                    "name": "Water Y Velocity",
                    "unit": "m/s",
                    "scale": [-3, 3],
                    "zero_centered": "true"
                },
                "votemper": {
                    "envtype": "ocean",
                    "name": "Temperature",
                    "unit": "Celsius",
                    "scale": [-5, 30],
                    "equation": "votemper - 273.15",
                    "dims": ["time", "yc", "xc"]
                },
                "magwatervel": {
                    "name": "Water Velocity",
                    "unit": "m/s",
                    "scale": [0, 3],
                    "scale_factor": 1,
                    "equation": "magnitude(vozocrtx * cos_alpha - vomecrty * sin_alpha, vozocrtx * sin_alpha + vomecrty * cos_alpha)"
                },
                "vomecrtn": {
                    "hide": "false",
                    "name": "Water North Velocity",
                    "scale": [
                        -3,
                        3
                    ],
                    "scale_factor": 1,
                    "unit": "m/s",
                    "equation": "vozocrtx * sin_alpha + vomecrty * cos_alpha",
                    "zero_centered": "true"
                },
                "vozocrte": {
                    "hide": "false",
                    "name": "Water East Velocity",
                    "scale": [
                        -3,
                        3
                    ],
                    "scale_factor": 1,
                    "unit": "m/s",
                    "equation": "vozocrtx * cos_alpha - vomecrty * sin_alpha",
                    "zero_centered": "true"
                },
                "vosaline": {
                    "envtype": "ocean",
                    "name": "Salinity",
                    "unit": "PSU",
                    "scale": [30, 40]
                },
                "sossheig": {
                    "envtype": "ocean",
                    "name": "Sea Surface Height",
                    "unit": "m",
                    "scale": [-3, 3],
                    "zero_centered": "true"
                },
                "iiceconc": {
                    "envtype": "ice",
                    "name": "Ice Concentration",
                    "unit": "fraction",
                    "scale": [0, 1]
                },
                "iicevol": {
                    "envtype": "ice",
                    "name": "Ice Volume",
                    "unit": "m",
                    "scale": [0, 10]
                },
                "isnowvol": {
                    "envtype": "ice",
                    "name": "Snow Volume",
                    "unit": "cm",
                    "scale": [0, 10]
                },
                "iicesurftemp": {
                    "envtype": "ice",
                    "name": "Ice/Snow Surface Temperature",
                    "unit": "Celsius",
                    "scale": [-5, 10],
                    "equation": "iicesurftemp - 273.15",
                    "dims": ["time", "yc", "xc"]
                },
                "itzocrtx": {
                    "envtype": "ice",
                    "name": "Sea Ice X Velocity",
                    "unit": "m/s",
                    "scale": [-1, 1],
                    "zero_centered": "true"
                },
                "itmecrty": {
                    "envtype": "ice",
                    "name": "Sea Ice Y Velocity",
                    "unit": "m/s",
                    "scale": [-1, 1],
                    "zero_centered": "true"
                },
                "iicevele": {
                    "name": "Sea Ice East Velocity",
                    "scale": [
                        -1,
                        1
                    ],
                    "scale_factor": 1,
                    "unit": "m/s",
                    "zero_centered": "true",
                    "equation": "itzocrtx * cos_alpha - itmecrty * sin_alpha",
                    "hide": "false"
                },
                "iiceveln": {
                    "name": "Sea Ice North Velocity",
                    "scale": [
                        -1,
                        1
                    ],
                    "scale_factor": 1,
                    "unit": "m/s",
                    "zero_centered": "true",
                    "equation": "itzocrtx * sin_alpha + itmecrty * cos_alpha",
                    "hide": "false"
                },
                "magicevel": {
                    "name": "Sea Ice Velocity",
                    "unit": "m/s",
                    "scale": [0, 1],
                    "scale_factor": 1,
                    "equation": "magnitude(itzocrtx * cos_alpha - itmecrty * sin_alpha, itzocrtx * sin_alpha + itmecrty * cos_alpha)"
                },
                "iicepressure": {
                    "envtype": "ice",
                    "name": "Depth-Integrated Internal Sea Ice Pressure",
                    "unit": "N/m",
                    "scale": [0, 200000]
                },
                "iicestrength": {
                    "envtype": "ice",
                    "name": "Depth-Integrated Compressive Sea Ice Strength",
                    "unit": "N/m",
                    "scale": [0, 60000]
                },
                "somixhgt": {
                    "envtype": "ocean",
                    "name": "Turbocline Depth",
                    "unit": "m",
                    "scale": [7, 110]
                },
                "sokaraml": {
                    "envtype": "ocean",
                    "name": "Ocean Mixed Layer Depth (Density)",
                    "unit": "m",
                    "scale": [-3, 42]
                }
            }
    },
    "riops_hourly_3d": {
        "name": "RIOPS Hourly (3D)",
        "envtype": ["ocean"],
        "url": "/home/buildadm/ocean-nav/db/RIOPS-Hourly-3D.sqlite3",
        "grid_angle_file_url": "/data/grids/riops/grid_angle.nc",
        "quantum": "hour",
        "type": "historical",
        "time_dim_units": "seconds since 1950-01-01 00:00:00",
        "enabled": true,
        "climatology": "http://localhost:8080/thredds/dodsC/climatology/Levitus98_PHC21/aggregated.ncml",
        "attribution": "RIOPS Values from CONCEPTS",
        "lat_var_key": "latitude",
        "lon_var_key": "longitude",
        "help": "Regional Ice Ocean Prediction System         <ul>             <li>North Atlantic and Arctic</li>             <li>Tri-polar ORCA grid 1/12° resolution</li>             <li>50 vertical z-levels</li>             <li>Available as daily values on 3 hr intervals from 00:00 (May 28, 2016 to present)</li>             <li>Variables Available:                 <ul>                     <li>Depth-Integrated Sea Ice Strength</li>                     <li>Depth-Integrated Internal Sea Ice Pressure</li>                     <li>Ocean Mixed Layer Depth Based on Density Criterion</li>                     <li>Sea Ice Area Fraction</li>                     <li>Sea Ice Volume Per Unit Grid Cell Area</li>                     <li>Sea Ice Velocity</li>                     <li>Sea Ice East Velocity</li>                     <li>Sea Ice North Velocity</li>                     <li>Sea Ice X Velocity</li>                       <ul>                                                                              <li>ice velocity along model x grid lines</li>                       </ul>                     <li>Sea Ice Y Velocity</li>                       <ul>                           <li>ice velocity along model y grid lines</li>                       </ul>                     <li>Sea Surface Height Above Geoid</li>                     <li>Sea Water Potential Temperature</li>                     <li>Sea Water Salinity</li>                     <li>Sea Water Velocity</li>                     <li>Sea Water East Velocity</li>                     <li>Sea Water North Velocity</li>                     <li>Sea Water X Velocity</li>                       <ul>                          <li>water velocity along model x grid lines</li>                       </ul>                     <li>Sea Water Y Velocity</li>                       <ul>                          <li>water velocity along model y grid lines</li>                       </ul>                     <li>Surface Temperature Of Snow Over Sea Ice Or Bare Sea Ice</li>                     <li>Turbocline Depth</li>                     <li>Volume Of Snow On Sea Ice Per Unit Grid Cell Area</li>                 </ul>             </li>         </ul>",
        "variables": {
            "vozocrtx": {
                "envtype": "ocean",
                "name": "Water X Velocity",
                "unit": "m/s",
                "scale": [-3, 3],
                "zero_centered": "true"
            },
            "vomecrty": {
                "envtype": "ocean",
                "name": "Water Y Velocity",
                "unit": "m/s",
                "scale": [-3, 3],
                "zero_centered": "true"
            },
            "magwatervel": {
                "name": "Water Velocity",
                "unit": "m/s",
                "scale": [0, 3],
                "scale_factor": 1,
                "equation": "magnitude(vozocrtx * cos_alpha - vomecrty * sin_alpha, vozocrtx * sin_alpha + vomecrty * cos_alpha)"
            },
            "vomecrtn": {
                "hide": "false",
                "name": "Water North Velocity",
                "scale": [
                    -3,
                    3
                ],
                "scale_factor": 1,
                "unit": "m/s",
                "equation": "vozocrtx * sin_alpha + vomecrty * cos_alpha",
                "zero_centered": "true"
            },
            "vozocrte": {
                "hide": "false",
                "name": "Water East Velocity",
                "scale": [
                    -3,
                    3
                ],
                "scale_factor": 1,
                "unit": "m/s",
                "equation": "vozocrtx * cos_alpha - vomecrty * sin_alpha",
                "zero_centered": "true"
            },
            "votemper": {
                "envtype": "ocean",
                "name": "Temperature",
                "unit": "Celsius",
                "scale": [-5, 30],
                "equation": "votemper - 273.15",
                "dims": ["time", "yc", "xc"]
            },
            "vosaline": {
                "envtype": "ocean",
                "name": "Salinity",
                "unit": "PSU",
                "scale": [30, 40]
            },
<<<<<<< HEAD
            "sspeed": { "name": "Speed of Sound", "envtype": "ocean", "scale": [1400, 1600], "scale_factor": 1, "unit": "m/s", "equation": "sspeed(depth, latitude, votemper - 273.15, vosaline)" },
            "sspeedmin": {"name": "Sound Channel Axis (BETA)", "envtype": "ocean", "scale": [1400, 1600], "scale_factor": 1, "unit": "m", "equation": "soundchannelaxis(~depth, latitude, ~votemper - 273.15, ~vosaline)"},
            "soniclayerdepth": {"name": "Sonic Layer Depth (BETA)", "envtype": "ocean", "scale": [0,100], "scale_factor": 1, "unit": "m", "equation": "soniclayerdepth(~depth, latitude, ~votemper - 273.15, ~vosaline)"}
        }
=======
            "sspeed": { "name": "Speed of Sound", "scale": [1400, 1600], "scale_factor": 1, "unit": "m/s", "equation": "sspeed(depth, latitude, votemper - 273.15, vosaline)" },
            "soundchannelaxis": {"name": "Sound Channel Axis (BETA)", "scale": [0, 1000], "scale_factor": 1, "unit": "m", "equation": "soundchannelaxis(~depth, latitude, ~votemper - 273.15, ~vosaline)"},
            "soniclayerdepth": {"name": "Sonic Layer Depth (BETA)", "scale": [0,1000], "scale_factor": 1, "unit": "m", "equation": "soniclayerdepth(~depth, latitude, ~votemper - 273.15, ~vosaline)"},
            "criticaldepth": {"name": "Sound Channel Bottom", "scale": [0, 1000], "scale_factor": 1, "unit": "m", "equation": "criticaldepth(~depth, nav_lat, ~votemper - 273.15, ~vosaline)"},
            "sscp": {"name": "Secondary Sound Channel Potential", "scale": [0, 1], "scale_factor": 1, "unit": "m", "equation": "sscp(~depth, nav_lat, ~votemper - 273.15, ~vosaline)"},
            "depthexcess": {"name": "Depth Excess (BETA)", "scale": [0, 1000], "scale_factor": 1, "unit": "m", "equation": "depthexcess(~depth, latitude, ~votemper - 273.15, ~vosaline)"}            
            }
>>>>>>> 87b7a947
    },
    "riops_monthly_surface": {
        "url": "/home/buildadm/ocean-nav/db/RIOPS-Monthly-Surface.sqlite3",
        "grid_angle_file_url": "/data/grids/riops/grid_angle.nc",
        "name": "RIOPS Monthly Average (Surface)",
        "envtype": ["ocean", "ice"],
        "quantum": "month",
        "type": "historical",
        "enabled": true,
        "time_dim_units": "seconds since 1950-01-01 00:00:00",
        "climatology": "http://localhost:8080/thredds/dodsC/climatology/Levitus98_PHC21/aggregated.ncml",
        "attribution": "RIOPS Daily Averages from CONCEPTS",
        "lat_var_key": "latitude",
        "lon_var_key": "longitude",
        "help": "Regional Ice Ocean Prediction System         <ul>             <li>North Atlantic and Arctic</li>             <li>Tri-polar ORCA grid 1/12° resolution</li>             <li>50 vertical z-levels</li>             <li>Available as daily values on 3 hr intervals from 00:00 (May 28, 2016 to present)</li>             <li>Variables Available:                 <ul>                     <li>Depth-Integrated Sea Ice Strength</li>                     <li>Depth-Integrated Internal Sea Ice Pressure</li>                     <li>Ocean Mixed Layer Depth Based on Density Criterion</li>                     <li>Sea Ice Area Fraction</li>                     <li>Sea Ice Volume Per Unit Grid Cell Area</li>                     <li>Sea Ice Velocity</li>                     <li>Sea Ice East Velocity</li>                     <li>Sea Ice North Velocity</li>                     <li>Sea Ice X Velocity</li>                       <ul>                                                                              <li>ice velocity along model x grid lines</li>                       </ul>                     <li>Sea Ice Y Velocity</li>                       <ul>                           <li>ice velocity along model y grid lines</li>                       </ul>                     <li>Sea Surface Height Above Geoid</li>                     <li>Sea Water Potential Temperature</li>                     <li>Sea Water Salinity</li>                     <li>Sea Water Velocity</li>                     <li>Sea Water East Velocity</li>                     <li>Sea Water North Velocity</li>                     <li>Sea Water X Velocity</li>                       <ul>                          <li>water velocity along model x grid lines</li>                       </ul>                     <li>Sea Water Y Velocity</li>                       <ul>                          <li>water velocity along model y grid lines</li>                       </ul>                     <li>Surface Temperature Of Snow Over Sea Ice Or Bare Sea Ice</li>                     <li>Turbocline Depth</li>                     <li>Volume Of Snow On Sea Ice Per Unit Grid Cell Area</li>                 </ul>             </li>         </ul>",
        "variables": {
                "vozocrtx": {
                    "envtype": "ocean",
                    "name": "Water X Velocity",
                    "unit": "m/s",
                    "scale": [-3, 3],
                    "zero_centered": "true"
                },
                "vomecrty": {
                    "envtype": "ocean",
                    "name": "Water Y Velocity",
                    "unit": "m/s",
                    "scale": [-3, 3],
                    "zero_centered": "true"
                },
                "vomecrtn": {
                    "hide": "false",
                    "name": "Water North Velocity",
                    "scale": [
                        -3,
                        3
                    ],
                    "scale_factor": 1,
                    "unit": "m/s",
                    "equation": "vozocrtx * sin_alpha + vomecrty * cos_alpha",
                    "zero_centered": "true"
                },
                "vozocrte": {
                    "hide": "false",
                    "name": "Water East Velocity",
                    "scale": [
                        -3,
                        3
                    ],
                    "scale_factor": 1,
                    "unit": "m/s",
                    "equation": "vozocrtx * cos_alpha - vomecrty * sin_alpha",
                    "zero_centered": "true"
                },
                "magwatervel": {
                    "name": "Water Velocity",
                    "unit": "m/s",
                    "scale": [0, 3],
                    "scale_factor": 1,
                    "equation": "magnitude(vozocrtx * cos_alpha - vomecrty * sin_alpha, vozocrtx * sin_alpha + vomecrty * cos_alpha)"
                },
                "iicevele": {
                    "name": "Sea Ice East Velocity",
                    "scale": [
                        -1,
                        1
                    ],
                    "scale_factor": 1,
                    "unit": "m/s",
                    "zero_centered": "true",
                    "equation": "itzocrtx * cos_alpha - itmecrty * sin_alpha",
                    "hide": "false"
                },
                "iiceveln": {
                    "name": "Sea Ice North Velocity",
                    "scale": [
                        -1,
                        1
                    ],
                    "scale_factor": 1,
                    "unit": "m/s",
                    "zero_centered": "true",
                    "equation": "itzocrtx * sin_alpha + itmecrty * cos_alpha",
                    "hide": "false"
                },
                "magicevel": {
                    "name": "Sea Ice Velocity",
                    "unit": "m/s",
                    "scale": [0, 1],
                    "scale_factor": 1,
                    "equation": "magnitude(itzocrtx * cos_alpha - itmecrty * sin_alpha, itzocrtx * sin_alpha + itmecrty * cos_alpha)"
                },
                "votemper": {
                    "envtype": "ocean",
                    "name": "Temperature",
                    "unit": "Celsius",
                    "scale": [-5, 30],
                    "equation": "votemper - 273.15",
                    "dims": ["time", "depth", "yc", "xc"]
                },
                "vosaline": {
                    "envtype": "ocean",
                    "name": "Salinity",
                    "unit": "PSU",
                    "scale": [30, 40]
                },
                "sossheig": {
                    "envtype": "ocean",
                    "name": "Sea Surface Height",
                    "unit": "m",
                    "scale": [-3, 3],
                    "zero_centered": "true"
                },
                "iiceconc": {
                    "envtype": "ice",
                    "name": "Ice Concentration",
                    "unit": "fraction",
                    "scale": [0, 1]
                },
                "iicevol": {
                    "envtype": "ice",
                    "name": "Ice Volume",
                    "unit": "m",
                    "scale": [0, 10]
                },
                "isnowvol": {
                    "envtype": "ice",
                    "name": "Snow Volume",
                    "unit": "cm",
                    "scale": [0, 10]
                },
                "iicesurftemp": {
                    "envtype": "ice",
                    "name": "Ice/Snow Surface Temperature",
                    "unit": "Celsius",
                    "scale": [-5, 10],
                    "equation": "iicesurftemp - 273.15",
                    "dims": ["time", "depth", "yc", "xc"]
                },
                "itzocrtx": {
                    "envtype": "ice",
                    "name": "Sea Ice X Velocity",
                    "unit": "m/s",
                    "scale": [-1, 1],
                    "zero_centered": "true"
                },
                "itmecrty": {
                    "envtype": "ice",
                    "name": "Sea Ice Y Velocity",
                    "unit": "m/s",
                    "scale": [-1, 1],
                    "zero_centered": "true"
                },
                "iicepressure": {
                    "envtype": "ice",
                    "name": "Internal Sea Ice Pressure",
                    "unit": "N/m",
                    "scale": [0, 200000]
                },
                "iicestrength": {
                    "envtype": "ice",
                    "name": "Compressive Sea Ice Strength",
                    "unit": "N/m",
                    "scale": [0, 60000]
                },
                "somixhgt": {
                    "envtype": "ocean",
                    "name": "Turbocline Depth",
                    "unit": "m",
                    "scale": [0, 4000]
                },
                "sokaraml": {
                    "envtype": "ocean",
                    "name": "Ocean Mixed Layer Depth",
                    "unit": "m",
                    "scale": [0, 4000]
                }
            }
    },
    "riops_monthly_3d": {
        "envtype": ["ocean"],
        "url": "/home/buildadm/ocean-nav/db/RIOPS-Monthly-3D.sqlite3",
        "grid_angle_file_url": "/data/grids/riops/grid_angle.nc",
        "name": "RIOPS Monthly Average (3D)",
        "quantum": "month",
        "type": "historical",
        "enabled": true,
        "time_dim_units": "seconds since 1950-01-01 00:00:00",
        "climatology": "http://localhost:8080/thredds/dodsC/climatology/Levitus98_PHC21/aggregated.ncml",
        "attribution": "RIOPS Daily Averages from CONCEPTS",
        "lat_var_key": "latitude",
        "lon_var_key": "longitude",
        "help": "Regional Ice Ocean Prediction System         <ul>             <li>North Atlantic and Arctic</li>             <li>Tri-polar ORCA grid 1/12° resolution</li>             <li>50 vertical z-levels</li>             <li>Available as daily values on 3 hr intervals from 00:00 (May 28, 2016 to present)</li>             <li>Variables Available:                 <ul>                     <li>Depth-Integrated Sea Ice Strength</li>                     <li>Depth-Integrated Internal Sea Ice Pressure</li>                     <li>Ocean Mixed Layer Depth Based on Density Criterion</li>                     <li>Sea Ice Area Fraction</li>                     <li>Sea Ice Volume Per Unit Grid Cell Area</li>                     <li>Sea Ice Velocity</li>                     <li>Sea Ice East Velocity</li>                     <li>Sea Ice North Velocity</li>                     <li>Sea Ice X Velocity</li>                       <ul>                                                                              <li>ice velocity along model x grid lines</li>                       </ul>                     <li>Sea Ice Y Velocity</li>                       <ul>                           <li>ice velocity along model y grid lines</li>                       </ul>                     <li>Sea Surface Height Above Geoid</li>                     <li>Sea Water Potential Temperature</li>                     <li>Sea Water Salinity</li>                     <li>Sea Water Velocity</li>                     <li>Sea Water East Velocity</li>                     <li>Sea Water North Velocity</li>                     <li>Sea Water X Velocity</li>                       <ul>                          <li>water velocity along model x grid lines</li>                       </ul>                     <li>Sea Water Y Velocity</li>                       <ul>                          <li>water velocity along model y grid lines</li>                       </ul>                     <li>Surface Temperature Of Snow Over Sea Ice Or Bare Sea Ice</li>                     <li>Turbocline Depth</li>                     <li>Volume Of Snow On Sea Ice Per Unit Grid Cell Area</li>                 </ul>             </li>         </ul>",
        "variables": {
                "vozocrtx": {
                    "envtype": "ocean",
                    "name": "Water X Velocity",
                    "unit": "m/s",
                    "scale": [-3, 3],
                    "zero_centered": "true"
                },
                "vomecrty": {
                    "envtype": "ocean",
                    "name": "Water Y Velocity",
                    "unit": "m/s",
                    "scale": [-3, 3],
                    "zero_centered": "true"
                },
                "magwatervel": {
                    "envtype": "ocean",
                    "name": "Water Velocity",
                    "unit": "m/s",
                    "scale": [0, 3],
                    "scale_factor": 1,
                    "equation": "magnitude(vozocrtx * cos_alpha - vomecrty * sin_alpha, vozocrtx * sin_alpha + vomecrty * cos_alpha)"
                },
                "vomecrtn": {
                    "hide": "false",
                    "name": "Water North Velocity",
                    "scale": [
                        -3,
                        3
                    ],
                    "scale_factor": 1,
                    "unit": "m/s",
                    "equation": "vozocrtx * sin_alpha + vomecrty * cos_alpha",
                    "zero_centered": "true"
                },
                "vozocrte": {
                    "hide": "false",
                    "name": "Water East Velocity",
                    "scale": [
                        -3,
                        3
                    ],
                    "scale_factor": 1,
                    "unit": "m/s",
                    "equation": "vozocrtx * cos_alpha - vomecrty * sin_alpha",
                    "zero_centered": "true"
                },
                "votemper": {
                    "envtype": "ocean",
                    "name": "Temperature",
                    "unit": "Celsius",
                    "scale": [-5, 30],
                    "equation": "votemper - 273.15",
                    "dims": ["time", "depth", "yc", "xc"]
                },
                "vosaline": {
                    "envtype": "ocean",
                    "name": "Salinity",
                    "unit": "PSU",
                    "scale": [30, 40]
                }
            }
    },
    "riops_forecast": {
        "envtype": ["ocean", "ice"],
        "url": "http://localhost:8080/thredds/dodsC/riops/forecast/aggregated.ncml",
        "name": "RIOPS Forecast",
        "quantum": "hour",
        "type": "forecast",
        "enabled": false,
        "time_dim_units": "seconds since 1950-01-01 00:00:00",
        "climatology": "http://localhost:8080/thredds/dodsC/climatology/Levitus98_PHC21/aggregated.ncml",
        "attribution": "RIOPS Forecast from CONCEPTS",
        "cache": 1,
        "help": "Regional Ice Ocean Prediction System         <ul>             <li>North Atlantic and Arctic</li>             <li>Tri-polar ORCA grid 1/12° resolution</li>             <li>50 vertical z-levels</li>             <li>Available as daily values on 3 hr intervals from 00:00 (May 28, 2016 to present)</li>             <li>Variables Available:                 <ul>                     <li>Depth-Integrated Sea Ice Strength</li>                     <li>Depth-Integrated Internal Sea Ice Pressure</li>                     <li>Ocean Mixed Layer Depth Based on Density Criterion</li>                     <li>Sea Ice Area Fraction</li>                     <li>Sea Ice Volume Per Unit Grid Cell Area</li>                     <li>Sea Ice Velocity</li>                     <li>Sea Ice East Velocity</li>                     <li>Sea Ice North Velocity</li>                     <li>Sea Ice X Velocity</li>                       <ul>                                                                              <li>ice velocity along model x grid lines</li>                       </ul>                     <li>Sea Ice Y Velocity</li>                       <ul>                           <li>ice velocity along model y grid lines</li>                       </ul>                     <li>Sea Surface Height Above Geoid</li>                     <li>Sea Water Potential Temperature</li>                     <li>Sea Water Salinity</li>                     <li>Sea Water Velocity</li>                     <li>Sea Water East Velocity</li>                     <li>Sea Water North Velocity</li>                     <li>Sea Water X Velocity</li>                       <ul>                          <li>water velocity along model x grid lines</li>                       </ul>                     <li>Sea Water Y Velocity</li>                       <ul>                          <li>water velocity along model y grid lines</li>                       </ul>                     <li>Surface Temperature Of Snow Over Sea Ice Or Bare Sea Ice</li>                     <li>Turbocline Depth</li>                     <li>Volume Of Snow On Sea Ice Per Unit Grid Cell Area</li>                 </ul>             </li>         </ul>",

            "variables": {
                "vozocrtx": {
                    "envtype": "ocean",
                    "name": "Water X Velocity",
                    "unit": "m/s",
                    "scale": [-3, 3],
                    "zero_centered": "true"
                },
                "vomecrty": {
                    "envtype": "ocean",
                    "name": "Water Y Velocity",
                    "unit": "m/s",
                    "scale": [-3, 3],
                    "zero_centered": "true"
                },
                "vozocrtx,vomecrty": {
                    "envtype": "ocean",
                    "name": "Water Velocity",
                    "unit": "m/s",
                    "scale": [0, 3]
                },
                "votemper": {
                    "envtype": "ocean",
                    "name": "Temperature",
                    "unit": "Celsius",
                    "scale": [-5, 30],
                    "equation": "votemper - 273.15",
                    "dims": ["time", "depth", "yc", "xc"]
                },
                "vosaline": {
                    "envtype": "ocean",
                    "name": "Salinity",
                    "unit": "PSU",
                    "scale": [30, 40]
                },
                "sossheig": {
                    "envtype": "ocean",
                    "name": "Sea Surface Height",
                    "unit": "m",
                    "scale": [-3, 3],
                    "zero_centered": "true"
                },
                "iiceconc": {
                    "envtype": "ice",
                    "name": "Ice Concentration",
                    "unit": "fraction",
                    "scale": [0, 1]
                },
                "iicevol": {
                    "envtype": "ice",
                    "name": "Ice Volume",
                    "unit": "m",
                    "scale": [0, 10]
                },
                "isnowvol": {
                    "envtype": "ice",
                    "name": "Snow Volume",
                    "unit": "cm",
                    "scale": [0, 10]
                },
                "iicesurftemp": {
                    "envtype": "ice",
                    "name": "Ice/Snow Surface Temperature",
                    "unit": "Celsius",
                    "scale": [-5, 10],
                    "equation": "iicesurftemp - 273.15",
                    "dims": ["time", "depth", "yc", "xc"]
                },
                "itzocrtx": {
                    "envtype": "ice",
                    "name": "Sea Ice X Velocity",
                    "unit": "m/s",
                    "scale": [-1, 1],
                    "zero_centered": "true"
                },
                "itmecrty": {
                    "envtype": "ice",
                    "name": "Sea Ice Y Velocity",
                    "unit": "m/s",
                    "scale": [-1, 1],
                    "zero_centered": "true"
                },
                "itzocrtx,itmecrty": {
                    "envtype": "ice",
                    "name": "Sea Ice Velocity",
                    "unit": "m/s",
                    "scale": [0, 1]
                },
                "iicepressure": {
                    "envtype": "ice",
                    "name": "Internal Sea Ice Pressure",
                    "unit": "N/m",
                    "scale": [0, 200000]
                },
                "iicestrength": {
                    "envtype": "ice",
                    "name": "Compressive Sea Ice Strength",
                    "unit": "N/m",
                    "scale": [0, 60000]
                },
                "somixhgt": {
                    "envtype": "ocean",
                    "name": "Turbocline Depth",
                    "unit": "m",
                    "scale": [0, 4000]
                },
                "sokaraml": {
                    "envtype": "ocean",
                    "name": "Ocean Mixed Layer Depth",
                    "unit": "m",
                    "scale": [0, 4000]
                }
            }
    },
    "glorys3": {
        "envtype": ["ocean", "ice"],
        "attribution": "GLORYS2V3 from <a href='https://www.mercator-ocean.fr/'>Mercator Ocean</a>",
        "climatology": "http://localhost:8080/thredds/dodsC/climatology/glorys/aggregated.ncml",
        "enabled": true,
        "help": "Global Ocean Reanalysis and Simulation -&nbsp;             <a href=\\\"https://www.mercator-ocean.fr/wp-content/uploads/2015/08/FS-GLORYS2V3_EN.pdf\\\" target=\\\"_new\\\">System Sheet</a>                 <ul>                 <li>Global Coverage</li>                 <li>1/4° Mercator grid</li>                 <li>75 vertical z-levels</li>                 <li>Available as monthly averages (January 1993&ndash;December 2013)</li>                 <li>Variables Available:                     <ul>                         <li>Eastward Velocity</li>                         <li>Ice Concentration</li>                         <li>Northward Velocity</li>                         <li>Salinity</li>                         <li>Sea Ice Eastward Velocity</li>                         <li>Sea Ice Northward Velocity</li>                         <li>Sea Ice Thickness</li>                         <li>Sea Ice Velocity</li>                         <li>Sea Surface Height</li>                         <li>Sea Water Velocity</li>                         <li>Temperature</li>                     </ul>                 </li>             </ul>",
        "name": "GLORYS v3",
        "quantum": "month",
        "type": "historical",   
        "time_dim_units": "seconds since 1991-12-04 00:00:00",
        "url": "/home/buildadm/ocean-nav/db/GLORYSV3.sqlite3",
        "variables": {
            "iicethic": {
                "envtype": "ice",
                "hide": "false",
                "name": "Ice Thickness",
                "scale": [
                    0,
                    10
                ],
                "scale_factor": 1,
                "unit": "m"
            },
            "iicevele": {
                "envtype": "ice",
                "name": "Sea Ice East Velocity",
                "scale": [
                    -1,
                    1
                ],
                "scale_factor": 1,
                "unit": "m/s",
                "zero_centered": "true",
                "equation": "iicevelu * cos_alpha - iicevelv * sin_alpha",
                "hide": "true"
            },
            "iiceveln": {
                "envtype": "ice",
                "name": "Sea Ice North Velocity",
                "scale": [
                    -1,
                    1
                ],
                "scale_factor": 1,
                "unit": "m/s",
                "zero_centered": "true",
                "equation": "iicevelu * sin_alpha + iicevelv * cos_alpha",
                "hide": "true"
            },
            "iicevelu": {
                "envtype": "ice",
                "hide": "false",
                "name": "Sea Ice X Velocity",
                "scale": [
                    -1,
                    1
                ],
                "scale_factor": 1,
                "unit": "m/s"
            },
            "iicevelv": {
                "envtype": "ice",
                "hide": "false",
                "name": "Sea Ice Y Velocity",
                "scale": [
                    -1,
                    1
                ],
                "scale_factor": 1,
                "unit": "m/s"
            },
            "iicevele,iiceveln": {
                "envtype": "ice",
                "hide": "true",
                "name": "Sea Ice Velocity",
                "scale": [
                    0,
                    1
                ],
                "scale_factor": 1,
                "unit": "m/s"
            },
            "ileadfra": {
                "envtype": "ice",
                "hide": "false",
                "name": "Ice Concentration",
                "scale": [
                    0,
                    1
                ],
                "scale_factor": 1,
                "unit": "fraction"
            },
            "sossheig": {
                "envtype": "ocean",
                "hide": "false",
                "name": "Sea Surface Height",
                "scale": [
                    -3,
                    3
                ],
                "scale_factor": 1,
                "unit": "m"
            },
            "vomecrty": {
                "envtype": "ocean",
                "hide": "false",
                "name": "Water Y Velocity",
                "scale": [
                    -3,
                    3
                ],
                "scale_factor": 1,
                "unit": "m/s"
            },
            "vosaline": {
                "envtype": "ocean",
                "hide": "false",
                "name": "Salinity",
                "scale": [
                    30,
                    40
                ],
                "scale_factor": 1,
                "unit": "PSU"
            },
            "votemper": {
                "envtype": "ocean",
                "hide": "false",
                "name": "Temperature",
                "scale": [
                    -5,
                    30
                ],
                "scale_factor": 1,
                "unit": "Celsius"
            },
            "vozocrtx": {
                "envtype": "ocean",
                "hide": "false",
                "name": "Water X Velocity",
                "scale": [
                    -3,
                    3
                ],
                "scale_factor": 1,
                "unit": "m/s"
            },
            "vozocrte": {
                "envtype": "ocean",
                "hide": "true",
                "name": "Water East Velocity",
                "scale": [
                    -3,
                    3
                ],
                "scale_factor": 1,
                "unit": "m/s",
                "equation": "vozocrtx * cos_alpha - vomecrty * sin_alpha",
                "zero_centered": "true"
            },
            "vomecrtn": {
                "envtype": "ocean",
                "hide": "true",
                "name": "Water North Velocity",
                "scale": [
                    -3,
                    3
                ],
                "scale_factor": 1,
                "unit": "m/s",
                "equation": "vozocrtx * sin_alpha + vomecrty * cos_alpha",
                "zero_centered": "true"
            },
            "vozocrte,vomecrtn": {
                "envtype": "ocean",
                "hide": "true",
                "name": "Water Velocity",
                "scale": [
                    0,
                    3
                ],
                "scale_factor": 1,
                "unit": "m/s"
            }
        }
    },
    "glorys4": {
        "envtype": ["ocean", "ice"],
        "attribution": "GLORYS2V4 from <a href='https://www.mercator-ocean.fr/'>Mercator Ocean</a>",
        "climatology": "http://localhost:8080/thredds/dodsC/climatology/glorys4/aggregated.ncml",
        "enabled": true,
        "help": "Global Ocean Reanalysis and Simulation -&nbsp;             <a href=\\\"https://www.mercator-ocean.fr/wp-content/uploads/2015/08/FS-GLORYS2V3_EN.pdf\\\" target=\\\"_new\\\">System Sheet</a>             <ul>                 <li>Global Coverage</li>                 <li>1/4° Mercator grid</li>                 <li>75 vertical z-levels</li>                 <li>Available as monthly averages (January 1993&ndash;December 2014)</li>             </ul>",
        "name": "GLORYS v4",
        "quantum": "month",
        "type": "historical",      
        "time_dim_units": "seconds since 1991-12-04 00:00:00",
        "url": "/home/buildadm/ocean-nav/db/GLORYSV4.sqlite3",
        "variables": {
            "iicevele": {
                "envtype": "ice",
                "name": "Sea Ice East Velocity",
                "scale": [
                    -1,
                    1
                ],
                "scale_factor": 1,
                "unit": "m/s",
                "zero_centered": "true",
                "equation": "iicevelu * cos_alpha - iicevelv * sin_alpha"
            },
            "iiceveln": {
                "envtype": "ice",
                "name": "Sea Ice North Velocity",
                "scale": [
                    -1,
                    1
                ],
                "scale_factor": 1,
                "unit": "m/s",
                "zero_centered": "true",
                "equation": "iicevelu * sin_alpha + iicevelv * cos_alpha"
            },
            "iicethic": {
                "envtype": "ice",
                "hide": "false",
                "name": "Ice Thickness",
                "scale": [
                    0,
                    10
                ],
                "scale_factor": 1,
                "unit": "m"
            },
            "iicevelu": {
                "envtype": "ice",
                "hide": "false",
                "name": "Sea Ice X Velocity",
                "scale": [
                    -1,
                    1
                ],
                "scale_factor": 1,
                "unit": "m/s"
            },
            "iicevelv": {
                "envtype": "ice",
                "hide": "false",
                "name": "Sea Ice Y Velocity",
                "scale": [
                    -1,
                    1
                ],
                "scale_factor": 1,
                "unit": "m/s"
            },
            "iicevele,iiceveln": {
                "envtype": "ice",
                "name": "Sea Ice Velocity",
                "unit": "m/s",
                "scale": [
                    0,
                    1
                ]
            },
            "ileadfra": {
                "envtype": "ice",
                "hide": "false",
                "name": "Ice Concentration",
                "scale": [
                    0,
                    1
                ],
                "scale_factor": 1,
                "unit": "fraction"
            },
            "sossheig": {
                "envtype": "ocean",
                "hide": "false",
                "name": "Sea Surface Height",
                "scale": [
                    -3,
                    3
                ],
                "scale_factor": 1,
                "unit": "m"
            },
            "vozocrte": {
                "envtype": "ocean",
                "hide": "false",
                "name": "Water East Velocity",
                "scale": [
                    -3,
                    3
                ],
                "scale_factor": 1,
                "unit": "m/s",
                "equation": "vozocrtx * cos_alpha - vomecrty * sin_alpha",
                "zero_centered": "true"
            },
            "vomecrtn": {
                "envtype": "ocean",
                "hide": "false",
                "name": "Water North Velocity",
                "scale": [
                    -3,
                    3
                ],
                "scale_factor": 1,
                "unit": "m/s",
                "equation": "vozocrtx * sin_alpha + vomecrty * cos_alpha",
                "zero_centered": "true"
            },
            "vomecrty": {
                "envtype": "ocean",
                "hide": "false",
                "name": "Water Y Velocity",
                "scale": [
                    -3,
                    3
                ],
                "scale_factor": 1,
                "unit": "m/s"
            },
            "vozocrtx": {
                "envtype": "ocean",
                "hide": "false",
                "name": "Water X Velocity",
                "scale": [
                    -3,
                    3
                ],
                "scale_factor": 1,
                "unit": "m/s"
            },
            "vozocrte,vomecrtn": {
                "envtype": "ocean",
                "hide": "false",
                "name": "Water Velocity",
                "scale": [
                    0,
                    3
                ],
                "scale_factor": 1,
                "unit": "m/s"
            },
            "vosaline": {
                "envtype": "ocean",
                "hide": "false",
                "name": "Salinity",
                "scale": [
                    30,
                    40
                ],
                "scale_factor": 1,
                "unit": "PSU"
            },
            "votemper": {
                "envtype": "ocean",
                "hide": "false",
                "name": "Temperature",
                "scale": [
                    -5,
                    30
                ],
                "scale_factor": 1,
                "unit": "Celsius"
            },
            "divergence": {
                "envtype": "ocean",
                "hide": "false",
                "name": "Water Divergence",
                "scale": [
                    -50,
                    50
                ],
                "scale_factor": 1e6,
                "unit": "1/10^6 s",
                "equation": "divergence(vozocrtx, vomecrty, nav_lat, nav_lon)",
                "zero_centered": "true"
            },
            "vorticity": {
                "envtype": "ocean",
                "hide": "false",
                "name": "Water Vorticity",
                "scale": [
                    -50,
                    50
                ],
                "scale_factor": 1e6,
                "unit": "1/10^6 s",
                "equation": "vorticity(vozocrtx, vomecrty, nav_lat, nav_lon)",
                "zero_centered": "true"
            },
            "sspeed": {
                "envtype": "ocean",
                "hide": "false",
                "name": "Speed of Sound",
                "scale": [
                    1400,
                    1600
                ],
                "scale_factor": 1,
                "unit": "m/s",
                "equation": "sspeed(deptht, nav_lat, votemper - 273.15, vosaline)"
            }
        }
    },
    "glorys4_climatology": {
        "envtype": ["ocean", "ice"],
        "url": "http://localhost:8080/thredds/dodsC/climatology/glorys4/aggregated.ncml",
        "name": "GLORYS v4 Climatology",
        "quantum": "month",
        "type": "historical",       
        "enabled": false,
        "time_dim_units": "seconds since 1991-12-04 00:00:00",
        "climatology": "http://localhost:8080/thredds/dodsC/climatology/glorys4/aggregated.ncml",
        "attribution": "GLORYS2V4 from <a href='https://www.mercator-ocean.fr/'>Mercator Ocean</a>",
        "help": "Global Ocean Reanalysis and Simulation -&nbsp;             <a href=\\\"https://www.mercator-ocean.fr/wp-content/uploads/2015/08/FS-GLORYS2V3_EN.pdf\\\" target=\\\"_new\\\">System Sheet</a>             <ul>                 <li>Global Coverage</li>                 <li>1/4° Mercator grid</li>                 <li>75 vertical z-levels</li>                 <li>Available as monthly averages (January 1993&ndash;December 2014)</li>             </ul>",
        "variables": {
                "votemper": { "envtype": "ocean", "name": "Temperature",        "unit": "Celsius", "scale": [-5, 30] },
                "vosaline": { "envtype": "ocean", "name": "Salinity",           "unit": "PSU", "scale": [30, 40] },
                "sossheig": { "envtype": "ocean", "name": "Sea Surface Height", "unit": "m", "scale": [-3, 3], "zero_centered": "true"  },
                "vozocrtx": { "envtype": "ocean", "name": "Water X Velocity",   "unit": "m/s", "scale": [-3, 3], "zero_centered": "true"  },
                "vomecrty": { "envtype": "ocean", "name": "Water Y Velocity",   "unit": "m/s", "scale": [-3, 3], "zero_centered": "true"  },
                "vozocrte,vomecrtn": { "envtype": "ocean", "name": "Water Velocity",   "unit": "m/s", "scale": [0, 3] },
                "ileadfra": { "envtype": "ice", "name": "Ice Concentration",  "unit": "fraction", "scale": [0, 1] },
                "iicethic": { "envtype": "ice", "name": "Ice Thickness",      "unit": "m", "scale": [0, 10] },
                "iicevelu": { "envtype": "ice", "name": "Sea Ice X Velocity", "unit": "m/s", "scale": [-1, 1], "zero_centered": "true"  },
                "iicevelv": { "envtype": "ice", "name": "Sea Ice Y Velocity", "unit": "m/s", "scale": [-1, 1], "zero_centered": "true"  },
                "iicevele,iiceveln": { "envtype": "ice", "name": "Sea Ice Velocity", "unit": "m/s", "scale": [0, 1] },
                "east_vel": { "envtype": "ocean", "name": "Water East Velocity", "scale": [-3, 3], "scale_factor": 1, "unit": "m/s", "zero_centered": "true" },
                "north_vel": { "envtype": "ocean", "name": "Water North Velocity", "unit": "m/s", "scale": [-3, 3], "zero_centered": "true"  },
                "iicevele": { "envtype": "ice", "name": "Sea Ice East Velocity", "scale": [-1, 1], "scale_factor": 1, "unit": "m/s", "zero_centered": "true", "equation": "iicevelu * cos_alpha - iicevelv * sin_alpha" },
                "iiceveln": { "envtype": "ice", "name": "Sea Ice North Velocity", "scale": [-1, 1], "scale_factor": 1, "unit": "m/s", "zero_centered": "true", "equation": "iicevelu * sin_alpha + iicevelv * cos_alpha" },
                "vozocrte": { "envtype": "ocean", "name": "Water East Velocity", "scale": [-3, 3], "scale_factor": 1, "unit": "m/s", "equation": "vozocrtx * cos_alpha - vomecrty * sin_alpha", "zero_centered": "true" },
                "vomecrtn": { "envtype": "ocean", "name": "Water North Velocity", "scale": [-3, 3], "scale_factor": 1, "unit": "m/s", "equation": "vozocrtx * sin_alpha + vomecrty * cos_alpha", "zero_centered": "true" },
                "sspeed": { "hide:": "true", "envtype": "ocean", "name": "Speed of Sound", "scale": [1400, 1600], "scale_factor": 1, "unit": "m/s", "equation": "sspeed(deptht, nav_lat, vosaline, votemper - 273.15)" },
                "vorticity": { "envtype": "ocean", "name": "Water Vorticity", "scale": [-50, 50], "scale_factor": 1e6, "unit": "1/10^6 s", "equation": "vorticity(vozocrtx, vomecrty, nav_lat, nav_lon)", "zero_centered": "true" }
        }
    },
    "glorysv3_climatology": {
        "envtype": ["ocean", "ice"],
        "attribution": "GLORYS2V3 from <a href='https://www.mercator-ocean.fr/'>Mercator Ocean</a>",
        "climatology": "http://localhost:8080/thredds/dodsC/climatology/glorys/aggregated.ncml",
        "enabled": true,
        "help": "Global Ocean Reanalysis and Simulation             <ul>             <li>Global Coverage</li>             <li>1/4° Mercator grid</li>             <li>75 vertical z-levels</li>             <li>Computed from the monthly averages January 1993&ndash;December 2013</li>             <li>Variables Available:                 <ul>                     <li>Eastward Velocity</li>                     <li>Ice Concentration</li>                     <li>Northward Velocity</li>                     <li>Salinity</li>                     <li>Sea Ice Eastward Velocity</li>                     <li>Sea Ice Northward Velocity</li>                     <li>Sea Ice Thickness</li>                     <li>Sea Ice Velocity</li>                     <li>Sea Surface Height</li>                     <li>Sea Water Velocity</li>                     <li>Temperature</li>                 </ul>             </li>             </ul>",
        "name": "GLORYSV3 Climatology",
        "quantum": "month",
        "type": "historical",    
        "time_dim_units": "seconds since 1991-12-04 00:00:00",
        "url": "/home/buildadm/ocean-nav/db/GLORYSV3-Climatology.sqlite3",
        "variables": {
            "iicethic": {
                "envtype": "ice",
                "hide": "false",
                "name": "Ice Thickness",
                "scale": [
                    0,
                    10
                ],
                "scale_factor": 1,
                "unit": "m"
            },
            "iicevelu": {
                "envtype": "ice",
                "hide": "false",
                "name": "Sea Ice X Velocity",
                "scale": [
                    -1,
                    1
                ],
                "scale_factor": 1,
                "unit": "m/s"
            },
            "iicevelv": {
                "envtype": "ice",
                "hide": "false",
                "name": "Sea Ice Y Velocity",
                "scale": [
                    -1,
                    1
                ],
                "scale_factor": 1,
                "unit": "m/s"
            },
            "iicevelu,iicevelv": {
                "envtype": "ice",
                "hide": "false",
                "name": "Sea Ice Velocity",
                "scale": [
                    0,
                    1
                ],
                "scale_factor": 1,
                "unit": "m/s"
            },
            "ileadfra": {
                "envtype": "ice",
                "hide": "false",
                "name": "Ice Concentration",
                "scale": [
                    0,
                    1
                ],
                "scale_factor": 1,
                "unit": "fraction"
            },
            "sossheig": {
                "envtype": "ocean",
                "hide": "false",
                "name": "Sea Surface Height",
                "scale": [
                    -3,
                    3
                ],
                "scale_factor": 1,
                "unit": "m"
            },
            "vomecrty": {
                "envtype": "ocean",
                "hide": "false",
                "name": "Water Y Velocity",
                "scale": [
                    -3,
                    3
                ],
                "scale_factor": 1,
                "unit": "m/s"
            },
            "vosaline": {
                "envtype": "ocean",
                "hide": "false",
                "name": "Salinity",
                "scale": [
                    30,
                    40
                ],
                "scale_factor": 1,
                "unit": "PSU"
            },
            "votemper": {
                "envtype": "ocean",
                "hide": "false",
                "name": "Temperature",
                "scale": [
                    -5,
                    30
                ],
                "scale_factor": 1,
                "unit": "Celsius"
            },
            "vozocrtx": {
                "envtype": "ocean",
                "hide": "false",
                "name": "Water X Velocity",
                "scale": [
                    -3,
                    3
                ],
                "scale_factor": 1,
                "unit": "m/s"
            },
            "vozocrtx,vomecrty": {
                "envtype": "ocean",
                "hide": "false",
                "name": "Water Velocity",
                "scale": [
                    0,
                    3
                ],
                "scale_factor": 1,
                "unit": "m/s"
            }
        }
    },
    "levitus98_phc21": {
        "envtype": ["ocean"],
        "attribution": "Unknown",
        "climatology": "http://localhost:8080/thredds/dodsC/climatology/Levitus98_PHC21/aggregated.ncml",
        "enabled": false,
        "help": "Combination of Levitus98 and PHC 2.1             <ul>             <li>Global Coverage</li>             <li>Tri-polar ORCA grid 1/4° resolution (ORCA025), &lt; 15km in Arctic</li>             <li>50 vertical z-levels</li>             <li>Variables Available:                 <ul>                     <li>Salinity</li>                     <li>Water Temperature</li>                 </ul>             </li>             </ul>",
        "name": "World Ocean Atlas Climatology",
        "quantum": "month",
        "type": "historical",        
        "time_dim_units": "seconds since 1950-01-01 00: 00: 00",
        "url": "http://localhost:8080/thredds/dodsC/climatology/Levitus98_PHC21/aggregated.ncml",
        "variables": {
            "vosaline": {
                "envtype": "ocean",
                "hide": "false",
                "name": "Salinity",
                "scale": [
                    30,
                    40
                ],
                "scale_factor": 1,
                "unit": "PSU"
            },
            "votemper": {
                "envtype": "ocean",
                "hide": "false",
                "name": "Temperature",
                "scale": [
                    -5,
                    30
                ],
                "scale_factor": 1,
                "unit": "Celsius"
            }
        }
    },
    "biomer": {
        "envtype": ["ocean"],
        "attribution": "BIOMER from <a href='https://www.mercator-ocean.fr/'>Mercator Ocean</a>",
        "climatology": "http://localhost:8080/thredds/dodsC/climatology/biomer/aggregated.ncml",
        "enabled": true,
        "help": "Global Biogeochemical Reanalysis -&nbsp;         <a href=\\\"https://www.mercator-ocean.fr/wp-content/uploads/2015/10/FS-BIOMER_EN.pdf\\\" target=\\\"_new\\\">System Sheet</a>         <ul>             <li>Global Coverage</li>             <li>1/4° Mercator grid</li>             <li>75 vertical z-levels</li>             <li>Available as monthly averages (January 1998&ndash;December 2013)</li>             <li>Variables Available:                 <ul>                     <li>Chlorophyll</li>                     <li>Dissolved Oxygen</li>                     <li>Iron</li>                     <li>Nitrate</li>                     <li>Phosphate</li>                     <li>Phytoplankton expressed as carbon</li>                     <li>Primary Productivity of Carbon</li>                     <li>Silicate</li>                 </ul>             </li>         </ul>",
        "name": "BIOMER",
        "quantum": "month",
        "type": "historical",
        "time_dim_units": "seconds since 1900-01-01 00:00:00",
        "url": "/home/buildadm/ocean-nav/db/BIOMER.sqlite3",
        "variables": {
            "CHL": {
                "envtype": "ocean",
                "hide": "false",
                "name": "Chlorophyll",
                "scale": [
                    0,
                    3
                ],
                "scale_factor": 1,
                "unit": "mg/m^3"
            },
            "FE": {
                "envtype": "ocean",
                "hide": "false",
                "name": "Iron",
                "scale": [
                    0,
                    0.02
                ],
                "scale_factor": 1,
                "unit": "mmol/m^3"
            },
            "NO3": {
                "envtype": "ocean",
                "hide": "false",
                "name": "Nitrate",
                "scale": [
                    0,
                    23
                ],
                "scale_factor": 1,
                "unit": "mmol/m^3"
            },
            "O2": {
                "envtype": "ocean",
                "hide": "false",
                "name": "Dissolved Oxygen",
                "scale": [
                    200,
                    425
                ],
                "scale_factor": 1,
                "unit": "mmol/m^3"
            },
            "PHYC": {
                "envtype": "ocean",
                "hide": "false",
                "name": "Phytoplankton expressed as carbon",
                "scale": [
                    0,
                    10
                ],
                "scale_factor": 1,
                "unit": "mmol/m^3"
            },
            "PO4": {
                "envtype": "ocean",
                "hide": "false",
                "name": "Phosphate",
                "scale": [
                    0,
                    1.4
                ],
                "scale_factor": 1,
                "unit": "mmol/m^3"
            },
            "PP": {
                "envtype": "ocean",
                "hide": "false",
                "name": "Primary Productivity of Carbon",
                "scale": [
                    0,
                    0.1
                ],
                "scale_factor": 1,
                "unit": "g/m^3/day"
            },
            "SI": {
                "envtype": "ocean",
                "hide": "false",
                "name": "Silicate",
                "scale": [
                    0,
                    100
                ],
                "scale_factor": 1,
                "unit": "mmol/m^3"
            }
        }
    },
    "biomer_climatology": {
        "envtype": ["ocean"],
        "url": "http://localhost:8080/thredds/dodsC/climatology/biomer/aggregated.ncml",
        "name": "BIOMER Climatology",
        "quantum": "month",
        "type": "historical",       
        "time_dim_name": "seconds since 1900-01-01 00:00:00",
        "enabled": false,
        "climatology": "http://localhost:8080/thredds/dodsC/climatology/biomer/aggregated.ncml",
        "attribution": "BIOMER from <a href='https://www.mercator-ocean.fr/'>Mercator Ocean</a>",
        "help": "Global Biogeochemical Reanalysis -&nbsp;         <a href=\\\"https://www.mercator-ocean.fr/wp-content/uploads/2015/10/FS-BIOMER_EN.pdf\\\" target=\\\"_new\\\">System Sheet</a>         <ul>             <li>Global Coverage</li>             <li>1/4° Mercator grid</li>             <li>75 vertical z-levels</li>             <li>Available as monthly averages (January 1998&ndash;December 2013)</li>             <li>Variables Available:                 <ul>                     <li>Chlorophyll</li>                     <li>Dissolved Oxygen</li>                     <li>Iron</li>                     <li>Nitrate</li>                     <li>Phosphate</li>                     <li>Phytoplankton expressed as carbon</li>                     <li>Primary Productivity of Carbon</li>                     <li>Silicate</li>                 </ul>             </li>         </ul>",
        "variables": {
            "chl": { "envtype": "ocean", "name": "Chlorophyll",        "unit": "mg/m^3", "scale": [0, 3] },
            "fe": { "envtype": "ocean", "name": "Iron",               "unit": "mmol/m^3", "scale": [0, 0.05] },
            "no3": { "envtype": "ocean", "name": "Nitrate",            "unit": "mmol/m^3", "scale": [0, 23] },
            "o2": { "envtype": "ocean", "name": "Dissolved Oxygen",   "unit": "mmol/m^3", "scale": [200, 425] },
            "phyc": { "envtype": "ocean", "name": "Phytoplankton expressed as carbon", "unit": "mmol/m^3", "scale": [0, 10] },
            "po4": { "envtype": "ocean", "name": "Phosphate",          "unit": "mmol/m^3", "scale": [0, 1.4] },
            "pp": { "envtype": "ocean", "name": "Primary Productivity of Carbon", "unit": "g/m^3/day", "scale": [0, 0.1] },
            "si": { "envtype": "ocean", "name": "Silicate",           "unit": "mmol/m^3", "scale": [0, 100] }
        }
    },
    "fvcom_demo": {
        "envtype": ["ocean"],
        "url": "http://localhost:8080/thredds/dodsC/misc/sfm5m_sjr_0001_30h.nc",
        "name": "FVCOM Demo",
        "enabled": false,
        "quantum": "hour",
        "type": "historical",
        "climatology": "http://localhost:8080/thredds/dodsC/climatology/Levitus98_PHC21/aggregated.ncml",
        "attribution": "School for Marine Science and Technology",
        "help": "Bay of Fundy: Saint John",
        "variables": {
            "temp": { "envtype": "ocean", "name": "Temperature",        "unit": "Celsius", "scale": [-2, 30] },
            "salinity": { "envtype": "ocean", "name": "Salinity",           "unit": "PSU", "scale": [30, 40] },
            "zeta": { "envtype": "ocean", "name": "Water Surface Elevation", "unit": "m", "scale": [-4, 4], "zero_centered": "true"  },
            "tauc": { "envtype": "ocean", "name": "Bed Stress Magnitude From Currents", "unit": "m^2 s^-2", "scale": [0, 0.005] },
            "kh": { "hide": true },
            "km": { "hide": true },
            "kq": { "hide": true },
            "teps": { "hide": true },
            "tke": { "hide": true },
            "u": { "envtype": "ocean", "name": "Eastward Water Velocity", "unit": "meters s-1", "scale": [-2, 2], "zero_centered": "true"  },
            "v": { "envtype": "ocean", "name": "Northward Water Velocity", "unit": "meters s-1", "scale": [-2, 2], "zero_centered": "true"  },
            "viscofm": { "hide": true },
            "wet_cells": { "hide": true },
            "wet_nodes": { "hide": true },
            "wet_cells_prev_ext": { "hide": true },
            "wet_cells_prev_int": { "hide": true },
            "wet_nodes_prev_int": { "hide": true }
        }
    },
    "gem": {
        "envtype": ["met"],
        "url": "http://localhost:8080/thredds/dodsC/gemCollection/TP",
        "climatology": "http://localhost:8080/thredds/dodsC/climatology/Levitus98_PHC21/aggregated.ncml",
        "name": "GEM Global Atmospheric",
        "quantum": "hour",
        "type": "historical",        
        "enabled": false,
        "attribution": "GEM Global from Environment and Climate Change Canada",
        "help": "",
        "variables": {
            "v-component_of_wind_height_above_ground": { "envtype": "met", "name": "Meridional Wind", "unit": "m/s", "scale": [-30, 30], "zero_centered": "true"  },
            "u-component_of_wind_height_above_ground": { "envtype": "met", "name": "Zonal Wind", "unit": "m/s", "scale": [-30, 30], "zero_centered": "true"  },
            "u-component_of_wind_height_above_ground,v-component_of_wind_height_above_ground": { "envtype": "met", "name": "Wind", "unit": "m/s", "scale": [0, 30] },
            "temperature_height_above_ground": { "envtype": "met", "name": "Temperature", "unit": "Celsius", "scale": [-5, 30], "equation": "temperature_height_above_ground - 273.15", "dims": ["time", "height_above_ground1", "lat", "lon"] },
            "pressure_surface": { "envtype": "met", "name": "Pressure", "unit": "kPa", "scale": [90, 105], "scale_factor": 1e-3 }
        }
    },
    "gulf": {
        "envtype": ["ocean", "met", "ice"],
        "url" : "http://localhost:8080/thredds/dodsC/gulf/gulf/aggregated.ncml",
        "name": "Gulf of St. Lawrence",
        "quantum": "hour",
        "type": "historical",        
        "enabled": false,
        "attribution": "Gulf from CONCEPTS",
        "help": "Regional Deterministic Prediction System Coupled over the Gulf of St. Lawrence",
        "climatology": "",
        "variables": {
            "sometauy"     : {"hide": true},
            "sossheigh"    : {"hide": true},
            "sozotaux"     : {"hide": true},
            "u_wind"       : {"hide": true},
            "v_wind"       : {"hide": true},
            "vozocrtx"     : { "envtype": "ocean", "name": "Water X Velocity",   "unit": "m/s", "scale": [-3, 3], "zero_centered": "true"  },
            "vomecrty"     : { "envtype": "ocean", "name": "Water Y Velocity",   "unit": "m/s", "scale": [-3, 3], "zero_centered": "true"  },
            "vozocrtx,vomecrty" : { "envtype": "ocean", "name": "Water Velocity",   "unit": "m/s", "scale": [0, 3] },
            "votemper"     : { "envtype": "ocean", "name": "Temperature",        "unit": "Kelvin", "scale": [-5, 30] },
            "vosaline"     : { "envtype": "ocean", "name": "Salinity",           "unit": "PSU", "scale": [30, 40] },
            "sossheig"     : { "envtype": "ocean", "name": "Sea Surface Height", "unit": "m", "scale": [-3, 3], "zero_centered": "true"  },
            "iiceconc"     : { "envtype": "ice", "name": "Ice Concentration",  "unit": "fraction", "scale": [0, 1] },
            "iicevol"      : { "envtype": "ice", "name": "Ice Volume",         "unit": "m", "scale": [0, 10] },
            "isnowvol"     : { "envtype": "ice", "name": "Snow Volume",        "unit": "cm", "scale": [0, 10] },
            "iicesurftemp" : { "envtype": "ice", "name": "Ice/Snow Surface Temperature", "unit": "Kelvin", "scale": [-5, 10] },
            "itzocrtx"     : { "envtype": "ice", "name": "Sea Ice X Velocity", "unit": "m/s", "scale": [-1, 1], "zero_centered": "true"  },
            "itmecrty"     : { "envtype": "ice", "name": "Sea Ice Y Velocity", "unit": "m/s", "scale": [-1, 1], "zero_centered": "true"  },
            "itzocrtx,itmecrty" : { "envtype": "ice", "name": "Sea Ice Velocity", "unit": "m/s", "scale": [0, 1] },
            "iicepressure" : { "envtype": "ice", "name": "Internal Sea Ice Pressure", "unit": "N/m", "scale": [0, 200000] },
            "iicestrength" : { "envtype": "ice", "name": "Compressive Sea Ice Strength", "unit": "N/m", "scale": [0, 60000] },
            "east_vel"     : { "envtype": "ocean", "name": "Water East Velocity", "unit": "m/s", "scale": [-3, 3], "zero_centered": "true"  },
            "north_vel"     : { "envtype": "ocean", "name": "Water North Velocity", "unit": "m/s", "scale": [-3, 3], "zero_centered": "true"  },
            "ice_east_vel"     : { "envtype": "ice", "name": "Sea Ice East Velocity", "unit": "m/s", "scale": [-1, 1], "zero_centered": "true"  },
            "ice_north_vel"     : { "envtype": "ice", "name": "Sea Ice North Velocity", "unit": "m/s", "scale": [-1, 1], "zero_centered": "true"  },
            "ice_east_vel,ice_north_vel" : { "envtype": "ice", "name": "Sea Ice Velocity", "unit": "m/s", "scale": [0, 1] },
            "wind_east_vel"     : { "envtype": "met", "name": "Wind East Velocity", "unit": "m/s", "scale": [-3, 3], "zero_centered": "true"  },
            "wind_north_vel"     : { "envtype": "met", "name": "Wind North Velocity", "unit": "m/s", "scale": [-3, 3], "zero_centered": "true"  },
            "wind_east_vel,wind_north_vel" : { "envtype": "met", "name": "Wind Velocity", "unit": "m/s", "scale": [0, 3] },
            "wind_stress_east_vel"     : { "envtype": "met", "name": "Wind Stress East Velocity", "unit": "m/s", "scale": [-3, 3], "zero_centered": "true"  },
            "wind_stress_north_vel"     : { "envtype": "met", "name": "Wind Stress North Velocity", "unit": "m/s", "scale": [-3, 3], "zero_centered": "true"  },
            "wind_stress_east_vel,wind_stress_north_vel" : { "envtype": "met", "name": "Wind Stress Velocity", "unit": "m/s", "scale": [0, 3] }
        }

    },
    "gulf_daily": {
        "envtype": ["ocean", "ice"],
        "url": "http://localhost:8080/thredds/dodsC/gulf/daily/aggregated.ncml",
        "name": "Gulf of St. Lawrence - Daily",
        "quantum": "daily",
        "type": "historical",       
        "enabled": false,
        "attribution": "Gulf from CONCEPTS",
        "help": "Regional Deterministic Prediction System Coupled over the Gulf of St. Lawrence Averaged Daily",
        "climatology": "",
        "variables": {
            "vozocrtx"    : { "envtype": "ocean", "name": "Water X Velocity",   "unit": "m/s", "scale": [-3, 3], "zero_centered": "true"  },
            "vomecrty"    : { "envtype": "ocean", "name": "Water Y Velocity",   "unit": "m/s", "scale": [-3, 3], "zero_centered": "true"  },
            "vozocrtx,vomecrty" : { "envtype": "ocean", "name": "Water Velocity",   "unit": "m/s", "scale": [0, 3] },
            "votemper"    : { "envtype": "ocean", "name": "Temperature",        "unit": "Kelvin", "scale": [-5, 30] },
            "vosaline"    : { "envtype": "ocean", "name": "Salinity",           "unit": "PSU", "scale": [30, 40] },
            "sossheig"    : { "envtype": "ocean", "name": "Sea Surface Height", "unit": "m", "scale": [-3, 3], "zero_centered": "true"  },
            "iiceconc"    : { "envtype": "ice", "name": "Ice Concentration",  "unit": "fraction", "scale": [0, 1] },
            "iicevol"     : { "envtype": "ice", "name": "Ice Volume",         "unit": "m", "scale": [0, 10] },
            "isnowvol"    : { "envtype": "ice", "name": "Snow Volume",        "unit": "cm", "scale": [0, 10] },
            "iicesurftemp": { "envtype": "ice", "name": "Ice/Snow Surface Temperature", "unit": "Kelvin", "scale": [-5, 10] },
            "itzocrtx"    : { "envtype": "ice", "name": "Sea Ice X Velocity", "unit": "m/s", "scale": [-1, 1], "zero_centered": "true"  },
            "itmecrty"    : { "envtype": "ice", "name": "Sea Ice Y Velocity", "unit": "m/s", "scale": [-1, 1], "zero_centered": "true"  },
            "itzocrtx,itmecrty" : { "envtype": "ice", "name": "Sea Ice Velocity", "unit": "m/s", "scale": [0, 1] },
            "iicepressure": { "envtype": "ice", "name": "Internal Sea Ice Pressure", "unit": "N/m", "scale": [0, 200000] },
            "iicestrength": { "envtype": "ice", "name": "Compressive Sea Ice Strength", "unit": "N/m", "scale": [0, 60000] },
            "sometauy"    : {"hide": true},
            "sozotaux"    : {"hide": true},
            "u_wind"      : {"hide": true},
            "v_wind"      : {"hide": true}
        }
    },
    "gulf_monthly": {
        "envtype": ["ocean", "ice"],
        "url": "http://localhost:8080/thredds/dodsC/gulf/monthly/aggregated.ncml",
        "name": "Gulf of St. Lawrence - Monthly",
        "quantum": "monthly",
        "type": "historical",        
        "enabled": false,
        "attribution": "Gulf from CONCEPTS",
        "help": "Regional Deterministic Prediction System Coupled over the Gulf of St. Lawrence Averaged Monthly",
        "climatology": "",
        "variables": {
            "vozocrtx"     : { "envtype": "ocean", "name": "Water X Velocity",   "unit": "m/s", "scale": [-3, 3], "zero_centered": "true"  },
            "vomecrty"     : { "envtype": "ocean", "name": "Water Y Velocity",   "unit": "m/s", "scale": [-3, 3], "zero_centered": "true"  },
            "vozocrtx,vomecrty" : { "envtype": "ocean", "name": "Water Velocity",   "unit": "m/s", "scale": [0, 3] },
            "votemper"     : { "envtype": "ocean", "name": "Temperature",        "unit": "Kelvin", "scale": [-5, 30] },
            "vosaline"     : { "envtype": "ocean", "name": "Salinity",           "unit": "PSU", "scale": [30, 40] },
            "sossheig"     : { "envtype": "ocean", "name": "Sea Surface Height", "unit": "m", "scale": [-3, 3], "zero_centered": "true"  },
            "iiceconc"     : { "envtype": "ice", "name": "Ice Concentration",  "unit": "fraction", "scale": [0, 1] },
            "iicevol"      : { "envtype": "ice", "name": "Ice Volume",         "unit": "m", "scale": [0, 10] },
            "isnowvol"     : { "envtype": "ice", "name": "Snow Volume",        "unit": "cm", "scale": [0, 10] },
            "iicesurftemp" : { "envtype": "ice", "name": "Ice/Snow Surface Temperature", "unit": "Kelvin", "scale": [-5, 10] },
            "itzocrtx"     : { "envtype": "ice", "name": "Sea Ice X Velocity", "unit": "m/s", "scale": [-1, 1], "zero_centered": "true"  },
            "itmecrty"     : { "envtype": "ice", "name": "Sea Ice Y Velocity", "unit": "m/s", "scale": [-1, 1], "zero_centered": "true"  },
            "itzocrtx,itmecrty" : { "envtype": "ice", "name": "Sea Ice Velocity", "unit": "m/s", "scale": [0, 1] },
            "iicepressure" : { "envtype": "ice", "name": "Internal Sea Ice Pressure", "unit": "N/m", "scale": [0, 200000] },
            "iicestrength" : { "envtype": "ice", "name": "Compressive Sea Ice Strength", "unit": "N/m", "scale": [0, 60000] },
            "sometauy"    : {"hide": true},
            "sozotaux"    : {"hide": true},
            "u_wind"      : {"hide": true},
            "v_wind"      : {"hide": true}
        }
    },
    "SJAP100_surface": {
        "envtype": ["ocean"],
        "name": "Port of Saint John Surface (100m)",
        "url": "/home/buildadm/ocean-nav/db/Saint-John-Port-Surface.sqlite3",
        "enabled": false,
        "help": "",
        "climatology": "",
        "quantum": "hour",
        "type": "historical",       
        "time_dim_name": "seconds since 1950-01-01 00:00:00",
        "attribution": "",
        "variables": {
            "uos": { "envtype": "ocean", "name": "Water X Velocity", "scale": [-3, 3], "unit": "m/s"},
            "vos": { "envtype": "ocean", "name": "Water Y Velocity", "scale": [-3, 3], "unit": "m/s"},
            "tos": { "envtype": "ocean", "name": "Temperature", "scale": [-5, 30], "unit": "degC"},
            "sos": { "envtype": "ocean", "name": "Salinity", "scale": [30, 40], "unit": "1e-3"},
            "ssh_ib": { "envtype": "ocean", "name": "Inverse Barometer Sea Surface Height", "scale": [-3, 3], "unit": "m"}
        }
    },
    "SJAP100_3d": {
        "envtype": ["ocean", "met"],
        "name": "Port of Saint John 3D (100m)",
        "url": "/home/buildadm/ocean-nav/db/Saint-John-Port-3D.sqlite3",
        "enabled": false,
        "help": "",
        "climatology": "",
        "quantum": "day",
        "type": "historical",       
        "time_dim_name": "seconds since 1950-01-01 00:00:00",
        "attribution": "",
        "variables": {
            "uo": { "envtype": "ocean", "name": "Water X Velocity", "scale": [-3, 3], "unit": "m/s", "zero_centered": "true"},
            "vo": { "envtype": "ocean", "name": "Water Y Velocity", "scale": [-3, 3], "unit": "m/s", "zero_centered": "true"},
            "thetao": { "envtype": "ocean", "name": "Temperature", "scale": [-5, 30], "unit": "degC"},
            "so": { "envtype": "ocean", "name": "Salinity", "scale": [30, 40], "unit": "1e-3"},
            "mldr10_1": { "envtype": "ocean", "name": "Ocean Mixed Layer Depth (sigma theta)", "scale": [0, 40], "unit": "m"},
            "heatc": { "envtype": "ocean", "name": "Heat Content (Vertically Integrated)", "scale": [0, 30], "unit": "J/m2"},
            "saltc": { "envtype": "ocean", "name": "Salt Content (Vertically Integrated)", "unit": "1e-3*kg/m2", "scale": [0, 3734855]},
            "ssh_ib": { "envtype": "ocean", "name": "Inverse Barometer Sea Surface Height", "scale": [-3, 3], "unit": "m", "zero_centered": "true"},
            "zos": { "envtype": "ocean", "name": "Sea Surface Height", "units": "m", "scale": [-3, 3], "zero_centered": "true"},
            "sspeed": { "envtype": "ocean", "name": "Speed of Sound", "scale": [1400, 1600], "scale_factor": 1, "unit": "m/s", "equation": "sspeed(deptht, nav_lat, so, thetao)"},
            "ubar": { "envtype": "ocean", "name": "Ocean Baroptropic East Current", "unit": "m/s", "scale": [-3, 3], "zero_centered": "true"},
            "vbar": { "envtype": "ocean", "name": "Ocean Baroptropic North Current", "unit": "m/s", "scale": [-3, 3], "zero_centered": "true"},
            "tauuo": { "envtype": "met", "name": "Wind Stress East",  "unit": "N/m2", "scale": [-3, 3], "zero_centered": "true"},
            "tauvo": { "envtype": "met", "name": "Wind Stress North", "unit": "N/m2", "scale": [-3, 3], "zero_centered": "true"}
        }
    },
    "BayOfFundy": {
        "envtype": ["ocean", "met"],
        "name": "Bay of Fundy",
        "url": "http://localhost:8080/thredds/dodsC/ports/SJ/Navigator_Links/BoF180/aggregated.ncml",
        "enabled": false,
        "help": "",
        "climatology": "",
        "quantum": "day",
        "type": "historical",        
        "time_dim_name": "seconds since 1950-01-01 00:00:00",
        "attribution": "",
        "variables": {
            "uo": { "envtype": "ocean", "name": "Water X Velocity", "unit": "m/s", "scale": [-3, 3], "zero_centered": "true", "quantum": "day" },
            "tauuo": { "envtype": "met", "name": "Wind Stress East",  "unit": "N/m2", "scale": [-3, 3], "zero_centered": "true", "quantum": "day" },
            "ubar": { "envtype": "ocean", "name": "Ocean Baroptropic East Current", "unit": "m/s", "scale": [-3, 3], "zero_centered": "true", "quantum": "day"},
            "thetao": { "envtype": "ocean", "name": "Temperature", "unit": "Celsius", "scale": [-5, 30], "quantum": "day" },
            "so": { "envtype": "ocean", "name": "Salinity", "unit": "1e-3", "scale": [0, 40], "quantum": "day" },
            "mldr10_1": { "envtype": "ocean", "name": "Ocean Mixed Layer Depth", "unit": "m", "scale": [0, 40], "quantum": "day" },
            "heatc": { "envtype": "ocean", "name": "Heat Content", "unit": "J/m2", "scale": [0, 30], "quantum": "day" },
            "saltc": { "envtype": "ocean", "name": "Salt Content Vertically Integrated", "unit": "1e-3*kg/m2", "scale": [0, 3734855], "quantum": "day" },
            "ssh_ib": { "envtype": "ocean", "name": "Inverse Barometer Sea Surface Height", "unit": "m", "scale": [-0.2, -0.18], "quantum": "day" },
            "zos": { "envtype": "ocean", "name": "Sea Surface Height", "units": "m", "scale": [-3, 3], "zero_centered": "true", "quantum": "day" },
            "vo": { "envtype": "ocean", "name": "Water Y Velocity", "unit": "m/s", "scale": [-3, 3], "zero_centered": "true", "quantum": "day" },
            "tauvo": { "envtype": "met", "name": "Wind Stress North", "unit": "N/m2", "scale": [-3, 3], "zero_centered": "true", "quantum": "day" },
            "vbar": { "envtype": "ocean", "name": "Ocean Baroptropic North Current", "unit": "m/s", "scale": [-3, 3], "zero_centered": "true", "quantum": "day"},
            "sspeed": { "envtype": "ocean", "name": "Speed of Sound", "hide":"true", "scale": [1400, 1600], "scale_factor": 1, "unit": "m/s", "equation": "sspeed(deptht, nav_lat, so, thetao)", "quantum": "day" },
            "uo,vo": { "envtype": "ocean", "name": "Water Velocity", "unit": "m/s", "scale": [0, 3], "scale_factor": 1, "quantum": "day"},
            "vorticity": { "envtype": "ocean", "name": "Water Vorticity", "hide":"true", "scale": [-50, 50], "scale_factor": 1e6, "unit": "1/10^6 s", "equation": "vorticity(uo, vo, nav_lat, nav_lon)", "zero_centered": "true", "quantum": "day" },
            "divergence": { "envtype": "ocean", "name": "Water Divergence", "hide":"true", "unit": "1/10^6 s", "scale": [-50, 50], "scale_factor": 1e6, "equation": "divergence(uo, vo, nav_lat, nav_lon)", "zero_centered": "true", "quantum": "day"}
        }
    },
    "CCG_RIOPS": {
        "envtype": ["ocean", "ice"],
        "name": "Canadian Coast Guard - RIOPS",
        "enabled": false,
        "url": "http://localhost:8080/thredds/dodsC/cccg/aggregated.ncml",
        "help": "Ask Corinne",
        "attribution": "Ask Corinne",
        "quantum": "hour",
        "type": "historical",
        "time_dim_name": "seconds since 1950-01-01 00:00:00",
        "climatology": "",
        "variables": {
            "vozocrtx": {
                "envtype": "ocean",
                "name": "Water X Velocity",
                "unit": "m/s",
                "scale": [-3, 3],
                "zero_centered": "true"
            },
            "vomecrty": {
                "envtype": "ocean",
                "name": "Water Y Velocity",
                "unit": "m/s",
                "scale": [-3, 3],
                "zero_centered": "true"
            },
            "vozocrtx,vomecrty": {
                "envtype": "ocean",
                "name": "Water Velocity",
                "unit": "m/s",
                "scale": [0, 3]
            },
            "votemper": {
                "envtype": "ocean",
                "name": "Temperature",
                "unit": "Celisus",
                "scale": [-5, 30],
                "equation": "votemper - 273.15",
                "dims": ["time", "latitude", "longitude"]
            },
            "vosaline": {
                "envtype": "ocean",
                "name": "Salinity",
                "unit": "PSU",
                "scale": [30, 40]
            },
            "sossheig": {
                "envtype": "ocean",
                "name": "Sea Surface Height",
                "unit": "m",
                "scale": [-3, 3],
                "zero_centered": "true"
            },
            "iiceconc": {
                "envtype": "ice",
                "name": "Ice Concentration",
                "unit": "fraction",
                "scale": [0, 1]
            },
            "iicevol": {
                "envtype": "ice",
                "name": "Ice Volume",
                "unit": "m",
                "scale": [0, 10]
            }
        }
    }
}<|MERGE_RESOLUTION|>--- conflicted
+++ resolved
@@ -153,17 +153,11 @@
                 "unit": "m/s",
                 "equation": "sspeed(depth, nav_lat, votemper - 273.15, vosaline)"
             },
-<<<<<<< HEAD
-            "sspeedmin": {"name": "Sound Channel Axis (BETA)", "envtype": "ocean", "scale": [1400, 1600], "scale_factor": 1, "unit": "m", "equation": "soundchannelaxis(~depth, nav_lat, ~votemper - 273.15, ~vosaline)"},
-            "soniclayerdepth": {"name": "Sonic Layer Depth (BETA)", "envtype": "ocean", "scale": [0,100], "scale_factor": 1, "unit": "m", "equation": "soniclayerdepth(~depth, nav_lat, ~votemper - 273.15, ~vosaline)"},
-            "depthexcess": {"name": "Depth Excess (BETA)", "envtype": "ocean", "scale": [0, 1000], "scale_factor": 1, "unit": "m", "equation": "depthexcess(~depth, nav_lat, ~votemper - 273.15, ~vosaline)"},    
-=======
             "soundchannelaxis": {"name": "Sound Channel Axis (BETA)", "scale": [0, 1000], "scale_factor": 1, "unit": "m", "equation": "soundchannelaxis(~depth, nav_lat, ~votemper - 273.15, ~vosaline)"},
             "soniclayerdepth": {"name": "Sonic Layer Depth (BETA)", "scale": [0,1000], "scale_factor": 1, "unit": "m", "equation": "soniclayerdepth(~depth, nav_lat, ~votemper - 273.15, ~vosaline)"},
             "criticaldepth": {"name": "Sound Channel Bottom", "scale": [0, 1000], "scale_factor": 1, "unit": "m", "equation": "criticaldepth(~depth, nav_lat, ~votemper - 273.15, ~vosaline)"},
             "depthexcess": {"name": "Depth Excess (BETA)", "scale": [0, 1000], "scale_factor": 1, "unit": "m", "equation": "depthexcess(~depth, nav_lat, ~votemper - 273.15, ~vosaline)"},    
             "sscp": {"name": "Secondary Sound Channel Potential (Above 1000m)", "scale": [0, 1], "scale_factor": 1, "unit": "m", "equation": "sscp(~depth, nav_lat, ~votemper - 273.15, ~vosaline)"},
->>>>>>> 87b7a947
             "temp_gradientx": {
                 "envtype": "ocean",
                 "hide": "true",
@@ -238,7 +232,6 @@
             </li>          </ul>",
         "variables": {
-<<<<<<< HEAD
             "vozocrtx": { "name": "Water X Velocity", "envtype": "ocean", "unit": "m/s", "scale": [-3, 3], "zero_centered": "true" },
             "vomecrty": { "name": "Water Y Velocity", "envtype": "ocean", "unit": "m/s", "scale": [-3, 3], "zero_centered": "true" },
             "magwatervel": { "name": "Water Velocity", "envtype": "ocean", "unit": "m/s", "scale": [-3, 3], "scale_factor": 1, "equation": "magnitude(vozocrtx * cos_alpha - vomecrty * sin_alpha, vozocrtx * sin_alpha + vomecrty * cos_alpha)" },
@@ -256,26 +249,6 @@
             "depthexcess": {"name": "Depth Excess (BETA)", "envtype": "ocean", "scale": [0, 1000], "scale_factor": 1, "unit": "m", "equation": "depthexcess(~depth, nav_lat, ~votemper - 273.15, ~vosaline)"},
             "sscp": {"name": "Secondary Sound Channel Potential (above 1000m)", "envtype": "ocea", "scale": [0,1], "scale_factor": 1, "unit":"m", "equation": "secsoundspeedpotential(~depth, nav_lat, ~votemper - 273.15, ~vosaline)"},
             "vorticity": { "name": "Water Vorticity", "envtype": "ocean", "scale": [-50, 50], "scale_factor": 1e6, "unit": "1/10^6 s", "equation": "vorticity(vozocrtx, vomecrty, nav_lat, nav_lon)", "zero_centered": "true" }
-=======
-            "vozocrtx": { "name": "Water X Velocity", "unit": "m/s", "scale": [-3, 3], "zero_centered": "true" },
-            "vomecrty": { "name": "Water Y Velocity", "unit": "m/s", "scale": [-3, 3], "zero_centered": "true" },
-            "magwatervel": { "name": "Water Velocity", "unit": "m/s", "scale": [0, 3], "scale_factor": 1, "equation": "magnitude(vozocrtx * cos_alpha - vomecrty * sin_alpha, vozocrtx * sin_alpha + vomecrty * cos_alpha)" },
-            "votemper": { "name": "Temperature", "unit": "Celsius", "scale": [-5, 30], "equation": "votemper - 273.15", "dims": ["time_counter", "depth", "y", "x"] },
-            "vosaline": { "name": "Salinity", "unit": "PSU", "scale": [30, 40] },
-            "sossheig": { "name": "Sea Surface Height", "unit": "m", "scale": [-3, 3], "zero_centered": "true"  },
-            "aice": { "name": "Ice Concentration", "unit": "fraction", "scale": [0, 1] },
-            "vice": { "name": "Ice Volume",        "unit": "m", "scale": [0, 10] },
-            "divergence": { "name": "Water Divergence", "unit": "1/10^6 s", "scale": [-50, 50], "scale_factor": 1e6, "equation": "divergence(vozocrtx, vomecrty, nav_lat, nav_lon)", "zero_centered": "true"},
-            "vozocrte": { "name": "Water East Velocity", "scale": [-3, 3], "scale_factor": 1, "unit": "m/s", "equation": "vozocrtx * cos_alpha - vomecrty * sin_alpha", "zero_centered": "true" },
-            "vomecrtn": { "name": "Water North Velocity", "scale": [-3, 3], "scale_factor": 1, "unit": "m/s", "equation": "vozocrtx * sin_alpha + vomecrty * cos_alpha", "zero_centered": "true" },
-            "sspeed": { "name": "Speed of Sound", "scale": [1400, 1600], "scale_factor": 1, "unit": "m/s", "equation": "sspeed(depth, nav_lat, votemper - 273.15, vosaline)" },
-            "soundchannelaxis": {"name": "Sound Channel Axis (BETA)", "scale": [0, 1000], "scale_factor": 1, "unit": "m", "equation": "soundchannelaxis(~depth, nav_lat, ~votemper - 273.15, ~vosaline)"},
-            "soniclayerdepth": {"name": "Sonic Layer Depth (BETA)", "scale": [0,1000], "scale_factor": 1, "unit": "m", "equation": "soniclayerdepth(~depth, nav_lat, ~votemper - 273.15, ~vosaline)"},
-            "criticaldepth": {"name": "Sound Channel Bottom", "scale": [0, 1000], "scale_factor": 1, "unit": "m", "equation": "criticaldepth(~depth, nav_lat, ~votemper - 273.15, ~vosaline)"},
-            "depthexcess": {"name": "Depth Excess (BETA)", "scale": [0, 1000], "scale_factor": 1, "unit": "m", "equation": "depthexcess(~depth, nav_lat, ~votemper - 273.15, ~vosaline)"},
-            "sscp": {"name": "Secondary Sound Channel Potential", "scale": [0, 1], "scale_factor": 1, "unit": "m", "equation": "sscp(~depth, nav_lat, ~votemper - 273.15, ~vosaline)"},
-            "vorticity": { "name": "Water Vorticity", "scale": [-50, 50], "scale_factor": 1e6, "unit": "1/10^6 s", "equation": "vorticity(vozocrtx, vomecrty, nav_lat, nav_lon)", "zero_centered": "true" }
->>>>>>> 87b7a947
         }
     },
     "giops_forecast": {
@@ -321,7 +294,6 @@
         </ul>",
 
         "variables": {
-<<<<<<< HEAD
             "vozocrtx": { "name": "Water East Velocity", "envtype": "ocean", "unit": "m/s", "scale": [-3, 3], "zero_centered": "true", "quantum": "day" },
             "vomecrty": { "name": "Water North Velocity", "envtype": "ocean", "unit": "m/s", "scale": [-3, 3], "zero_centered": "true", "quantum": "day" },
             "vozocrtx,vomecrty": { "name": "Water Velocity", "envtype": "ocean", "unit": "m/s", "scale": [0, 3], "quantum": "day" },
@@ -344,31 +316,6 @@
             "itzocrtx,itmecrty": { "name": "Sea Ice Velocity", "envtype": "ice", "unit": "m/s", "scale": [-1, 1], "quantum": "hour" },
             "iicestrength": { "name": "Compressive Ice Strength", "envtype": "ice", "unit": "Nm-1", "scale": [-1, 1], "quantum": "hour" },
             "iicepressure": { "name": "Internal Ice Pressure", "envtype": "ice", "unit": "Nm-1", "scale": [-1, 1], "quantum": "hour" }
-=======
-            "vozocrtx": { "name": "Water East Velocity", "unit": "m/s", "scale": [-3, 3], "zero_centered": "true", "quantum": "day" },
-            "vomecrty": { "name": "Water North Velocity", "unit": "m/s", "scale": [-3, 3], "zero_centered": "true", "quantum": "day" },
-            "vozocrtx,vomecrty": { "name": "Water Velocity", "unit": "m/s", "scale": [0, 3], "quantum": "day" },
-            "votemper": { "name": "Temperature", "unit": "Celsius", "scale": [-5, 30], "equation": "votemper - 273.15", "dims": ["time", "depth", "latitude", "longitude"], "quantum": "day" },
-            "vosaline": { "name": "Salinity", "unit": "PSU", "scale": [30, 40], "quantum": "day" },
-            "sspeed": { "name": "Speed of Sound", "scale": [1400, 1600], "scale_factor": 1, "unit": "m/s", "equation": "sspeed(depth, nav_lat, votemper - 273.15, vosaline)" },
-            "soundchannelaxis": {"name": "Sound Channel Axis (BETA)", "scale": [0, 1000], "scale_factor": 1, "unit": "m", "equation": "soundchannelaxis(~depth, nav_lat, ~votemper - 273.15, ~vosaline)"},
-            "criticaldepth": {"name": "Sound Channel Bottom", "scale": [0, 1000], "scale_factor": 1, "unit": "m", "equation": "criticaldepth(~depth, nav_lat, ~votemper - 273.15, ~vosaline)"},
-            "soniclayerdepth": {"name": "Sonic Layer Depth (BETA)", "scale": [0,1000], "scale_factor": 1, "unit": "m", "equation": "soniclayerdepth(~depth, nav_lat, ~votemper - 273.15, ~vosaline)"},
-            "depthexcess": {"name": "Depth Excess (BETA)", "scale": [0, 1000], "scale_factor": 1, "unit": "m", "equation": "depthexcess(~depth, nav_lat, ~votemper - 273.15, ~vosaline)"},       
-            "sscp": {"name": "Secondary Sound Channel Potential", "scale": [0, 1], "scale_factor": 1, "unit": "m", "equation": "sscp(~depth, nav_lat, ~votemper - 273.15, ~vosaline)"},
-            "sossheig": { "name": "Sea Surface Height", "unit": "m", "scale": [-3, 3], "zero_centered": "true", "quantum": "hour" },
-            "iiceconc": { "name": "Ice Concentration", "unit": "fraction", "scale": [0, 1], "quantum": "hour" },
-            "iicevol": { "name": "Ice Volume",        "unit": "m", "scale": [0, 10], "quantum": "hour" },
-            "sokaraml": { "name": "Ocean Mixed Layer Depth", "unit": "m", "scale": [0, 4000], "quantum": "hour" },
-            "somixhgt": { "name": "Turbocline Depth", "unit": "m", "scale": [0, 4000], "quantum": "hour" },
-            "iicesurftemp": { "name": "Surface Temp Over Sea Ice", "unit": "Celsius", "scale": [-5, 30], "equation": "iicesurftemp - 273.15", "dims": ["time", "depth", "latitude", "longitude"], "quantum": "hour" },
-            "isnowvol": { "name": "Snow Volume", "unit": "cm", "scale": [0, 10], "quantum": "hour"},
-            "itmecrty": { "name": "Sea Ice Y Velocity", "unit": "m/s", "scale": [-1, 1], "quantum": "hour" },
-            "itzocrtx": { "name": "Sea Ice X Velocity", "unit": "m/s", "scale": [-1, 1], "quantum": "hour" },
-            "itzocrtx,itmecrty": { "name": "Sea Ice Velocity", "unit": "m/s", "scale": [-1, 1], "quantum": "hour" },
-            "iicestrength": { "name": "Compressive Ice Strength", "unit": "Nm-1", "scale": [-1, 1], "quantum": "hour" },
-            "iicepressure": { "name": "Internal Ice Pressure", "unit": "Nm-1", "scale": [-1, 1], "quantum": "hour" }
->>>>>>> 87b7a947
         }
     },
     "giops_reanalysis_surface": {
@@ -769,19 +716,12 @@
                 "unit": "PSU",
                 "scale": [30, 40]
             },
-<<<<<<< HEAD
-            "sspeed": { "name": "Speed of Sound", "envtype": "ocean", "scale": [1400, 1600], "scale_factor": 1, "unit": "m/s", "equation": "sspeed(depth, latitude, votemper - 273.15, vosaline)" },
-            "sspeedmin": {"name": "Sound Channel Axis (BETA)", "envtype": "ocean", "scale": [1400, 1600], "scale_factor": 1, "unit": "m", "equation": "soundchannelaxis(~depth, latitude, ~votemper - 273.15, ~vosaline)"},
-            "soniclayerdepth": {"name": "Sonic Layer Depth (BETA)", "envtype": "ocean", "scale": [0,100], "scale_factor": 1, "unit": "m", "equation": "soniclayerdepth(~depth, latitude, ~votemper - 273.15, ~vosaline)"},
-            "depthexcess": {"name": "Depth Excess (BETA)", "envtype": "ocean", "scale": [0, 1000], "scale_factor": 1, "unit": "m", "equation": "depthexcess(~depth, latitude, ~votemper - 273.15, ~vosaline)"}        
-=======
             "sspeed": { "name": "Speed of Sound", "scale": [1400, 1600], "scale_factor": 1, "unit": "m/s", "equation": "sspeed(depth, latitude, votemper - 273.15, vosaline)" },
             "soundchannelaxis": {"name": "Sound Channel Axis (BETA)", "scale": [0, 1000], "scale_factor": 1, "unit": "m", "equation": "soundchannelaxis(~depth, latitude, ~votemper - 273.15, ~vosaline)"},
             "criticaldepth": {"name": "Sound Channel Bottom", "scale": [0, 1000], "scale_factor": 1, "unit": "m", "equation": "criticaldepth(~depth, nav_lat, ~votemper - 273.15, ~vosaline)"},
             "soniclayerdepth": {"name": "Sonic Layer Depth (BETA)", "scale": [0,1000], "scale_factor": 1, "unit": "m", "equation": "soniclayerdepth(~depth, latitude, ~votemper - 273.15, ~vosaline)"},
             "sscp": {"name": "Secondary Sound Channel Potential", "scale": [0, 1], "scale_factor": 1, "unit": "m", "equation": "sscp(~depth, latitude, ~votemper - 273.15, ~vosaline)"},
             "depthexcess": {"name": "Depth Excess (BETA)", "scale": [0, 1000], "scale_factor": 1, "unit": "m", "equation": "depthexcess(~depth, latitude, ~votemper - 273.15, ~vosaline)"}        
->>>>>>> 87b7a947
         }
     },
     "riops_hourly_surface": {
@@ -1122,12 +1062,6 @@
                 "unit": "PSU",
                 "scale": [30, 40]
             },
-<<<<<<< HEAD
-            "sspeed": { "name": "Speed of Sound", "envtype": "ocean", "scale": [1400, 1600], "scale_factor": 1, "unit": "m/s", "equation": "sspeed(depth, latitude, votemper - 273.15, vosaline)" },
-            "sspeedmin": {"name": "Sound Channel Axis (BETA)", "envtype": "ocean", "scale": [1400, 1600], "scale_factor": 1, "unit": "m", "equation": "soundchannelaxis(~depth, latitude, ~votemper - 273.15, ~vosaline)"},
-            "soniclayerdepth": {"name": "Sonic Layer Depth (BETA)", "envtype": "ocean", "scale": [0,100], "scale_factor": 1, "unit": "m", "equation": "soniclayerdepth(~depth, latitude, ~votemper - 273.15, ~vosaline)"}
-        }
-=======
             "sspeed": { "name": "Speed of Sound", "scale": [1400, 1600], "scale_factor": 1, "unit": "m/s", "equation": "sspeed(depth, latitude, votemper - 273.15, vosaline)" },
             "soundchannelaxis": {"name": "Sound Channel Axis (BETA)", "scale": [0, 1000], "scale_factor": 1, "unit": "m", "equation": "soundchannelaxis(~depth, latitude, ~votemper - 273.15, ~vosaline)"},
             "soniclayerdepth": {"name": "Sonic Layer Depth (BETA)", "scale": [0,1000], "scale_factor": 1, "unit": "m", "equation": "soniclayerdepth(~depth, latitude, ~votemper - 273.15, ~vosaline)"},
@@ -1135,7 +1069,6 @@
             "sscp": {"name": "Secondary Sound Channel Potential", "scale": [0, 1], "scale_factor": 1, "unit": "m", "equation": "sscp(~depth, nav_lat, ~votemper - 273.15, ~vosaline)"},
             "depthexcess": {"name": "Depth Excess (BETA)", "scale": [0, 1000], "scale_factor": 1, "unit": "m", "equation": "depthexcess(~depth, latitude, ~votemper - 273.15, ~vosaline)"}            
             }
->>>>>>> 87b7a947
     },
     "riops_monthly_surface": {
         "url": "/home/buildadm/ocean-nav/db/RIOPS-Monthly-Surface.sqlite3",
