/* eslint react/no-deprecated: 0 */


import React from "react";
import {Button,
  DropdownButton,
  ButtonToolbar,
  MenuItem,
  Modal,
  Alert} from "react-bootstrap";
import Icon from "./Icon.jsx";
import PropTypes from "prop-types";

const i18n = require("../i18n.js");
const stringify = require("fast-stable-stringify");
const FAIL_IMAGE = require("./fail.js");
const LOADING_IMAGE = require("../images/spinner.gif");

export default class PlotImage extends React.PureComponent {
  constructor(props) {
    super(props);

    // Track if mounted to prevent no-op errors with the Ajax callbacks.
    this._mounted = false;

    this.state = {
      showPermalink: false,
      fail: false,
      errorMessage: null,
      loading: true,
      url: LOADING_IMAGE,
      showImagelink: false,
    };
    
    // Function bindings
    this.saveImage = this.saveImage.bind(this);
    this.getLink = this.getLink.bind(this);
    this.toggleImageLink = this.toggleImageLink.bind(this);
    this.generateScript = this.generateScript.bind(this);
  }

  generateScript(language) {
    
    if (this.props.query.type == "class4") {
      this.setState({
        errorMessage: "Unfortunately this feature is not yet available for Class4's, Check back soon!"
      });
      console.warn("This Feature is not yet available for Class4's");
    } else {
      if (language == "pythonPlot") {

        var url = stringify(this.generateQuery(this.props.query));
        url = window.location.origin + "/api/v1.0/generatescript/" + url + "/python/";
      } else if (language == "rPlot") {

        var url = stringify(this.generateQuery(this.props.query));
        url = window.location.origin + "/api/v1.0/generatescript/" + url + "/r/";
      } else {

        var url = stringify(this.generateQuery(this.props.query)) +
        `&save&format=csv&size=${this.props.query.size}` +
        `&dpi=${this.props.query.dpi}`;
        if (language == "pythonCSV") {
          url = window.location.origin + "/api/v1.0/generatescript/" + url + "/python/";
        } else if (language == "rCSV") {
          url = window.location.origin + "/api/v1.0/generatescript/" + url + "/r/";
        }
      
      }
    }
    
    window.location.href = url;
  }

  componentDidMount() {
    this._mounted = true;
    this.loadImage(this.generateQuery(this.props.query));
  }

  componentWillReceiveProps(props) {
    if (stringify(this.props.query) !== stringify(props.query)) {
      this.loadImage(this.generateQuery(props.query));
    }
  }

  componentWillUnmount() {
    this._mounted = false;
  }

  toggleImageLink() {
    const newState = Object.assign({}, this.state);
    newState.showImagelink = !this.state.showImagelink;

    this.setState(newState);
  }

  loadImage(query) {
    const paramString = $.param({
      query: stringify(query),
      format: "json",
    });

    if (this.state.paramString !== paramString) {

      this.setState({
        loading: true, 
        fail: false, 
        url: LOADING_IMAGE,
        paramString: paramString,
        errorMessage: null,
      });

      const promise = $.ajax({
        url: "/plot/",
        cache: true,
        data: paramString,
        dataType: "json",
        method: (paramString.length < 1536) ? "GET" : "POST",
      }).promise();

      promise.done(function(data) {
        if (this._mounted) {
          this.setState({
            loading: false,
            fail: false,
            url: data,
            errorMessage: null,
          });
        }
      }.bind(this));
            
      promise.fail(function(xhr) {
        if (this._mounted) {
          // Get our custom error message
          const message = JSON.parse(xhr.responseText).message;
          
          this.setState({
            url: FAIL_IMAGE,
            loading: false,
            fail: true,
            errorMessage: message,
          });
        }
      }.bind(this));
    }
  }

  generateQuery(q) {
    const query = {
      type: q.type,
      dataset: q.dataset,
      quantum: q.quantum,
      names: q.names,
    };
<<<<<<< HEAD
    if ('title' in q) {
      query.plotTitle = q['title'];
    }
    if ('xscale' in q) {
      query.xscale = q['xscale']
    }
    if ('yscale' in q) {
      query.yscale = q['yscale']
    }
=======
>>>>>>> 1c57143e

    if (q.plotTitle !== null) {
      query.plotTitle = q.plotTitle;
    }
<<<<<<< HEAD
    if ('xlabel' in q) {
      query.xlabel = q['xlabel']
    }
=======
    
>>>>>>> 1c57143e
    switch(q.type) {
      case "profile":
      case "ts":
      case "sound":
        query.variable = q.variable;
        query.station = q.point;
        query.showmap = q.showmap;
        query.time = q.time;
        if (q.compare_to) {
          query.compare_to = {
            dataset: q.compare_to.dataset,
            dataset_quantum: q.compare_to.dataset_quantum,
            variable: q.compare_to.variable,
            time: q.compare_to.time,
          };
        }
        break;
      case "timeseries":
        query.showmap = q.showmap;
        query.station = q.point;
        query.variable = q.variable;
        query.depth = q.depth;
        query.starttime = q.starttime;
        query.endtime = q.endtime;
        query.scale = q.scale;
        query.colormap = q.colormap;
        break;
      case "transect":
        query.variable = q.variable;
        query.time = q.time;
        query.scale = q.scale;
        query.path = q.path;
        query.showmap = q.showmap;
        query.surfacevariable = q.surfacevariable;
        query.linearthresh = q.linearthresh;
        query.name = q.name;
        query.depth_limit = q.depth_limit;
        query.colormap = q.colormap;
        query.selectedPlots = q.selectedPlots;

        if (q.compare_to) {
          query.compare_to = {
            dataset: q.compare_to.dataset,
            dataset_attribution: q.compare_to.dataset_attribution,
            dataset_quantum: q.compare_to.dataset_quantum,
            time: q.compare_to.time,
            scale: q.compare_to.scale,
            scale_diff: q.compare_to.scale_diff,
            variable: q.compare_to.variable,
            colormap: q.compare_to.colormap,
            colormap_diff: q.compare_to.colormap_diff,
          };
        }
        break;
      case "hovmoller":
        query.variable = q.variable;
        query.starttime = q.starttime;
        query.endtime = q.endtime;
        query.scale = q.scale;
        query.colormap = q.colormap;
        query.path = q.path;
        query.depth = q.depth;
        query.showmap = q.showmap;
        query.name = q.name;
        if (q.compare_to) {
          query.compare_to = {
            variable: q.compare_to.variable,
            starttime: q.compare_to.starttime,
            endtime: q.compare_to.time,
            scale: q.compare_to.scale,
            scale_diff: q.compare_to.scale_diff,
            depth: q.compare_to.depth,
            dataset: q.compare_to.dataset,
            dataset_attribution: q.compare_to.dataset_attribution,
            dataset_quantum: q.compare_to.dataset_quantum,
            colormap: q.compare_to.colormap,
            colormap_diff: q.compare_to.colormap_diff,
          };
        }
        break;
      case "map":
        query.variable = q.variable;
        query.time = q.time;
        query.scale = q.scale;
        query.depth = q.depth;
        query.colormap = q.colormap;
        query.area = q.area;
        query.projection = q.projection;
        query.bathymetry = q.bathymetry;
        query.quiver = q.quiver;
        query.contour = q.contour;
        query.showarea = q.showarea;
        query.interp = q.interp;
        query.radius = q.radius;
        query.neighbours = q.neighbours;
              
        if (q.compare_to) {
          query.compare_to = {
            dataset: q.compare_to.dataset,
            dataset_attribution: q.compare_to.dataset_attribution,
            dataset_quantum: q.compare_to.dataset_quantum,
            time: q.compare_to.time,
            variable: q.compare_to.variable,
            depth: q.compare_to.depth,
            scale: q.compare_to.scale,
            scale_diff: q.compare_to.scale_diff,
            colormap: q.compare_to.colormap,
            colormap_diff: q.compare_to.colormap_diff,
          };
        }
        break;
      case "drifter":
        query.variable = q.variable;
        query.depth = q.depth;
        query.drifter = q.drifter;
        query.showmap = q.showmap;
        query.latlon = q.latlon;
        query.buoyvariable = q.buoyvariable;
        query.starttime = q.starttime;
        query.endtime = q.endtime;
        break;
      case "class4":
        query.class4id = q.class4id;
        query.forecast = q.forecast;
        query.error = q.error;
        query.showmap = q.showmap;
        query.climatology = q.climatology;
        query.models = q.models;
        break;
      case "observation":
        query.observation = q.observation;
        query.observation_variable = q.observation_variable;
        query.variable = q.variable;
        break;
      case "stick":
        query.station = q.point;
        query.variable = q.variable;
        query.depth = q.depth;
        query.starttime = q.starttime;
        query.endtime = q.endtime;
        break;
    }
    return query;
  }

  urlFromQuery(q) {
    const query = this.generateQuery(q);
    return "/plot/?query=" + encodeURIComponent(stringify(query));
  }

  saveImage(format) {
    let url = `${this.urlFromQuery(this.props.query)}` + `&save&format=${format}`;
      
    if (format !== "odv" || format !== "csv") {
      url += `&size=${this.props.query.size}` + `&dpi=${this.props.query.dpi}`;
    }

    window.location.href = url;
  }

  getLink(key) {
    switch(key) {
      case "web":
        this.props.action("permalink", this.props.permlink_subquery);
        break;
      case "image":
        this.toggleImageLink();
        break;
      case "script":
        this.generateScript();
        break;
    }
  }

  render() {
    
    const imagelinkModalEntered = function() {
      this.imagelinkbox.style.height = this.imagelinkbox.scrollHeight + 5 + "px";
      this.imagelinkbox.select();
    }.bind(this);

    // Show a nice error if we need to
    let errorAlert = null;
    if (this.state.errorMessage !== null) {
      errorAlert = (<Alert bsStyle="danger">{this.state.errorMessage}</Alert>);
    }

    return (
      <div className='PlotImage'>

        {/* Rendered graph */}
        <div className="RenderedImage">
          <img src={this.state.url} />
        </div>

        {errorAlert}

        <ButtonToolbar>
          <DropdownButton
            id="save"
            title={<span><Icon icon="save" /> {_("Save Image")}</span>}
            disabled={this.state.fail || this.state.loading}
            onSelect={this.saveImage}
            dropup
          >
            <MenuItem
              eventKey="png"
            ><Icon icon="file-image-o" /> PNG</MenuItem>
            <MenuItem
              eventKey="jpeg"
            ><Icon icon="file-image-o" /> JPG</MenuItem>
            <MenuItem
              eventKey="pdf"
            ><Icon icon="file-pdf-o" /> PDF</MenuItem>
            <MenuItem
              eventKey="svg"
            ><Icon icon="file-code-o" /> SVG</MenuItem>
            <MenuItem
              eventKey="ps"
            ><Icon icon="file-pdf-o" /> PS</MenuItem>
            <MenuItem
              eventKey="eps"
            ><Icon icon="file-pdf-o" /> EPS</MenuItem>
            <MenuItem
              eventKey="tiff"
            ><Icon icon="file-image-o" /> TIFF</MenuItem>
            <MenuItem
              eventKey="geotiff"
              disabled={this.props.query.type != "map"}
            ><Icon icon="file-image-o" /> GeoTIFF</MenuItem>
            <MenuItem divider />
            <MenuItem
              eventKey="csv"
              disabled={this.props.query.type == "hovmoller"}
              onSelect={this.saveImage}
            ><Icon icon="file-text-o" /> {_("CSV")}</MenuItem>
            <MenuItem
              eventKey="odv"
              onSelect={this.saveImage}
              disabled={jQuery.inArray(this.props.query.type, [
                "profile",
                "observation",
                "transect",
                "map"
              ]) == -1}
            ><Icon icon="file-text-o" /> {_("ODV")}</MenuItem>
          </DropdownButton>

          <DropdownButton
            id="link"
            title={<span><Icon icon="link" /> {_("Get Link")}</span>}
            bsStyle={this.state.fail ? "primary" : "default"}
            disabled={this.state.loading}
            onSelect={this.getLink}
            dropup
          >
            <MenuItem
              eventKey="web"
            ><Icon icon="globe" /> {_("Web")}</MenuItem>
            <MenuItem
              eventKey="image"
              disabled={this.state.fail}
            ><Icon icon="file-image-o" /> {_("Image")}</MenuItem>
          </DropdownButton>

          <DropdownButton
            id="script"
            title={<span><Icon icon="file-code-o" /> {_("API Script")}</span>}
            bsStyle={this.state.fail ? "primary" : "default"}
            disabled={this.state.loading}
            onSelect={this.generateScript}
            dropup
          >
            <MenuItem
              eventKey="rPlot"
              disabled={this.state.fail}
            ><Icon icon="code" /> R - PLOT</MenuItem>
            <MenuItem
              eventKey="pythonPlot"
            ><Icon icon="code" /> Python 3 - PLOT</MenuItem>
            <MenuItem
              eventKey="pythonCSV"
            ><Icon icon="code" /> Python 3 - CSV</MenuItem>
            <MenuItem
              eventKey="rCSV"
            ><Icon icon="code"/> R - CSV</MenuItem>
          </DropdownButton>

        </ButtonToolbar>

        <Modal
          show={this.state.showImagelink}
          onHide={this.toggleImageLink}
          dialogClassName='permalink-modal'
          onEntered={imagelinkModalEntered}>
          <Modal.Header closeButton>
            <Modal.Title>{_("Share Link")}</Modal.Title>
          </Modal.Header>
          <Modal.Body>
            <textarea
              ref={(t) => this.imagelinkbox = t}
              type="text"
              id="imagelink_area"
              readOnly
              value={
                window.location.origin + this.urlFromQuery(this.props.query) +
                  "&format=png&size=" + this.props.query.size +
                  "&dpi=" + this.props.query.dpi
              }
            />
          </Modal.Body>
          <Modal.Footer>
            <Button
              onClick={function() {
                this.imagelinkbox.select();
                document.execCommand("copy");
              }.bind(this)
              }><Icon icon="copy" /> {_("Copy")}</Button>
            <Button
              onClick={this.toggleImageLink}
            ><Icon icon="close" /> {_("Close")}</Button>
          </Modal.Footer>
        </Modal>
      </div>
    );
  }
}

//***********************************************************************
PlotImage.propTypes = {
  query: PropTypes.object,
  dpi: PropTypes.string,
  size: PropTypes.string,
  permlink: PropTypes.string,
  action: PropTypes.func,
  permlink_subquery: PropTypes.object,
};<|MERGE_RESOLUTION|>--- conflicted
+++ resolved
@@ -152,7 +152,6 @@
       quantum: q.quantum,
       names: q.names,
     };
-<<<<<<< HEAD
     if ('title' in q) {
       query.plotTitle = q['title'];
     }
@@ -162,19 +161,13 @@
     if ('yscale' in q) {
       query.yscale = q['yscale']
     }
-=======
->>>>>>> 1c57143e
 
     if (q.plotTitle !== null) {
       query.plotTitle = q.plotTitle;
     }
-<<<<<<< HEAD
     if ('xlabel' in q) {
       query.xlabel = q['xlabel']
     }
-=======
-    
->>>>>>> 1c57143e
     switch(q.type) {
       case "profile":
       case "ts":
