--- conflicted
+++ resolved
@@ -222,11 +222,8 @@
         query.variable = q.variable;
         query.station = q.point;
         query.showmap = q.showmap;
-<<<<<<< HEAD
-=======
         query.annotate = q.annotate;
         query.time = q.time;
->>>>>>> d9941141
         if (q.compare_to) {
           query.compare_to = {
             dataset: q.compare_to.dataset,
