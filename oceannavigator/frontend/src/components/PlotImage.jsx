--- conflicted
+++ resolved
@@ -209,27 +209,14 @@
     var infoStatus = "";
     if (this.state.fail) {
       src = FAIL_IMAGE;
-<<<<<<< HEAD
       infoStatus = _("Failed to retrieve image.");
-=======
-      infoStatus = _("Failed to retrieve image. Please try again using the 'Get Link' -> 'Web' button below.");
->>>>>>> 2c4d9e56
     } else if (this.state.loading) {
       src = LOADING_IMAGE;
       infoStatus = _("Loading. Please wait...");
     } else {
       src = this.state.url;
     }
-
-<<<<<<< HEAD
-  
-=======
-    const permalinkModalEntered = function() {
-      this.permalinkbox.style.height = this.permalinkbox.scrollHeight + 5 + "px";
-      this.permalinkbox.select();
-    }.bind(this);
     
->>>>>>> 2c4d9e56
     const imagelinkModalEntered = function() {
       this.imagelinkbox.style.height = this.imagelinkbox.scrollHeight + 5 + "px";
       this.imagelinkbox.select();
