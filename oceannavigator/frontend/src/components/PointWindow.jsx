/* eslint react/no-deprecated: 0 */
/*

  Opens Window displaying the Image corresponding to a Selected Point

*/


import React from "react";
import { Button, Nav, NavItem, Panel, Row, Col } from "react-bootstrap";
import moment from "moment-timezone";
import PlotImage from "./PlotImage.jsx";
import SelectBox from "./SelectBox.jsx";
import ComboBox from "./ComboBox.jsx";
import TimePicker from "./time/TimePicker.jsx";
import LocationInput from "./LocationInput.jsx";
import Range from "./Range.jsx";
import ImageSize from "./ImageSize.jsx";
import PropTypes from "prop-types";
import CustomPlotLabels from "./CustomPlotLabels.jsx";
import ReactLoading from 'react-loading';
import Spinner from '../images/spinner.gif';
import DataSelection from './DataSelection.jsx';


const i18n = require("../i18n.js");
const stringify = require("fast-stable-stringify");

const TabEnum = {
  PROFILE: 1,
  CTD: 2,
  TS: 3,
  STICK: 4,
  SOUND: 5,
  OBSERVATION: 6,
  MOORING: 7,
};

export default class PointWindow extends React.Component {
  constructor(props) {
    super(props);

    // Track if mounted to prevent no-op errors with the Ajax callbacks.
    this._mounted = false;

    this.state = {
      selected: TabEnum.PROFILE,
      scale: props.scale + ",auto",
      depth: props.depth,
      showmap: true,
      colormap: "default",
      //starttime: Math.max(props.time - 24, 0),
      variables: [],
      variable: [props.variable],
      observation_variable: [7],
      size: "10x7",
      dpi: 144,
      plotTitles: Array(7).fill(""),

      xminScale: undefined,
      xmaxScale: undefined,
      yminScale: undefined,
      ymaxScale: undefined,
      title: undefined,

      focusedInput: {
        focused: false,
      }
    };

    if (props.init !== null) {
      $.extend(this.state, props.init);
    }

    // Function bindings
    this.onLocalUpdate = this.onLocalUpdate.bind(this);
    this.onSelect = this.onSelect.bind(this);
    this.updatePlotTitle = this.updatePlotTitle.bind(this);
    this.updatePlot = this.updatePlot.bind(this);
    this.updateScale = this.updateScale.bind(this);
    this.updateData = this.updateData.bind(this);
    this.onTimeUpdate = this.onTimeUpdate.bind(this);
  }

  componentDidMount() {
    this._mounted = true;
    // If an observation point has been picked, default to the
    // Observation tab.
    if (this.props.point[0][2] !== undefined) {
      this.setState({
        selected: TabEnum.OBSERVATION,
      });
    }

  }

  componentWillUpdate(prevProps, prevState) {
    return
  }

  componentWillUnmount() {
    this._mounted = false;
  }

  /*
  componentWillReceiveProps(props) {
    if (stringify(this.props) !== stringify(props) && this._mounted) {
      const state = {};

      if (!Array.isArray(this.state.depth)) {
        state.depth = props.depth;
      }
      if (this.state.scale.indexOf("auto") !== -1) {
        state.scale = props.scale + ",auto";
      }
      else {
        state.scale = props.scale;
      }

      this.setState(state);

      // Check if dataset was changed
      if (this.props.dataset !== props.dataset) {
        this.populateVariables(props.dataset);
      }
    }
  }
*/
  populateVariables(dataset) {
    if (dataset === undefined) {
      return
    }
    $.ajax({
      url: "/api/v1.0/variables/?dataset=" + dataset,
      dataType: "json",
      cache: true,

      success: function (data) {
        if (this._mounted) {
          const vars = data.map(function (d) {
            return d.id;
          });

          //if (vars.indexOf(this.props.variable.split(",")[0]) === -1) {
          //  this.props.onUpdate("variable", vars[0]);
          //}

          this.setState({
            variables: data.map(function (d) {
              return d.id;
            }),
          }, () => {
            this.updatePlot()
          });
        }
        //this.updatePlot()
      }.bind(this),

      error: function (xhr, status, err) {
        if (this._mounted) {
          console.error(this.props.url, status, err.toString());
        }
      }.bind(this)
    });
  }

  //Updates Plot with User Specified Title
  updatePlotTitle(title) {
    if (title !== this.state.plotTitles[this.state.selected - 1]) {   //If new plot title
      const newTitles = this.state.plotTitles;
      newTitles[this.state.selected - 1] = title;
      this.setState({ plotTitles: newTitles, });   //Update Plot Title
    }
  }

  onTimeUpdate(key, value) {
    
    if (typeof(key) === typeof('string')) {
      this.setState({
        [key]: value
      })
    } else {
      //let date = moment.tz(key, 'GMT')
      //date.setUTCMonth(date.getUTCMonth() +1)
      this.setState({
            time: key
      })
    }
  }

  updateData(selected) {
    selected = selected.split(',')
    let data = this.props.data

    let layer = selected[0]
    let index = selected[1]
    let dataset = selected[2]
    let variable = ''

    if (selected.length > 4) {
      for (let v = 3; v < selected.length; v=v+1) {
        if (variable === '') {
          variable = selected[v]
        } else {
          variable = variable + ',' + selected[v]  
        }
      }
    } else {
      variable = [selected[3]]
    }
    let display = data[layer][index][dataset][variable].display
    let colourmap = data[layer][index][dataset][variable].colourmap
    let quantum = data[layer][index][dataset][variable].quantum
    let scale = data[layer][index][dataset][variable].scale
    let time = data[layer][index][dataset][variable].time
    
    this.setState({
      layer: layer,
      index: index,
      dataset: dataset,
      variable: variable,

      display: display,
      colourmap: colourmap,
      dataset_quantum: quantum,
      scale: scale + ',auto',
      time: time,
    }, () => {
      this.updatePlot()
      this.populateVariables(dataset)
    })
  }

  onLocalUpdate(key, value) {
    if (this._mounted) {
      let newState = {};
      
      
      if (typeof (key) === "string") {
        newState[key] = value;
      }
      else {
        for (let i = 0; i < key.length; i++) {
          newState[key[i]] = value[i];
        }
      }
      this.setState(newState);

      let parentKeys = [];
      let parentValues = [];

      if (newState.hasOwnProperty("depth") && newState.depth != "all") {
        if (!Array.isArray(newState.depth)) {
          parentKeys.push("depth");
          parentValues.push(newState.depth);
        } else if (newState.depth.length > 1) {
          parentKeys.push("depth");
          parentValues.push(newState.depth[0]);
        }
      }


      if (newState.hasOwnProperty("point")) {
        parentKeys.push("point");
        parentValues.push(newState.point);

        parentKeys.push("names");
        parentValues.push([]);
      }

      if (newState.hasOwnProperty("variable_scale") &&
        this.state.variable.length === 1) {
        parentKeys.push("variable_scale");
        parentValues.push(newState.variable_scale);
      }

      if (newState.hasOwnProperty("variable") && newState.variable.length == 1) {
        parentKeys.push("variable");
        parentValues.push(newState.variable[0]);
      }

      if (parentKeys.length > 0) {
        this.props.onUpdate(parentKeys, parentValues);
      }
    }
    //this.render()
  }

  // Handles when a tab is selected
  onSelect(key) {
    this.setState({
      selected: key,
      
    }, () => { this.updatePlot() });
  }

  updateScale(e) {
    let value = e.target.value
    let key = e.target.id
    this.setState({
      [key]: value
    })
  }

  updatePlot() {

    let plot_query = {
      dataset: this.state.dataset,
      quantum: this.state.dataset_quantum,
      point: this.props.point,
      showmap: this.state.showmap,
      names: this.props.names,
      size: this.state.size,
      dpi: this.state.dpi,
      plotTitle: this.state.plotTitles[this.state.selected - 1],
    };

    // Manual X-Scale
    if (this.state.xminScale != '' && this.state.xminScale != undefined) {
      if (this.state.xmaxScale != '' && this.state.xmaxScale != undefined) {
        plot_query.xscale = [this.state.xminScale, this.state.xmaxScale]

      }
    }
    
    // Manual Y-Scale
    if (this.state.yminScale != '' && this.state.yminScale != undefined) {
      if (this.state.ymaxScale != '' && this.state.ymaxScale != undefined) {
        plot_query.yscale = [this.state.ymaxScale, this.state.yminScale]
      }
    }
    
    // Manual Plot Title
    if (this.state.title != undefined && this.state.title != '') {
      plot_query.title = this.state.title
    }

    // Manual X Label
    if (this.state.xlabel != '' && this.state.xlabel != undefined) {
      plot_query.xlabel = this.state.xlabel
    }

    // Manual Y Label
    if (this.state.ylabel != '' && this.state.ylabel != undefined) {
      plot_query.ylabel = this.state.ylabel
    }

    switch (this.state.selected) {
      case TabEnum.PROFILE:
        plot_query.type = "profile";
        plot_query.time = this.state.time;
        plot_query.variable = this.state.variable;
        break;

      case TabEnum.CTD:
        plot_query.type = "profile";
        plot_query.time = this.state.time;
        plot_query.variable = "";
        if (this.state.variables.indexOf("votemper") !== -1) {
          plot_query.variable += "votemper,";
        } else if (this.state.variables.indexOf("temp") !== -1) {
          plot_query.variable += "temp,";
        }
        if (this.state.variables.indexOf("vosaline") !== -1) {
          plot_query.variable += "vosaline";
        } else if (this.state.variables.indexOf("salinity") !== -1) {
          plot_query.variable += "salinity";
        }
        break;

      case TabEnum.TS:
        plot_query.type = "ts";
        plot_query.time = this.state.time;
        if (this.props.dataset_compare) {
          plot_query.compare_to = this.props.dataset_1;
        }
        break;

      case TabEnum.SOUND:
        plot_query.type = "sound";
        plot_query.time = this.state.time;
        break;
      case TabEnum.OBSERVATION:
        plot_query.type = "observation";
        plot_query.observation = this.props.point.map(function (o) {
          return o[2];
        });

        plot_query.observation_variable = this.state.observation_variable;
        plot_query.variable = this.state.variable;

        break;
      case TabEnum.MOORING:
        plot_query.type = "timeseries";
        plot_query.variable = this.state.variable;
        plot_query.starttime = this.state.starttime;
        plot_query.endtime = this.state.time;
        plot_query.depth = this.state.depth;
        plot_query.colormap = this.state.colormap;
        plot_query.scale = this.state.scale;

        if (this.state.depth == "all") {
          // Add Colormap selector
          inputs.push(
            <ComboBox
              key='colormap'
              id='colormap'
              state={this.state.colormap}
              def='default'
              onUpdate={this.onLocalUpdate}
              url='/api/colormaps/'
              title={_("Colourmap")}>{_("colourmap_help")}<img src="/colormaps.png" />
            </ComboBox>);
        }

        break;
      case TabEnum.STICK:
        
        plot_query.type = "stick";
        plot_query.variable = this.state.variable;
        plot_query.starttime = this.state.starttime;
        plot_query.endtime = this.state.time;
        plot_query.depth = this.state.depth;
        break;
    }
    this.setState({
      query: plot_query
    })
  }
  
  render() {

    _("Dataset");
    _("Time");
    _("Location");
    _("Start Time");
    _("End Time");
    _("Depth");
    _("Variable");
    _("Variable Range");
    _("Colourmap");
    _("Saved Image Size");


    let dataSelection = <DataSelection
      data={this.props.data}
      localUpdate={this.updateData}
    ></DataSelection>

    // Rendered across all tabs
<<<<<<< HEAD
    if (this.props.point.length === 1) {
      <div>
=======
    const global = (<Panel
      key='global_settings'
      id='global_settings'
      collapsible
      defaultExpanded
      header={_("Global Settings")}
      bsStyle='primary'
    >
      <ComboBox
        key='dataset'
        id='dataset'
        state={this.props.dataset}
        def=''
        url='/api/v1.0/datasets/'
        title={_("Dataset")}
        onUpdate={this.props.onUpdate}
      />
      <SelectBox
        key='showmap'
        id='showmap'
        state={this.state.showmap}
        onUpdate={this.onLocalUpdate}
        title={_("Show Location")}>{_("showmap_help")}
      </SelectBox>
      
      <div style={{display: this.props.point.length == 1 ? "block" : "none",}}>
>>>>>>> b9134aaf
        <LocationInput
          key='point'
          id='point'
          state={this.props.point}
          title={_("Location")}
          onUpdate={this.onLocalUpdate}
        />
        <SelectBox
          key='showmap'
          id='showmap'
          state={this.state.showmap}
          onUpdate={this.onLocalUpdate}
          title={_("Show Location")}>{_("showmap_help")}
        </SelectBox>
      </div>
    } else {
      <SelectBox
        key='showmap'
        id='showmap'
        state={this.state.showmap}
        onUpdate={this.onLocalUpdate}
        title={_("Show Location")}>{_("showmap_help")}
      </SelectBox>
    }
    const location =
      <div>
        <div style={{ display: this.props.point.length == 1 ? "block" : "none", }}>
          <LocationInput
            key='point'
            id='point'
            state={this.props.point}
            title={_("Location")}
            onUpdate={this.onLocalUpdate}
          />
        </div>
        <SelectBox
          key='showmap'
          id='showmap'
          state={this.state.showmap}
          onUpdate={this.onLocalUpdate}
          title={_("Show Location")}>{_("showmap_help")}
        </SelectBox>
      </div>

    const dataset = <ComboBox
      key='dataset'
      id='dataset'
      state={this.state.dataset}
      def=''
      url='/api/v1.0/datasets/'
      title={_("Dataset")}
      onUpdate={this.onLocalUpdate}
    />

    const image_size = <ImageSize
      key='size'
      id='size'
      state={this.state.size}
      onUpdate={this.onLocalUpdate}
      title={_("Saved Image Size")}
    />


    const xscale = (
      <div className='scale_container' key='xscale'>
        <div className='scale_header'>
          X-Axis Scale:
          </div>
        <div className='input_container'>
          <input
            onChange={this.updateScale}
            className='scale'
            id='xminScale'
            value={this.state.xminScale}
            placeholder='min'
          ></input>,
            <input
            onChange={this.updateScale}
            className='scale'
            id='xmaxScale'
            value={this.state.xmaxScale}
            placeholder='max'
          ></input>
        </div>
      </div>
    )
    const yscale = (
      <div className='scale_container' key='yscale'>
        <div className='scale_header'>
          Y-Axis Scale:
        </div>
        <div className='input_container'>
          <input
            onChange={this.updateScale}
            className='scale'
            id='yminScale'
            value={this.state.yminScale}
            placeholder='min'
          ></input>,
            <input
            onChange={this.updateScale}
            className='scale'
            id='ymaxScale'
            value={this.state.ymaxScale}
            placeholder='max'
          ></input>
        </div>
      </div>
    )


    const label = <div className='label_container' key='label'>
        <div className='label_container'>
          <div className='label_header'>
            Plot Title:
          </div>
          <input
            onChange={this.updateScale}
            className='label'
            id='title'
            value={this.state.title}
            placeholder='Plot Title'
          ></input>
        </div>
        <div className='label_container'>
          <div className='label_header'>
            X-Axis Label:
          </div>
          <input
            onChange={this.updateScale}
            className='label'
            id='xlabel'
            value={this.state.xlabel}
            placeholder='X-Axis Label'
          ></input>
        </div>
        
        <div className='label_container'>
          <div className='label_header'>
            Y-Axis Label:
          </div>
          <input
            onChange={this.updateScale}
            className='label'
            id='ylabel'
            value={this.state.ylabel}
            placeholder='Y-Axis Label'
          ></input>
        </div>
      </div>
    

    
    let line1 = <hr key='1' className='line' />
    let line2 = <hr key='2' className='line' />
    let line3 = <hr key='3' className='line' />

    let timeObj = this.state.time
    let starttimeObj = this.state.starttime
    
    const showTime = this.state.selected !== TabEnum.STICK ||
<<<<<<< HEAD
      this.state.selected !== TabEnum.MOORING;
    
    const showTimeRange = this.state.selected === TabEnum.STICK ||
      this.state.selected === TabEnum.MOORING;
    var time = null
    var timeRange = null
    if (this.state.dataset !== undefined) {
      if (showTimeRange) {
        timeRange = <TimePicker
          range={true}
          key={this.state.time.toISOString()}
          dataset={this.state.dataset}
          quantum={this.state.dataset_quantum}
          startDate={starttimeObj}
          date={timeObj}
          onTimeUpdate={this.onTimeUpdate}
        />
      }

      console.warn("TIME CAUSING ERROR: ", this.state.time)
      console.warn("POTENTIAL TIME: ", this.state.starttime)
      console.warn("THIS.STATE: ", this.state)
      console.warn("THIS.PROPS: ", this.props)
      if (showTime) {
        time = <TimePicker
        range={false}
        key={moment(this.state.starttime)}  
        dataset={this.state.dataset}
        quantum={this.state.dataset_quantum}
        startDate={starttimeObj}
        date={timeObj}
        onTimeUpdate={this.onTimeUpdate}
      ></TimePicker> 
      }
    }
=======
                      this.state.selected !== TabEnum.MOORING;
    const time = showTime ? <TimePicker
      key='time'
      id='time'
      state={this.props.time}
      def=''
      quantum={this.props.quantum}
      url={"/api/v1.0/timestamps/?dataset=" + this.props.dataset + "&variable=" + this.props.variable}
      title={_("Time")}
      onUpdate={this.props.onUpdate}
    /> : null;

    // Show a start and end time selector for only Stick and Virtual Mooring tabs.
    const showTimeRange = this.state.selected === TabEnum.STICK ||
                          this.state.selected === TabEnum.MOORING;
    const timeRange = showTimeRange ? <div>
      <TimePicker
        key='starttime'
        id='starttime'
        state={this.state.starttime}
        def=''
        quantum={this.props.quantum}
        url={"/api/v1.0/timestamps/?dataset=" + this.props.dataset + "&variable=" + this.props.variable}
        title={_("Start Time")}
        onUpdate={this.onLocalUpdate}
        max={this.props.time}
      />
      <TimePicker
        key='time'
        id='time'
        state={this.props.time}
        def=''
        quantum={this.props.quantum}
        url={"/api/v1.0/timestamps/?dataset=" + this.props.dataset + "&variable=" + this.props.variable}
        title={_("End Time")}
        onUpdate={this.props.onUpdate}
        min={this.state.starttime}
      /> </div> : null;
>>>>>>> b9134aaf
    
    // Only show depth and scale selector for Mooring tab.
    const showDepthVariableScale = this.state.selected === TabEnum.MOORING;
    var depthVariableScale 
    if (this.state.dataset !== undefined && showDepthVariableScale) {
      depthVariableScale = <div>
      <ComboBox
        key='depth'
        id='depth'
        state={this.state.depth}
        def={""}
        onUpdate={this.onLocalUpdate}
<<<<<<< HEAD
        url={"/api/depth/?variable=" + this.state.variable + "&dataset=" + this.state.dataset + "&all=True"}
=======
        url={"/api/v1.0/depth/?variable=" + this.props.variable + "&dataset=" + this.props.dataset + "&all=True"}
>>>>>>> b9134aaf
        title={_("Depth")}></ComboBox>

      <ComboBox
        key='variable'
        id='variable'
        state={this.state.variable}
        def=''
<<<<<<< HEAD
        onUpdate={this.onLocalUpdate}
        url={"/api/v1.0/variables/?dataset=" + this.state.dataset}
=======
        onUpdate={this.props.onUpdate}
        url={"/api/v1.0/variables/?vectors&dataset="+this.props.dataset}
>>>>>>> b9134aaf
        title={_("Variable")}><h1>{_("Variable")}</h1></ComboBox>

      <Range
        auto
        key='scale'
        id='scale'
        state={this.state.scale}
        def={""}
        onUpdate={this.onLocalUpdate}
        title={_("Variable Range")} />
    </div>
    }

    // Show multidepth selector on for Stick tab
    const showMultiDepthAndVector = this.state.selected === TabEnum.STICK;
    var multiDepthVector
    if (this.state.dataset !== undefined && showMultiDepthAndVector) {
      multiDepthVector = <div>
      <ComboBox
        key='variable'
        id='variable'
        state={this.state.variable}
        def=''
        onUpdate={this.onLocalUpdate}
<<<<<<< HEAD
        url={"/api/v1.0/variables/?3d_only&dataset=" + this.state.dataset}
=======
        url={"/api/v1.0/variables/?vectors_only&dataset="+this.props.dataset}
>>>>>>> b9134aaf
        title={_("Variable")}><h1>Variable</h1></ComboBox>

      <ComboBox
        key='depth'
        id='depth'
        multiple
        state={this.state.depth}
        def={""}
        onUpdate={this.onLocalUpdate}
<<<<<<< HEAD
        url={"/api/depth/?variable=" + this.state.variable + "&dataset=" + this.state.dataset}
        title={_("Depth")}></ComboBox>
    </div>}


=======
        url={"/api/v1.0/depth/?variable=" + this.state.variable + "&dataset=" + this.props.dataset}
        title={_("Depth")}></ComboBox> 
    </div> : null;
  
    
>>>>>>> b9134aaf
    // Create Variable dropdown for Profile and Observation
    const showProfileVariable = this.state.selected == TabEnum.PROFILE ||
      this.state.selected == TabEnum.OBSERVATION;
    const profilevariable = showProfileVariable ? <ComboBox
      key='variable'
      id='variable'
      multiple
      state={this.state.variable}
      def=''
      onUpdate={this.onLocalUpdate}
<<<<<<< HEAD
      url={"/api/v1.0/variables/?3d_only&dataset=" + this.state.dataset + "&anom"}
=======
      url={"/api/v1.0/variables/?3d_only&dataset="+this.props.dataset}
>>>>>>> b9134aaf
      title={_("Variable")}><h1>Variable</h1></ComboBox> : null;

    let observation_data = [];
    let observation_variable = <div></div>;
    if (this.props.point[0][2] !== undefined) {
      if (typeof (this.props.point[0][2]) == "number") {
        observation_variable = <ComboBox
          key='observation_variable'
          id='observation_variable'
          state={this.state.observation_variable}
          url='/api/observationvariables/'
          title={_("Observation Variable")}
          multiple
          onUpdate={this.onLocalUpdate}
        />;
      } else {
        observation_data = this.props.point[0][2].datatypes.map(
          function (o, i) {
            return { id: i, value: o.replace(/ \[.*\]/, "") };
          }
        );
        observation_variable = <ComboBox
          key='observation_variable'
          id='observation_variable'
          state={this.state.observation_variable}
          data={observation_data}
          title={_("Observation Variable")}
          multiple
          onUpdate={this.onLocalUpdate}
        />;
      }
    }

    // Checks if the current dataset's variables contain Temperature
    // and Salinity. This is used to enable/disable some tabs.
    const hasTempSalinity =
      (this.state.variables.indexOf("votemper") !== -1 ||
        this.state.variables.indexOf("temp") !== -1) &&
      (this.state.variables.indexOf("vosaline") !== -1 ||
        this.state.variables.indexOf("salinity") !== -1);

    const permlink_subquery = {
      selected: this.state.selected,
      scale: this.state.scale,
      depth: this.state.depth,
      colormap: this.state.colormap,
      starttime: this.state.starttime,
    };
    let inputs = [];
    switch (this.state.selected) {
      case TabEnum.PROFILE:
        inputs = [time, line1, dataset, profilevariable, line2, xscale, yscale, label, image_size];
        break;
      case TabEnum.CTD:
        inputs = [line1, time, dataset, line2, xscale, yscale, label, image_size];
        break;
      case TabEnum.TS:
        inputs = [line1, time, dataset, line2, xscale, yscale, label, image_size];
        break;
      case TabEnum.SOUND:
        inputs = [line1, time, line2, dataset, line3, xscale, yscale, label, image_size];
        break;
      case TabEnum.OBSERVATION:
        inputs = [line1, dataset, observation_variable, profilevariable, label, image_size];
        break;
      case TabEnum.MOORING:
        inputs = [line1, timeRange, dataset, depthVariableScale, label, image_size];
        if (this.state.depth == "all") {
          // Add Colormap selector
          inputs.push(
            <ComboBox
              key='colormap'
              id='colormap'
              state={this.state.colormap}
              def='default'
              onUpdate={this.onLocalUpdate}
              url='/api/v1.0/colormaps/'
              title={_("Colourmap")}>{_("colourmap_help")}<img src="/colormaps.png" />
            </ComboBox>);
        }
        break;
      case TabEnum.STICK:
        inputs = [line1, timeRange, dataset, multiDepthVector, label, image_size];
        break;
    }

    let plot_image = null;//<img src={Spinner} />
    if (this.state.query != undefined) {
      plot_image = <PlotImage
        query={this.state.query} // For image saving link.
        permlink_subquery={permlink_subquery}
        action={this.props.action}
      />
    }

    return (
      <div className='PointWindow Window'>
        <Nav
          bsStyle="tabs"
          activeKey={this.state.selected}
          onSelect={this.onSelect}>
          <NavItem
            eventKey={TabEnum.PROFILE}>{_("Profile")}</NavItem>
          <NavItem
            eventKey={TabEnum.CTD}
            disabled={!hasTempSalinity}>{_("CTD Profile")}</NavItem>
          <NavItem
            eventKey={TabEnum.TS}
            disabled={!hasTempSalinity}>{_("T/S Diagram")}</NavItem>
          <NavItem
            eventKey={TabEnum.SOUND}
            disabled={!hasTempSalinity}>{_("Sound Speed Profile")}</NavItem>
          <NavItem
            disabled
            eventKey={TabEnum.STICK}>{_("Stick Plot")}</NavItem>
          <NavItem
            eventKey={TabEnum.OBSERVATION}
            disabled={this.props.point[0][2] === undefined}
          >{_("Observation")}</NavItem>
          <NavItem
            disabled
            eventKey={TabEnum.MOORING}>{_("Virtual Mooring")}</NavItem>
        </Nav>
        <Row>
          <Col lg={3}>
          <Panel
              key='data_selection'
              id='data_selection'
              collapsible
              defaultExpanded
              header={_("Layer")}
              bsStyle='primary'
            >
              {dataSelection}
            </Panel>
            <Panel
              key='global_settings'
              id='global_settings'
              collapsible
              defaultExpanded
              header={_("Plot Customization")}
              bsStyle='primary'
            >
              {location}
              {inputs}
              <Button
                onClick={this.updatePlot}
              >Apply Changes</Button>
            </Panel>
          </Col>
          <Col lg={9}>
            {plot_image}
          </Col>
        </Row>
      </div>
    );
  }
}

//***********************************************************************
PointWindow.propTypes = {
  data: PropTypes.object,
  generatePermLink: PropTypes.func,
  point: PropTypes.array,
  time: PropTypes.object,
  variable: PropTypes.string,
  dpi: PropTypes.number,
  names: PropTypes.array,
  quantum: PropTypes.string,
  dataset: PropTypes.string,
  onUpdate: PropTypes.func,
  scale: PropTypes.oneOfType([PropTypes.string, PropTypes.array]),
  depth: PropTypes.number,
  init: PropTypes.object,
  action: PropTypes.func,
  dataset_compare: PropTypes.bool,
  swapViews: PropTypes.func,
  showHelp: PropTypes.func,
  dataset_1: PropTypes.object,
};<|MERGE_RESOLUTION|>--- conflicted
+++ resolved
@@ -448,37 +448,8 @@
     ></DataSelection>
 
     // Rendered across all tabs
-<<<<<<< HEAD
     if (this.props.point.length === 1) {
       <div>
-=======
-    const global = (<Panel
-      key='global_settings'
-      id='global_settings'
-      collapsible
-      defaultExpanded
-      header={_("Global Settings")}
-      bsStyle='primary'
-    >
-      <ComboBox
-        key='dataset'
-        id='dataset'
-        state={this.props.dataset}
-        def=''
-        url='/api/v1.0/datasets/'
-        title={_("Dataset")}
-        onUpdate={this.props.onUpdate}
-      />
-      <SelectBox
-        key='showmap'
-        id='showmap'
-        state={this.state.showmap}
-        onUpdate={this.onLocalUpdate}
-        title={_("Show Location")}>{_("showmap_help")}
-      </SelectBox>
-      
-      <div style={{display: this.props.point.length == 1 ? "block" : "none",}}>
->>>>>>> b9134aaf
         <LocationInput
           key='point'
           id='point'
@@ -640,7 +611,6 @@
     let starttimeObj = this.state.starttime
     
     const showTime = this.state.selected !== TabEnum.STICK ||
-<<<<<<< HEAD
       this.state.selected !== TabEnum.MOORING;
     
     const showTimeRange = this.state.selected === TabEnum.STICK ||
@@ -676,46 +646,6 @@
       ></TimePicker> 
       }
     }
-=======
-                      this.state.selected !== TabEnum.MOORING;
-    const time = showTime ? <TimePicker
-      key='time'
-      id='time'
-      state={this.props.time}
-      def=''
-      quantum={this.props.quantum}
-      url={"/api/v1.0/timestamps/?dataset=" + this.props.dataset + "&variable=" + this.props.variable}
-      title={_("Time")}
-      onUpdate={this.props.onUpdate}
-    /> : null;
-
-    // Show a start and end time selector for only Stick and Virtual Mooring tabs.
-    const showTimeRange = this.state.selected === TabEnum.STICK ||
-                          this.state.selected === TabEnum.MOORING;
-    const timeRange = showTimeRange ? <div>
-      <TimePicker
-        key='starttime'
-        id='starttime'
-        state={this.state.starttime}
-        def=''
-        quantum={this.props.quantum}
-        url={"/api/v1.0/timestamps/?dataset=" + this.props.dataset + "&variable=" + this.props.variable}
-        title={_("Start Time")}
-        onUpdate={this.onLocalUpdate}
-        max={this.props.time}
-      />
-      <TimePicker
-        key='time'
-        id='time'
-        state={this.props.time}
-        def=''
-        quantum={this.props.quantum}
-        url={"/api/v1.0/timestamps/?dataset=" + this.props.dataset + "&variable=" + this.props.variable}
-        title={_("End Time")}
-        onUpdate={this.props.onUpdate}
-        min={this.state.starttime}
-      /> </div> : null;
->>>>>>> b9134aaf
     
     // Only show depth and scale selector for Mooring tab.
     const showDepthVariableScale = this.state.selected === TabEnum.MOORING;
@@ -728,11 +658,7 @@
         state={this.state.depth}
         def={""}
         onUpdate={this.onLocalUpdate}
-<<<<<<< HEAD
-        url={"/api/depth/?variable=" + this.state.variable + "&dataset=" + this.state.dataset + "&all=True"}
-=======
-        url={"/api/v1.0/depth/?variable=" + this.props.variable + "&dataset=" + this.props.dataset + "&all=True"}
->>>>>>> b9134aaf
+        url={"/api/v1.0/depth/?variable=" + this.state.variable + "&dataset=" + this.state.dataset + "&all=True"}
         title={_("Depth")}></ComboBox>
 
       <ComboBox
@@ -740,13 +666,8 @@
         id='variable'
         state={this.state.variable}
         def=''
-<<<<<<< HEAD
         onUpdate={this.onLocalUpdate}
         url={"/api/v1.0/variables/?dataset=" + this.state.dataset}
-=======
-        onUpdate={this.props.onUpdate}
-        url={"/api/v1.0/variables/?vectors&dataset="+this.props.dataset}
->>>>>>> b9134aaf
         title={_("Variable")}><h1>{_("Variable")}</h1></ComboBox>
 
       <Range
@@ -771,11 +692,7 @@
         state={this.state.variable}
         def=''
         onUpdate={this.onLocalUpdate}
-<<<<<<< HEAD
         url={"/api/v1.0/variables/?3d_only&dataset=" + this.state.dataset}
-=======
-        url={"/api/v1.0/variables/?vectors_only&dataset="+this.props.dataset}
->>>>>>> b9134aaf
         title={_("Variable")}><h1>Variable</h1></ComboBox>
 
       <ComboBox
@@ -785,19 +702,11 @@
         state={this.state.depth}
         def={""}
         onUpdate={this.onLocalUpdate}
-<<<<<<< HEAD
-        url={"/api/depth/?variable=" + this.state.variable + "&dataset=" + this.state.dataset}
+        url={"/api/v1.0/depth/?variable=" + this.state.variable + "&dataset=" + this.state.dataset}
         title={_("Depth")}></ComboBox>
     </div>}
 
 
-=======
-        url={"/api/v1.0/depth/?variable=" + this.state.variable + "&dataset=" + this.props.dataset}
-        title={_("Depth")}></ComboBox> 
-    </div> : null;
-  
-    
->>>>>>> b9134aaf
     // Create Variable dropdown for Profile and Observation
     const showProfileVariable = this.state.selected == TabEnum.PROFILE ||
       this.state.selected == TabEnum.OBSERVATION;
@@ -808,11 +717,7 @@
       state={this.state.variable}
       def=''
       onUpdate={this.onLocalUpdate}
-<<<<<<< HEAD
       url={"/api/v1.0/variables/?3d_only&dataset=" + this.state.dataset + "&anom"}
-=======
-      url={"/api/v1.0/variables/?3d_only&dataset="+this.props.dataset}
->>>>>>> b9134aaf
       title={_("Variable")}><h1>Variable</h1></ComboBox> : null;
 
     let observation_data = [];
