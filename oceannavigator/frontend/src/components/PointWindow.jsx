--- conflicted
+++ resolved
@@ -249,12 +249,6 @@
               mountedVariable={this.props.dataset_0.variable}
             />
 
-<<<<<<< HEAD
-            <SelectBox
-              key="showmap"
-              id="showmap"
-              state={this.state.showmap}
-=======
           <CheckBox
             key='showmap'
             id='showmap'
@@ -264,19 +258,6 @@
           >
             {_("showmap_help")}
           </CheckBox>
-
-          <div style={{display: this.props.point.length == 1 ? "block" : "none",}}>
-            <LocationInput
-              key='point'
-              id='point'
-              state={this.props.point}
-              title={_("Location")}
->>>>>>> 13d72f3b
-              onUpdate={this.onLocalUpdate}
-              title={_("Show Location")}
-            >
-              {_("showmap_help")}
-            </SelectBox>
 
             <div
               style={{
