--- conflicted
+++ resolved
@@ -35,10 +35,6 @@
       coordinate: [prevState.coordinate, newState]
     }));
     this.props.addCoordData(newState, this.props.id); // Update Added List
-<<<<<<< HEAD
-    this.setState({lastAdded:this.state.coordinate})
-=======
->>>>>>> 0d57db91
   }
 
   render() {
