import React from "react";
import ComboBox from "./ComboBox.jsx";
import TimePicker from "./time/TimePicker.jsx";
import PropTypes from "prop-types";
import VelocitySelector from "./VelocitySelector.jsx";
import moment from "moment";
import IceComboBox from "./IceComboBox.jsx";

const i18n = require("../i18n.js");

// Default properties for a dataset-state
const DATA_ELEMS = [
  "dataset",
  "dataset_attribution",
  "quantum",
  "variable",
  "scale", // Default range values for variable
  "depth",
  "time",
  "starttime",
];

export default class DatasetSelector extends React.Component {
  constructor(props) {

    super(props);

    // Function bindings
    this.variableUpdate = this.variableUpdate.bind(this);
    this.onUpdate = this.onUpdate.bind(this);
    this.onTimeUpdate = this.onTimeUpdate.bind(this);
  }

  variableUpdate(key, value) {
    this.props.onUpdate("setDefaultScale", true);
    this.onUpdate(key, value);
  }

  onUpdate(key, value) {
    const newState = this.props.state

    if (typeof(key) === "string") {
      newState[key] = value;
    } 
    else {
      for (let i = 0; i < key.length; ++i) {
        newState[key[i]] = value[i];
      }
    }

    this.props.onUpdate(this.props.id, newState);
  }

  onTimeUpdate(key, value) {
    let new_state = this.props.state
    if (typeof(key) === typeof('string')) {
      value = moment(value.valueOf())
      value.tz('GMT')

      new_state[key] = value
    } else {
      value = moment(key.valueOf())
      value.tz('GMT')

      new_state.time = value
    }
    this.props.onUpdate(jQuery.extend({}, new_state))
  }
  
  render() {
    _("Dataset");
    _("Variable");
    _("Depth");
    _("Time (UTC)");
    let variables = "";
    switch (this.props.state.variables) {
      case "3d":
        variables = "&3d_only";
        break;
      default:
        break;
    }

    // Determine which timepicker we need
    let time = "";
    let timeObj = this.props.state.time
    if (timeObj !== null) {
      timeObj = moment(timeObj.valueOf()) //new Date(this.props.state.time);
      timeObj.tz('GMT')
    }
    
    let starttimeObj = this.props.state.starttime //new Date(this.props.state.starttime);
    if (starttimeObj !== undefined && starttimeObj !== null) {
      starttimeObj = moment(starttimeObj.valueOf())
      starttimeObj.tz('GMT')
    }

    switch (this.props.time) {
      case "range":
        time = (<div>
          <TimePicker
            range={true}
            startid='starttime'
            key='starttime'
            dataset={this.props.state.dataset}
            quantum={this.props.state.dataset_quantum}
<<<<<<< HEAD
            startDate={starttimeObj}
            date={timeObj}
            onTimeUpdate={this.onTimeUpdate}
=======
            url={"/api/v1.0/timestamps/?dataset=" +
                this.props.state.dataset +
                "&variable=" +
                this.props.state.variable
            }
            title={_("Start Time")}
            onUpdate={this.onUpdate}
            max={this.props.state.time}
          />
          <TimePicker
            key='time'
            id='time'
            state={this.props.state.time}
            def=''
            quantum={this.props.state.dataset_quantum}
            url={"/api/v1.0/timestamps/?dataset=" +
                this.props.state.dataset +
                "&variable=" +
                this.props.state.variable
            }
            title={_("End Time")}
            onUpdate={this.onUpdate}
            min={this.props.state.starttime}
>>>>>>> b9134aaf
          />
        </div>);
        break;
      case "single":
      default:
          time =<TimePicker
          range={false}
          key='time'
          dataset={this.props.state.dataset}
          quantum={this.props.state.dataset_quantum}
<<<<<<< HEAD
          startDate={starttimeObj}
          date={timeObj}
          onTimeUpdate={this.onTimeUpdate}
        />;      
=======
          onUpdate={this.onUpdate}
          url={"/api/v1.0/timestamps/?dataset=" +
            this.props.state.dataset +
            "&variable=" +
            this.props.state.variable
          }
          title={_("Time (UTC)")}
        />;
>>>>>>> b9134aaf
    }

    let velocity_selector = null;
    
    return (
      <div className='DatasetSelector'>
<<<<<<< HEAD
        
          {<ComboBox
            id='dataset'
            state={this.props.state.dataset}
            def={"defaults.dataset"}
            onUpdate={this.onUpdate}
            url='/api/datasets/'
            title={_("Dataset")}>
          </ComboBox>
        }
          <ComboBox
            id='variable'
            multiple={this.props.multiple}
            state={this.props.state.variable}
            def={"defaults.dataset"}
            onUpdate={this.variableUpdate}
            url={"/api/v1.0/variables/?3d_only&dataset=" + this.props.state.dataset + variables
            }
            title={_("Variable")}
          ><h1>{_("Variable")}</h1>
          </ComboBox>
        
        
        
=======

        <ComboBox
          id='dataset'
          state={this.props.state.dataset}
          def={"defaults.dataset"}
          onUpdate={this.onUpdate}
          url='/api/v1.0/datasets/'
          title={_("Dataset")}></ComboBox>

        <ComboBox
          id='variable'
          multiple={this.props.multiple}
          state={this.props.state.variable}
          def={"defaults.dataset"}
          onUpdate={this.variableUpdate}
          url={"/api/v1.0/variables/?vectors&dataset=" + this.props.state.dataset + variables
          }
          title={_("Variable")}
        ><h1>{_("Variable")}</h1></ComboBox>
>>>>>>> b9134aaf

        {velocity_selector}
        
        {this.props.depth && <ComboBox
          id='depth'
          state={this.props.state.depth}
          def={0}
          onUpdate={this.onUpdate}
          url={"/api/v1.0/depth/?variable=" +
            this.props.state.variable +
            "&dataset=" +
            this.props.state.dataset
          }
          title={_("Depth")}
        ></ComboBox>}
        
        {time}

      </div>
    );
  }
}

//***********************************************************************
DatasetSelector.propTypes = {
  state: PropTypes.object,
  variable: PropTypes.string,
  depth: PropTypes.bool,
  dataset: PropTypes.string,
  time: PropTypes.string,
  dataset_quantum: PropTypes.string,
  starttime: PropTypes.number,
  onUpdate: PropTypes.func,
  id: PropTypes.string,
  variables: PropTypes.string,
  multiple: PropTypes.bool,
  line: PropTypes.bool,
  updateSelectedPlots: PropTypes.func,
  compare: PropTypes.bool,
};<|MERGE_RESOLUTION|>--- conflicted
+++ resolved
@@ -104,35 +104,9 @@
             key='starttime'
             dataset={this.props.state.dataset}
             quantum={this.props.state.dataset_quantum}
-<<<<<<< HEAD
             startDate={starttimeObj}
             date={timeObj}
             onTimeUpdate={this.onTimeUpdate}
-=======
-            url={"/api/v1.0/timestamps/?dataset=" +
-                this.props.state.dataset +
-                "&variable=" +
-                this.props.state.variable
-            }
-            title={_("Start Time")}
-            onUpdate={this.onUpdate}
-            max={this.props.state.time}
-          />
-          <TimePicker
-            key='time'
-            id='time'
-            state={this.props.state.time}
-            def=''
-            quantum={this.props.state.dataset_quantum}
-            url={"/api/v1.0/timestamps/?dataset=" +
-                this.props.state.dataset +
-                "&variable=" +
-                this.props.state.variable
-            }
-            title={_("End Time")}
-            onUpdate={this.onUpdate}
-            min={this.props.state.starttime}
->>>>>>> b9134aaf
           />
         </div>);
         break;
@@ -143,35 +117,23 @@
           key='time'
           dataset={this.props.state.dataset}
           quantum={this.props.state.dataset_quantum}
-<<<<<<< HEAD
           startDate={starttimeObj}
           date={timeObj}
           onTimeUpdate={this.onTimeUpdate}
         />;      
-=======
-          onUpdate={this.onUpdate}
-          url={"/api/v1.0/timestamps/?dataset=" +
-            this.props.state.dataset +
-            "&variable=" +
-            this.props.state.variable
-          }
-          title={_("Time (UTC)")}
-        />;
->>>>>>> b9134aaf
     }
 
     let velocity_selector = null;
     
     return (
       <div className='DatasetSelector'>
-<<<<<<< HEAD
         
           {<ComboBox
             id='dataset'
             state={this.props.state.dataset}
             def={"defaults.dataset"}
             onUpdate={this.onUpdate}
-            url='/api/datasets/'
+            url='/api/v1.0/datasets/'
             title={_("Dataset")}>
           </ComboBox>
         }
@@ -189,27 +151,6 @@
         
         
         
-=======
-
-        <ComboBox
-          id='dataset'
-          state={this.props.state.dataset}
-          def={"defaults.dataset"}
-          onUpdate={this.onUpdate}
-          url='/api/v1.0/datasets/'
-          title={_("Dataset")}></ComboBox>
-
-        <ComboBox
-          id='variable'
-          multiple={this.props.multiple}
-          state={this.props.state.variable}
-          def={"defaults.dataset"}
-          onUpdate={this.variableUpdate}
-          url={"/api/v1.0/variables/?vectors&dataset=" + this.props.state.dataset + variables
-          }
-          title={_("Variable")}
-        ><h1>{_("Variable")}</h1></ComboBox>
->>>>>>> b9134aaf
 
         {velocity_selector}
         
