--- conflicted
+++ resolved
@@ -63,30 +63,22 @@
 
   useEffect(() => {
     if (availableDatasets.length > 0) {
-<<<<<<< HEAD
+      changeDataset(mountedDataset.id, mountedDataset.variable, true);
+    }
+  }, [availableDatasets]);
+
+  useEffect(() => {
+    if (
+      mountedDataset.id !== dataset.id ||
+      mountedDataset.variable !== dataset.variable
+    ) {
       changeDataset(
-        props.mountedDataset.id,
-        props.mountedDataset.variable,
+        mountedDataset.id,
+        mountedDataset.variable,
         true
       );
-=======
-      changeDataset(mountedDataset.id, mountedDataset.variable, true);
->>>>>>> 28b3f329
-    }
-  }, [availableDatasets]);
-
-  useEffect(() => {
-    if (
-      props.mountedDataset.id !== dataset.id ||
-      props.mountedDataset.variable !== dataset.variable
-    ) {
-      changeDataset(
-        props.mountedDataset.id,
-        props.mountedDataset.variable,
-        true
-      );
-    }
-  }, [props.mountedDataset]);
+    }
+  }, [mountedDataset]);
 
   useEffect(() => {
     if (updateParent) {
@@ -117,16 +109,9 @@
         // dataset if said variable exists in the new dataset.
         setLoadingPercent(33);
         let newVariable = currentVariable;
-<<<<<<< HEAD
-        let newVariableScale = props.mountedDataset.variable_scale;
-        let newQuiver =
-          newQuiverVariable ?? props.mountedDataset.quiverVariable;
-        let newQuiverDensity = props.mountedDataset.quiverDensity;
-=======
         let newVariableScale = mountedDataset.variable_scale;
         let newQuiver = mountedDataset.quiverVariable;
         let newQuiverDensity = mountedDataset.quiverDensity;
->>>>>>> 28b3f329
         let variable_range = {};
         variable_range[newVariable] = null;
         const variableIds = variableResult.data.map((v) => {
@@ -600,16 +585,9 @@
         {depthSelector}
 
         {axisRange}
-<<<<<<< HEAD
-        {props.horizontalLayout ? null : timeSelector}
-        {props.horizontalLayout ? goButton : null}
-        {props.showCompare ? compareSwitch : null}
-        {datasetSearchButton}
-=======
         {horizontalLayout ? null : timeSelector}
         {horizontalLayout ? goButton : null}
         {showCompare ? compareSwitch : null}
->>>>>>> 28b3f329
       </div>
       {horizontalLayout ? timeSelector : null}
       {horizontalLayout ? null : goButton}
@@ -663,27 +641,11 @@
   showDepthsAll: PropTypes.bool,
   mountedDataset: PropTypes.object,
   horizontalLayout: PropTypes.bool,
-<<<<<<< HEAD
-  action: PropTypes.func,
-};
-
-DatasetSelector.defaultProps = {
-  showQuiverSelector: true,
-  multipleVariables: false,
-  showTimeRange: false,
-  showDepthSelector: true,
-  showVariableRange: true,
-  showAxisRange: false,
-  showVariableSelector: true,
-  showDepthsAll: false,
-  horizontalLayout: false,
-=======
   showTimeSlider: PropTypes.bool,
   compareDatasets: PropTypes.bool,
   showCompare: PropTypes.bool,
   action: PropTypes.func,
   t: PropTypes.func.isRequired,
->>>>>>> 28b3f329
 };
 
 export default withTranslation()(DatasetSelector);