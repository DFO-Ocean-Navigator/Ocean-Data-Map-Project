--- conflicted
+++ resolved
@@ -31,6 +31,7 @@
         continue;
       }
       state[key[i]] = value[i];
+
     }
     const newState = jQuery.extend({}, this.props.state, state);
     this.props.onUpdate(this.props.id, newState);
@@ -64,87 +65,17 @@
     _("Show Legend");
     _("Auto Levels");
     return (
-<<<<<<< HEAD
-      <div className="ContourSelector input">
-        <ComboBox
-          id="variable"
-          state={this.props.state.variable}
-          def=""
-          onUpdate={this.onUpdate}
-          url={`/api/v1.0/dataset/${this.props.dataset}/variables`}
-          title={this.props.title}
-        >
-          {this.props.children}
-        </ComboBox>
-        <div
-          className="sub"
-          style={{
-            display:
-              this.props.state.variable == "none" ||
-              this.props.state.variable == ""
-                ? "none"
-                : "block",
-          }}
-        >
-          <SelectBox
-            key="hatch"
-            id="hatch"
-            state={this.props.state.hatch}
-            onUpdate={this.onUpdate}
-            title={_("Crosshatch")}
-          />
-          <div style={{ display: this.props.state.hatch ? "none" : "block" }}>
-            <ComboBox
-              key="colormap"
-              id="colormap"
-              state={this.props.state.colormap}
-              def=""
-              onUpdate={this.onUpdate}
-              url="/api/v1.0/plot/colormaps/"
-              title={_("Colourmap")}
-            >
-              There are several colourmaps available. This tool tries to pick an
-              appropriate default based on the variable type (Default For
-              Variable). If you want to use any of the others, they are all
-              selectable.
-              <img src="/plot/colormaps.png" />
-            </ComboBox>
-          </div>
-          <SelectBox
-            key="legend"
-            id="legend"
-            state={this.props.state.legend}
-            onUpdate={this.onUpdate}
-            title={_("Show Legend")}
-          ></SelectBox>
-          <h1>{_("Levels")}</h1>
-          <SelectBox
-            key="autolevels"
-            id="autolevels"
-            state={auto}
-            onUpdate={this.onUpdateAuto}
-            title={_("Auto Levels")}
-          ></SelectBox>
-          <input
-            type="text"
-            style={{ display: this.state.autolevels ? "none" : "inline-block" }}
-            value={this.state.levels}
-            onChange={this.levelsChanged}
-            onBlur={this.updateLevels}
-          />
-=======
       <div className='ContourSelector input'>
         <ComboBox id='variable' state={this.props.state.variable} def='' onUpdate={this.onUpdate} url={"/api/v1.0/variables/?dataset=" + this.props.dataset} title={this.props.title}>{this.props.children}</ComboBox>
         <div className='sub' style={{"display": (this.props.state.variable == "none" || this.props.state.variable == "") ? "none" : "block"}}>
-          <CheckBox key='hatch' id='hatch' checked={this.props.state.hatch} onUpdate={this.onUpdate} title={_("Crosshatch")}></CheckBox>
+          <SelectBox key='hatch' id='hatch' state={this.props.state.hatch} onUpdate={this.onUpdate} title={_("Crosshatch")}></SelectBox>
           <div style={{"display": this.props.state.hatch ? "none" : "block"}}>
             <ComboBox key='colormap' id='colormap' state={this.props.state.colormap} def='' onUpdate={this.onUpdate} url='/api/v1.0/colormaps/' title={_("Colourmap")}>There are several colourmaps available. This tool tries to pick an appropriate default based on the variable type (Default For Variable). If you want to use any of the others, they are all selectable.<img src="/colormaps.png" /></ComboBox>
           </div>
           <CheckBox key='legend' id='legend' checked={this.props.state.legend} onUpdate={this.onUpdate} title={_("Show Legend")}></CheckBox>
           <h1>{_("Levels")}</h1>
-          <CheckBox key='autolevels' id='autolevels' checked={auto} onUpdate={this.onUpdateAuto} title={_("Auto Levels")}></CheckBox>
+          <SelectBox key='autolevels' id='autolevels' state={auto} onUpdate={this.onUpdateAuto} title={_("Auto Levels")}></SelectBox>
           <input type="text" style={{"display": this.state.autolevels ? "none" : "inline-block"}} value={this.state.levels} onChange={this.levelsChanged} onBlur={this.updateLevels} />
->>>>>>> 13d72f3b
         </div>
       </div>
     );
