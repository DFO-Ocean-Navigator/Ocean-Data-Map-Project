import React from "react";
import ComboBox from "./ComboBox.jsx";
import Range from "./Range.jsx";
import SelectBox from "./SelectBox.jsx";
import moment from "moment-timezone";
import momentcl from 'moment';
import IceDatasetSelector from "./IceDatasetSelector.jsx";
import { Panel, Button, Row, Col, Tabs, Tab, ProgressBar } from "react-bootstrap";
import Icon from "./Icon.jsx";
import Options from "./Options.jsx";
import PropTypes from "prop-types";
import DisplayType from "./DisplayType.jsx";
import ol from "openlayers";
import ReactSimpleRange from "react-simple-range";
import IceComboBox from "./IceComboBox.jsx";
import { type } from "os";
import Rectangle from 'react-rectangle';
import Timeline from './Timeline.jsx';

const i18n = require("../i18n.js");

export default class TimeSelect extends React.Component {
    constructor(props) {
        super(props);


        let day_map = {
            0: 'Sun',
            1: 'Mon',
            2: 'Tue',
            3: 'Wed',
            4: 'Thu',
            5: 'Fri',
            6: 'Sat',
        }
        let months_map = {
            1: 'Jan',
            2: 'Feb',
            3: 'Mar',
            4: 'Apr',
            5: 'May',
            6: 'Jun',
            7: 'Jul',
            8: 'Aug',
            9: 'Sep',
            10: 'Oct',
            11: 'Nov',
            12: 'Dec',
        }
        this.state = {
            times_available: {},
            years: [2000, 2001, 2002, 2003, 2004, 2005, 2006, 2007, 2008, 2009, 2010, 2011, 2012, 2013, 2014, 2015, 2016, 2017, 2018, 2019],
            months: ['Jan', 'Feb', 'Mar', 'Apr', 'May', 'Jun', 'Jul', 'Aug', 'Sep', 'Oct', 'Nov', 'Dec'],
            month_tonum: {
                'Jan': 1,
                'Feb': 2,
                'Mar': 3,
                'Apr': 4,
                'May': 5,
                'Jun': 6,
                'Jul': 7,
                'Aug': 8,
                'Sep': 9,
                'Oct': 10,
                'Nov': 11,
                'Dec': 12,
            },
            num_tomonth: months_map,

            day_fromnum: day_map,

            startTime: undefined,
            startTimeObj: undefined,

            endTime: undefined,
            endTimeObj: undefined,

            select: '',
            quantum: '',

            current_year: undefined,
            current_month: undefined,
            current_day: undefined,
            current_hour: '00',
        }

        this.daysBetween = this.daysBetween.bind(this);
        this.monthsBetween = this.monthsBetween.bind(this);
        this.updateYear = this.updateYear.bind(this);
        this.updateMonth = this.updateMonth.bind(this);
        this.updateDay = this.updateDay.bind(this);
        this.daysInMonth = this.daysInMonth.bind(this);
        this.updateDate = this.updateDate.bind(this);
        this.updateHour = this.updateHour.bind(this);
        this.parseDate = this.parseDate.bind(this);

        this.startChange = this.startChange.bind(this);
        this.endChange = this.endChange.bind(this);
        //this.getYears = this.getYears.bind(this);
    }

    componentDidMount() {
        //this.props.localUpdate(this.props.name, this.state.startTimeObj, this.state.endTimeObj)
        let available_times;
        let self = this;
        if ('dataset' in this.props && this.props.dataset != '' && this.props.dataset != undefined && this.props.dataset != 'all') {
            this.updateTimes();
        } else {
            $.ajax({
                url: `/api/v1.0/timestamps/?dataset=all`,
                dataType: "json",
                success: function (response) {
                    self.setState({
                        times_available: response
                    });
                    //this.setState_start
                }
            })
        }
    }

    componentDidUpdate(prevProps, prevState) {
        if (this.props.dataset != prevProps.dataset) {
            this.updateTimes();
        }

    }

    /*
        Creates a date object from ISO8601 Extended String
    */
    parseDate(value) {
        let  dateObj = moment.tz(value, 'GMT');
        return dateObj;
    }

    /*
        Retrieves and formats the timestamps for a particular dataset
    */
    updateTimes() {
        $.ajax({
            url: '/api/v1.0/timestamps/?dataset=' + this.props.dataset,
            dataType: "json",
            success: function (response) {

                let modified = {};
                let formatted = {};
                for (let val in response) {

                    let date = this.parseDate(response[val]['value']);
                    formatted[date.format('YYYY/MM/DD[T]HH')] = moment.tz(date, 'GMT');
                    let year = date.get('year');
                    let month = date.format('MMM');
                    let day = date.get('date');
                    let hour = date.get('hour');
                    let minute = date.get('minute');
                    let second = date.get('second');
                    if (modified[year] === undefined) {
                        modified[year] = {
                            [month]: {
                                [day]: {
                                    [hour]: {
                                        [minute]: [second]
                                    }
                                }
                            }
                        };

                    } else {
                        if (modified[year][month] === undefined) {
                            modified[year][month] = {
                                [day]: {
                                    [hour]: {
                                        [minute]: [second]
                                    }
                                }
                            };
                        } else {
                            if (modified[year][month][day] === undefined) {
                                modified[year][month][day] = {
                                    [hour]: {
                                        [minute]: [second]
                                    }
                                };
                            } else {
                                if (modified[year][month][day][hour] === undefined) {
                                    modified[year][month][day][hour] = {
                                        [minute]: [second]
                                    };
                                } else {
                                    if (modified[year][month][day][hour][minute] === undefined) {
                                        modified[year][month][day][hour][minute] = [second];
                                    } else {
                                        modified[year][month][day][hour][minute].push(second);
                                    }
                                }
                            }
                        }
                    }
                }
                this.setState({
                    response: response,
                    times_available: modified,
                    formatted_dates: formatted
                })
            }.bind(this)
        }).done(() => { this.updateDate() })
    }

    /*
        Counts the number of days between 2 date objects
    
        Requires: 2 valid date objects
        Ensures: Integer of number of days between dates (negative if date2 is before date1)
    */
    daysBetween(date1, date2) {
        if (date1 === undefined || date2 === undefined) {
            return -1;
        }
        //Get 1 day in milliseconds
        let one_day = 1000 * 60 * 60 * 24;

        // Convert both dates to milliseconds
        //let date1_ms = date1.valueOf();
        //let date2_ms = date2.valueOf();

        // Calculate the difference in milliseconds
        let difference_ms = date2 - date1;

        // Convert back to days and return
        return Math.round(difference_ms / one_day);
    }

    monthsBetween(date1, date2) {
        if (date1 === undefined || date2 === undefined) {
            return -1;
        }
        if (typeof(date1) === 'number') {
            date1 = moment(date1);
        }
        if (typeof(date2) === 'number') {
            date2 = moment(date2);
        }
        
        let month1 = date1.get('month');
        let month2 = date2.get('month');

        let difference = month2 - month1;
        
        return difference;
    }

    updateDate() {
        let quantum = this.props.quantum;
        let startTimeObj;
        let endTimeObj;

        // Initializing
        if (this.state.startTimeObj === undefined || this.state.endTimeObj === undefined) { // Initializing
            //endTimeObj = new Date(this.state.response[this.state.response.length - 1].value)
            endTimeObj = this.parseDate(this.state.response[this.state.response.length - 1].value);
            //endTimeObj.setUTCMonth(endTimeObj.getUTCMonth() + 1)
            startTimeObj = moment.tz(endTimeObj, 'GMT');
            startTimeObj.subtract(10, 'days');
            if (!(startTimeObj in this.state.response)) {
                startTimeObj = moment.tz(endTimeObj, 'GMT');
            }
        } else {    // Updating (based on dataset change)
            if (!(moment(this.state.startTimeObj) in this.state.response) || !(moment(this.state.endTimeObj) in this.state.response)) {
                endTimeObj = moment.tz(this.state.response[-1], 'GMT');
                startTimeObj = moment.tz(endTimeObj, 'GMT');
                startTimeObj.subtract(10, 'days');
                if (!(startTimeObj in this.state.response)) {
                    startTimeObj = moment.tz(endTimeObj, 'GMT');
                }
            }
        }

        // Truncates to required quantum
        // DO NOT USE TRUNCATING APPROACH - MONTHLY QUANTUM STILL HAS MIN AND HOUR
        
        let startTime;
        let endTime;
        switch(quantum) {
            case 'month': 
                startTime = startTimeObj.format('YYYY/MM');
                endTime = endTimeObj.format('YYYY/MM');
                break;
            case 'day':
                startTime = startTimeObj.format('YYYY/MM/DD');
                endTime = endTimeObj.format('YYYY/MM/DD');
                break;
            case 'hour':
                startTime = startTimeObj.format('YYYY/MM/DD[ : ]HH[z]');
                endTime = endTimeObj.format('YYYY/MM/DD[ : ]HH[z]');
                break
            case 'min':
                startTime = startTimeObj.format('YYYY/MM/DD[ : ]HH[:]MM');
                endTime = endTimeObj.format('YYYY/MM/DD[ : ]HH[:]MM');
            }
        console.warn(startTimeObj.format('YYYY'))
        this.setState({
            startTimeObj: startTimeObj,
            startTime: startTime,
            endTimeObj: endTimeObj,
            endTime: endTime,
            selected_year: startTimeObj.format('YYYY'),
            selected_month: startTimeObj.format('MMM'),
            selected_day: startTimeObj.format('D'),
            selected_hour: startTimeObj.format('H'),
        })

        this._mounted = true
        this.props.localUpdate(this.props.id, startTimeObj, endTimeObj)
    }

    startChange(startDate, endDate, quantum) {
        
        endDate.add(10, 'days');

        if (endDate.format('YYYY/MM/DD[T]HH') in this.state.formatted_dates) {
        } else {
            for (let i = 0; i < 10; i = i + 1) {
                endDate.subtract(1, 'days');

                if (endDate.format('YYYY/MM/DD[T]HH') in this.state.formatted_dates) {
                    break;
                }
            }
        }

        
        var startString = startDate.format('YYYY/MM/DD');
        var endString = endDate.format('YYYY/MM/DD');

        if (quantum === 'month') {
            startString = startDate.format('YYYY/MM')
            endString = endDate.format("YYYY/MM")
        }

        let new_state = this.state;
        new_state.startTimeObj = undefined;
        new_state.endTimeObj = undefined;
        new_state = jQuery.extend({}, new_state);
        new_state.startTimeObj = startDate.valueOf();
        new_state.startTime = startString;
        new_state.endTimeObj = endDate.valueOf();
        new_state.endTime = endString;
        this.setState(new_state);
                    

        this.props.localUpdate(this.props.id, moment(startDate), moment(endDate))
    }

    endChange(startDate, endDate, quantum) {

        //startDate = moment(startDate).clone().subtract(10, 'days')
        startDate = moment(startDate.valueOf());
        startDate.tz('GMT');
        startDate.subtract(10, 'days');
        
<<<<<<< HEAD
=======
        console.warn("START DATE: ", startDate)
        console.warn("END DATE: ", endDate)
        console.warn("FORMATTED DATES: ", this.state.formatted_dates)
        console.warn("FORMATTED START DATE: ", startDate.format("YYYY/MM/DD[T]HH"))
>>>>>>> 44f5f77d
        if (startDate.format('YYYY/MM/DD[T]HH') in this.state.formatted_dates) {
        } else {
            for (let i = 0; i < 10; i = i + 1) {
                startDate.add(1, 'days');

                if (startDate.format('YYYY/MM/DD[T]HH') in this.state.formatted_dates) {
                    break;
                }
            }
            
        }


        let startString = startDate.format('YYYY/MM/DD')
        let endString = endDate.format('YYYY/MM/DD')
        if (quantum === 'month') {
            startString = startDate.format("YYYY/MM")
            endString = endDate.format("YYYY/MM")
        }

        let new_state = this.state;
        new_state.startTimeObj = undefined;
        new_state.endTimeObj = undefined;
        new_state = jQuery.extend({}, new_state);
        new_state.startTimeObj = startDate.valueOf();
        new_state.startTime = startString;
        new_state.endTimeObj = endDate.valueOf()
        new_state.endTime = endString;
        this.setState(new_state)

        this.props.localUpdate(this.props.id, moment(startDate), moment(endDate))
    }

    updateYear(e) {
        if (this.state.select === 'year') {
            this.setState({
                select: 'month',
                selected_year: e.target.name,
            })
        } else {
            this.setState({
                select: 'year',
            })
        }

    }

    updateMonth(e) {
        if (this.state.select === 'month') {
            if (Object.keys(this.state.times_available[this.state.selected_year][e.target.name]).length === 1) {
                
                let start_month = this.state.month_tonum[e.target.name]
                let end_month = start_month

                
                let start_day = Object.keys(this.state.times_available[this.state.selected_year][this.state.num_tomonth[start_month]])[0]
                let start_hour = Object.keys(this.state.times_available[this.state.selected_year][this.state.num_tomonth[start_month]][start_day])[0]
                let start_min = Object.keys(this.state.times_available[this.state.selected_year][this.state.num_tomonth[start_month]][start_day][start_hour])[0]
                let start_second = Object.keys(this.state.times_available[this.state.selected_year][this.state.num_tomonth[start_month]][start_day][start_hour][start_min])[0]
                
                let end_day = Object.keys(this.state.times_available[this.state.selected_year][this.state.num_tomonth[end_month]])[0]
                let end_hour = Object.keys(this.state.times_available[this.state.selected_year][this.state.num_tomonth[end_month]][end_day])[0]
                let end_min = Object.keys(this.state.times_available[this.state.selected_year][this.state.num_tomonth[end_month]][end_day][end_hour])[0]
                let end_second = Object.keys(this.state.times_available[this.state.selected_year][this.state.num_tomonth[end_month]][end_day][end_hour][end_min])[0]
                
                
                //let second = this.state.times_available[this.state.selected_year][e.target.name][day][hour][min]
                //let formatted_start = this.state.selected_year + '-' + start_month + '-' + start_day
                //let formatted_end = this.state.selected_year + '-' + end_month + '-' + end_day
                
                //var startTimeObj = new moment(formatted_start)

                let startTimeObj = new moment()
                let endTimeObj = new moment()

                startTimeObj.tz('GMT')
                endTimeObj.tz('GMT')
                start_month = start_month - 1
                end_month = end_month - 1
                startTimeObj.set({
                    year: this.state.selected_year,
                    month: start_month,
                    date: start_day,
                    hour: start_hour,
                    minute: start_min,
                    second: start_second
                })
                
                endTimeObj.set({
                    year: this.state.selected_year,
                    month: end_month,
                    date: end_day,
                    hour: end_hour,
                    minute: end_min,
                    second: end_second
                })

                if (this.state.selecting === 'startTime') {
                    let difference = this.monthsBetween(startTimeObj.valueOf(), this.state.endTimeObj);
                    if (difference > 10 || difference < 0) {
                        console.warn("START CHANGE")
                        this.startChange(startTimeObj, endTimeObj)
                    } else {    
                        this.props.localUpdate(this.props.id, moment(startTimeObj), moment(this.state.endTimeObj))
                    }

                    this.setState({
                        select: '',
                        selected_day: e.target.name,
                    })
                    return
                    
                } else {
                    let difference = this.monthsBetween(endTimeObj.valueOf(), this.state.startTimeObj)
                    console.warn("DIFFERENCE: ", difference)
                    if (difference > 10 || difference < 0) {
                        console.warn("END CHANGE")
                        this.endChange(startTimeObj, endTimeObj, 'month')
                    } else {
                        this.props.localUpdate(this.props.id, moment(this.state.startTimeObj), moment(endTimeObj))
                        let endString = endTimeObj.format("YYYY/MM")
                        this.setState({
                            endTime: endString
                        })
                    }

                    this.setState({
                        select: '',
                        selected_day: e.target.name,
                    })
                    return
                }

            } else {
                this.setState({
                    select: 'day',
                    selected_month: e.target.name
                })
            }
        } else {    // Reselect 
            this.setState({
                select: 'month'
            })
        }
    }

    updateDay(e) {
        let startTime
        let endTime
        if (this.state.select === 'day') {
            // If quantum === 'day'
            if (Object.keys(this.state.times_available[this.state.selected_year][this.state.selected_month][e.target.name]).length === 1) {
                let year = this.state.selected_year
                let month = this.state.month_tonum[this.state.selected_month]
                month = month - 1
                let day = e.target.name
               
                
                // Fetch correct hour, min, sec from available times
                let hour = Object.keys(this.state.times_available[this.state.selected_year][this.state.selected_month][e.target.name])[0]
                let min = Object.keys(this.state.times_available[this.state.selected_year][this.state.selected_month][e.target.name][hour])[0]
                let sec = Object.keys(this.state.times_available[this.state.selected_year][this.state.selected_month][e.target.name][hour][min])[0]
                
                var startTimeObj = new moment() 
                var endTimeObj = new moment()
                startTimeObj.tz('GMT')
                endTimeObj.tz('GMT')

                startTimeObj.set({
                    year: year,
                    month: month,
                    date: day,
                    hour: hour,
                    minute: min,
                    second: sec,
                    milliseconds: 0,
                })
                endTimeObj.set({
                    year: year,
                    month: month,
                    date: day,
                    hour: hour,
                    minute: min,
                    second: sec,
                    milliseconds: 0,
                })
                if (this.state.selecting === 'startTime') {
                    let difference = this.daysBetween(startTimeObj.valueOf(), this.state.endTimeObj);
                    if (difference > 10 || difference < 0) {
                        this.startChange(startTimeObj, endTimeObj)
                    } else {    
                        this.props.localUpdate(this.props.id, moment(startTimeObj), moment(this.state.endTimeObj))
                        var startString = startTimeObj.format('YYYY/MM/DD')
                        
                        this.setState({
                            startTimeObj: startTimeObj,
                            startTime: startString
                        })
                    }

                    this.setState({
                        select: '',
                        selected_day: e.target.name,
                    })
                    return
                    
                } else {
                    let difference = this.daysBetween(this.state.startTimeObj, endTimeObj.valueOf())
                    if (difference > 10 || difference < 0) {
                        
                        this.endChange(startTimeObj, endTimeObj)
                    } else {
                        let tempStart = moment(this.state.startTimeObj)
                        tempStart.tz('GMT')
                        this.props.localUpdate(this.props.id, tempStart, endTimeObj)
                        
                        var endString = endTimeObj.format('YYYY/MM/DD')

                        this.setState({
                            endTimeObj: endTimeObj,
                            endTime: endString
                        })
                    }

                    this.setState({
                        select: '',
                        selected_day: e.target.name,
                    })
                    return
                }
            } else {
                this.setState({
                    select: 'hour',
                    selected_day: e.target.name
                })
            }

        } else {
            this.setState({
                select: 'day'
            })
        }
        //this.props.localUpdate(this.props.id, startTimeObj, endTimeObj)
    }

    

    updateHour(e) {
        let startTime
        let endTime

        let year = this.state.selected_year
        let month = this.state.month_tonum[this.state.selected_month]
        month = month - 1
        let day = this.state.selected_day
       
        console.warn("YEAR: ", year)
        console.warn("MONTH: ", month)
        console.warn("DAY: ", day)

        // Fetch correct hour, min, sec from available times
        let hour = e.target.name
        let min = Object.keys(this.state.times_available[this.state.selected_year][this.state.selected_month][this.state.selected_day][hour])[0]
        let sec = Object.keys(this.state.times_available[this.state.selected_year][this.state.selected_month][this.state.selected_day][hour][min])[0]
        
        console.warn("HOUR: ", hour);
        console.warn("MINUTE: ", min);
        console.warn("SECOND: ", sec);

        var startTimeObj = new moment() 
        var endTimeObj = new moment()
        startTimeObj.tz('GMT')
        endTimeObj.tz('GMT')

        startTimeObj.set({
            year: year,
            month: month,
            date: day,
            hour: hour,
            minute: min,
            second: sec,
            milliseconds: 0,
        })
        console.warn("START TIME: ", startTimeObj.format('YYYY-MM-DD'))
        endTimeObj.set({
            year: year,
            month: month,
            date: day,
            hour: hour,
            minute: min,
            second: sec,
            milliseconds: 0,
        })
        
        /*
        var startTimeObj = new moment(this.state.selected_year + '-' + this.state.month_tonum[this.state.selected_month] + '-' + this.state.selected_day)
        var endTimeObj = new moment(this.state.selected_year + '-' + this.state.month_tonum[this.state.selected_month] + '-' + this.state.selected_day)
        
        startTimeObj.set({
            hour: e.target.value,
        })
        endTimeObj.set({
            hour: e.target.value,
        })

        startTimeObj.tz('GMT')
        endTimeObj.tz('GMT')
        */
        
        if (this.state.selecting === 'startTime') {
            let difference = this.daysBetween(startTimeObj.valueOf(), this.state.endTimeObj);
                    
            if (difference > 10 || difference < 0) {
                this.startChange(startTimeObj, endTimeObj)        
            } else {
                this.props.localUpdate(this.props.id, moment(startTimeObj), moment(this.state.endTimeObj))    
            }
            
            this.setState({
                select: '',
                selected_hour: e.target.name,
            })
            return

        } else {
            let difference = this.daysBetween(startTimeObj.valueOf(), this.state.endTimeObj)
                    
            if (difference > 10 || difference < 0) {
                this.endChange(moment(startTimeObj.valueOf()), moment(endTimeObj.valueOf()))
            } else {
                this.props.localUpdate(this.props.id, moment(this.state.startTimeObj.valueOf()), moment(endTimeObj.valueOf()))    
            }

            this.setState({
                select: '',
                selected_day: e.target.name,
            })
            return
        }

    }

    daysInMonth(iMonth, iYear) {
        return 32 - new Date(iYear, iMonth, 32).getUTCDate();
    }

    render() {
        let self = this

        let buttons = []

        let yearButtons = []
        if (this.state.select == 'year' || true) {
            for (let year in this.state.times_available) {
                yearButtons.push(
                    <Button
                        onClick={self.updateYear}
                        className='yearButtons'
                        key={year + 'year'}
                        name={year}
                    >{year}</Button>
                )
            }
            
            yearButtons =
                <div className='yearContainer buttonContainer'>
                    {yearButtons}
                </div>
        }

        let monthButtons = []
        if (this.state.select == 'month' || true) {

            let previous = [
                <Button
                    onClick={self.updateYear}
                    className='yearButton'
                    key={this.state.selected_year + 'year'}
                    name={this.state.selected_year}
                >
                    {this.state.selected_year}
                </Button>
            ]
            
            for (let idx in this.state.times_available[this.state.selected_year]) {
                
                monthButtons.push(
                    <Button
                        onClick={self.updateMonth}
                        className='monthButtons'
                        key={idx + 'month'}
                        name={idx}
                    >{idx}</Button>
                )
            }
            
            // Working towards 2 different style time pickers
            if (false) {
                monthButtons = <div className='monthContainer buttonContainer'>
                    {monthButtons}
                </div>
            } else {
                monthButtons =
                <div className='timecontainer'>
                    <div className='selectedContainer'>
                        {previous}
                    </div>
                    <div className='monthContainer buttonContainer'>
                        {monthButtons}
                    </div>
                </div>
            }
        }

        let dayButtons = []
        if (this.state.selected_day !== undefined && (this.state.select === 'day' || true)) {
            let previous = [
                <Button onClick={self.updateYear}
                    className='yearButton'
                    key={this.state.selected_year + 'year'}
                    name={this.state.selected_year}
                >
                    {this.state.selected_year}
                </Button>
            ]
            previous.push(
                <Button onClick={self.updateMonth}
                    className='monthButton'
                    key={this.state.selected_month + 'month'}
                    name={this.state.selected_month}
                >
                    {this.state.selected_month}
                </Button>
            )
            let days = this.state.times_available[this.state.selected_year][this.state.selected_month]
            for (let idx in days) {
                let day = idx
                dayButtons.push(
                    <Button
                        onClick={self.updateDay}
                        className='dayButtons'
                        key={day + 'day'}
                        name={day}
                    >
                        {day}
                    </Button>
                )
            }
            
            // Working towards 2 different style time pickers
            if (false) {
                dayButtons = <div className='dayContainer buttonContainer'>
                    {dayButtons}
                </div>
            } else {
                dayButtons =
                <div className='timecontainer'>
                    <div className='selectedContainer'>
                        {previous}
                    </div>
                    <div className='dayContainer buttonContainer'>
                        {dayButtons}
                    </div>
                </div>
            }
        }

        if (this.state.select === 'hour') {
            let previous = [
                <Button onClick={self.updateYear}
                    className='yearButton'
                    key={this.state.selected_year}
                    name={this.state.selected_year}
                >
                    {this.state.selected_year}
                </Button>
            ]
            previous.push(
                <Button onClick={self.updateMonth}
                    className='monthButton'
                    key={this.state.selected_month}
                    name={this.state.selected_month}
                >
                    {this.state.selected_month}
                </Button>
            )
            previous.push(
                <Button onClick={self.updateDay}
                    className='dayButton'
                    key={this.state.selected_day}
                    name={this.state.selected_month}
                >{this.state.selected_day}</Button>
            )

            let hours = this.state.times_available[this.state.selected_year][this.state.selected_month][this.state.selected_day]

            for (let idx in hours) {
                let hour = idx
                buttons.push(
                    <Button
                        onClick={self.updateHour}
                        className='dayButtons'
                        key={hour}
                        name={hour}
                    >
                        {hour}
                    </Button>
                )
            }

            buttons =
                <div className='timecontainer'>
                    <div className='selectedContainer'>
                        {previous}
                    </div>
                    <div className='dayContainer buttonContainer'>
                        {buttons}
                    </div>
                </div>
        }

        if (this.state.select === 'minute') {
            console.warn("NOT CONFIGURED")
        }

        if (this.state.select === '' && this.props.currentTime != undefined && this.state.endTime != undefined && this.state.startTime != undefined) {
            buttons.push(
                <div className='timecontainer' key='timeline'>
                    <Timeline
                        startTime={moment(this.state.startTimeObj)}
                        endTime={moment(this.state.endTimeObj)}
                        currentTime={moment(this.props.currentTime.valueOf())}
                        length={665}
                        offset={0}
                        time_inc={'1-day'}
                    ></Timeline>
                </div>)
        }


        let bounding_class
        if (this.props.show) {
            bounding_class = 'timeBarContainer'
        } else {
            bounding_class = 'timeBarContainer hide'
        }

        let current_time = ' '
        if (this.props.currentTime != undefined) {
            
            if (this.props.quantum === 'hour') {
                current_time = this.props.currentTime.format('YYYY/MM/DD[ : ]HH[z]')
            } else if (this.props.quantum === 'day') {
                current_time = this.props.currentTime.format('YYYY/MM/DD')
            } else if (this.props.quantum === 'month') {
                current_time = this.props.currentTime.format('YYYY/MM')
            }
        }

        /*
            Chooses which part of the date is currently being selected
        */
        switch (this.state.select) {
            
            // Currently nothing uses the 'all'
            // It will be used for the 2nd timepicker style
            case 'all':
                buttons = [yearButtons, monthButtons, dayButtons]
                buttons = <div className='timecontainer'>
                    {buttons}
                </div>
                break;
            case 'year':
                buttons = [yearButtons]
                break;
            case 'month':
                buttons = [monthButtons];
                break;
            case 'day':
                buttons = [dayButtons];
                break;
            case 'hour':
            
                break;
        }
        
        return (
            <div className={bounding_class}>
                <Button
                    className='startTimeContainer'
                    onClick={() => {
                        if (this.state.select === '') {
                            this.setState({ select: 'year', selecting: 'startTime' })
                        } else {
                            this.setState({ select: '' })
                        }
                    }}
                >
                    {current_time}
                </Button>
                {buttons}
                <Button
                    className='endTimeContainer'
                    onClick={() => {
                        if (this.state.select === '') {
                            this.setState({ select: 'year', selecting: 'endTime' })
                        } else {
                            this.setState({ select: '' })
                        }
                    }}
                >
                    {this.state.endTime}
                </Button>
            </div>
        );
    }
}

//***********************************************************************
TimeSelect.propTypes = {
    localUpdate: PropTypes.func,
};<|MERGE_RESOLUTION|>--- conflicted
+++ resolved
@@ -359,13 +359,7 @@
         startDate.tz('GMT');
         startDate.subtract(10, 'days');
         
-<<<<<<< HEAD
-=======
-        console.warn("START DATE: ", startDate)
-        console.warn("END DATE: ", endDate)
-        console.warn("FORMATTED DATES: ", this.state.formatted_dates)
-        console.warn("FORMATTED START DATE: ", startDate.format("YYYY/MM/DD[T]HH"))
->>>>>>> 44f5f77d
+
         if (startDate.format('YYYY/MM/DD[T]HH') in this.state.formatted_dates) {
         } else {
             for (let i = 0; i < 10; i = i + 1) {
