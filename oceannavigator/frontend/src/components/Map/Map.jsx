import React, {
  forwardRef,
  useState,
  useEffect,
  useRef,
  useImperativeHandle,
} from "react";
import axios from "axios";
import proj4 from "proj4";
import TileLayer from "ol/layer/Tile";
import Overlay from "ol/Overlay.js";
import { Style, Circle, Stroke, Fill } from "ol/style";
import VectorTile from "ol/source/VectorTile";
import VectorSource from "ol/source/Vector";
import GeoJSON from "ol/format/GeoJSON.js";
import MVT from "ol/format/MVT.js";
import XYZ from "ol/source/XYZ";
import Feature from "ol/Feature.js";
import Point from "ol/geom/Point.js";
import LineString from "ol/geom/LineString.js";
import Polygon from "ol/geom/Polygon.js";
import Select from "ol/interaction/Select.js";
import { pointerMove } from "ol/events/condition";
import * as olLoadingstrategy from "ol/loadingstrategy";
import * as olProj from "ol/proj";
import * as olProj4 from "ol/proj/proj4";
import * as olTilegrid from "ol/tilegrid";

import { AnnotationOverlay } from "./AnnotationOverlay.jsx";
import {
  createPlotData,
  createMapView,
  createMap,
  createFeatureVectorLayer,
  getBasemap,
  getDataSource,
  getQuiverSource,
  removeMapInteractions,
  createFeatureTextStyle,
} from "./utils";
import {
  getDrawAction,
  getLineDistance,
  obsPointDrawAction,
  obsAreaDrawAction,
} from "./drawing";

import "ol/ol.css";

const DEF_CENTER = {
  "EPSG:3857": [-50, 53],
  "EPSG:32661": [0, 90],
  "EPSG:3031": [0, -90],
};

const DEF_ZOOM = {
  "EPSG:3857": 4,
  "EPSG:32661": 2,
  "EPSG:3031": 2,
};

const MIN_ZOOM = {
  "EPSG:3857": 1,
  "EPSG:32661": 2,
  "EPSG:3031": 2,
};

const MAX_ZOOM = {
  "EPSG:3857": 16,
  "EPSG:32661": 5,
  "EPSG:3031": 5,
};

proj4.defs(
  "EPSG:32661",
  "+proj=stere +lat_0=90 +lat_ts=90 +lon_0=0 +k=0.994 +x_0=2000000 +y_0=2000000 +ellps=WGS84 +datum=WGS84 +units=m +no_defs"
);
proj4.defs(
  "EPSG:3031",
  "+proj=stere +lat_0=-90 +lat_ts=-71 +lon_0=0 +k=1 +x_0=0 +y_0=0 +ellps=WGS84 +datum=WGS84 +units=m +no_defs"
);
olProj4.register(proj4);

var proj32661 = olProj.get("EPSG:32661");
proj32661.setWorldExtent([-180.0, 60.0, 180.0, 90.0]);
proj32661.setExtent([
  -1154826.7379766018, -1154826.7379766018, 5154826.737976602,
  5154826.737976601,
]);

var proj3031 = olProj.get("EPSG:3031");
proj3031.setWorldExtent([-180.0, -90.0, 180.0, -60.0]);
proj3031.setExtent([
  -3087442.3458218463, -3087442.3458218463, 3087442.345821846,
  3087442.345821846,
]);

/*******************
Map layers:
basemap: 0
data tiles: 1
land shapes (mbt tiles): 2
bathy lines: 3
bathy shapes: 4
vector features: 5
observation drawing: 6
quivers: 7
*****************/

const Map = forwardRef((props, ref) => {
  const [map0, setMap0] = useState();
  const [map1, setMap1] = useState();
  const [mapView, setMapView] = useState();
  const [annotationOverlays, setAnnotationOverlays] = useState([]);
  const [select0, setSelect0] = useState();
  const [select1, setSelect1] = useState();
  const [layerBasemap, setLayerBasemap] = useState();
  const [layerData0, setLayerData0] = useState(
    new TileLayer({
      preload: 1,
      zIndex: 1,
    })
  );
  const [layerData1, setLayerData1] = useState(
    new TileLayer({
      preload: 1,
    })
  );
  const [featureVectorSource, setFeatureVectorSource] = useState();
  const [obsDrawSource, setObsDrawSource] = useState();
  const [drawAction, setDrawAction] = useState();
  const mapRef0 = useRef();
  const mapRef1 = useRef();
  const popupElement0 = useRef(null);
  const popupElement1 = useRef(null);
  const [hoverSelect0, setHoverSelect0] = useState();
  const [hoverSelect1, setHoverSelect1] = useState();

  useImperativeHandle(ref, () => ({
    startFeatureDraw: startFeatureDraw,
    stopFeatureDraw: stopFeatureDraw,
    addAnnotationLabel: addAnnotationLabel,
    undoAnnotationLabel: undoAnnotationLabel,
    clearAnnotationLabels: clearAnnotationLabels,
    getFeatures: getFeatures,
    getPlotData: getPlotData,
    selectFeatures: selectFeatures,
    undoFeature: undoFeature,
    updateFeatureGeometry: updateFeatureGeometry,
    updateFeatureName: updateFeatureName,
    addNewFeature: addNewFeature,
    removeFeatures: removeFeatures,
    splitPolyFeatures: splitPolyFeatures,
    combinePointFeatures: combinePointFeatures,
    loadFeatures: loadFeatures,
    drawObsPoint: drawObsPoint,
    drawObsArea: drawObsArea,
    resetMap: resetMap,
    getLineDistance: getLineDistance,
  }));

  useEffect(() => {
    let overlay = new Overlay({
      element: popupElement0.current,
      autoPan: false,
      offset: [0, -10],
      positioning: "bottom-center",
    });

    let projection = props.mapSettings.projection;
    const newMapView = createMapView(
      DEF_CENTER[projection],
      projection,
      4,
      MIN_ZOOM[projection],
      MAX_ZOOM[projection]
    );

    let newFeatureVectorSource = new VectorSource({
      features: [],
      strategy: olLoadingstrategy.bbox,
      format: new GeoJSON(),
    });

    let newLayerFeatureVector = createFeatureVectorLayer(
      newFeatureVectorSource,
      props.mapSettings
    );

    const newObsDrawSource = new VectorSource({ features: [] });

    const newMap = createMap(
      props.mapSettings,
      overlay,
      popupElement0,
      newMapView,
      layerData0,
      newLayerFeatureVector,
      newObsDrawSource,
      MAX_ZOOM[props.mapSettings.projection],
      mapRef0
    );

    const newSelect0 = createSelect();
    const newSelect1 = createSelect();
    const newHoverSelect = createHoverSelect(newSelect0, newLayerFeatureVector);
    newMap.addInteraction(newSelect0);
    newMap.addInteraction(newHoverSelect);

    newMap.on("moveend", function () {
      const c = olProj
        .transform(
          newMapView.getCenter(),
          props.mapSettings.projection,
          "EPSG:4326"
        )
        .map(function (c) {
          return c.toFixed(4);
        });
      props.updateMapState("center", c);
      props.updateMapState("zoom", newMapView.getZoom());
      const extent = newMapView.calculateExtent(newMap.getSize());
      props.updateMapState("extent", extent);
    });

    addDblClickPlot(newMap, newSelect0);

    let mapLayers = newMap.getLayers().getArray();

    setMap0(newMap);
    setMapView(newMapView);
    setSelect0(newSelect0);
    setSelect1(newSelect1);
    setHoverSelect0(newHoverSelect);
    setLayerBasemap(mapLayers[0]);
    setFeatureVectorSource(newFeatureVectorSource);
    setObsDrawSource(newObsDrawSource);
  }, []);

  useEffect(() => {
    let newMap, newHoverSelect;
    if (props.compareDatasets) {
      let overlay = new Overlay({
        element: popupElement1.current,
        autoPan: false,
        offset: [0, -10],
        positioning: "bottom-center",
      });

      let newLayerFeatureVector = createFeatureVectorLayer(
        featureVectorSource,
        props.mapSettings
      );

      newMap = createMap(
        props.mapSettings,
        overlay,
        popupElement1,
        mapView,
        layerData1,
        newLayerFeatureVector,
        obsDrawSource,
        MAX_ZOOM[props.mapSettings.projection],
        mapRef1
      );

      newHoverSelect = createHoverSelect(select1, newLayerFeatureVector);
      newMap.addInteraction(select1);
      newMap.addInteraction(newHoverSelect);
      if (newHoverSelect && newHoverSelect.addSelectInteraction) {
        newHoverSelect.addSelectInteraction(select1);
      }

      addDblClickPlot(newMap, select1);

      let overlays = map0.getOverlays().getArray();

      for (let overlay of overlays) {
        if (overlay.getId() && overlay.getId().includes("annotation")) {
          overlay.linkOverlay(newMap);
        }
      }
    }
    setMap1(newMap);
    setHoverSelect1(newHoverSelect);
  }, [props.compareDatasets]);

  useEffect(() => {
    if (select0 || select1) {
      select0.on("select", (e) => {
        updateSelects(e, select0, select1);
      });
      select1.on("select", (e) => {
        updateSelects(e, select0, select1);
      });
    }
  }, [select0, select1]);

  useEffect(() => {
    if (props.dataset0.default_location) {
      const newCenter = [
        props.dataset0.default_location[0],
        props.dataset0.default_location[1],
      ];
      const newZoom = props.dataset0.default_location[2];
      const newMapView = createMapView(
        newCenter,
        "EPSG:3857",
        newZoom,
        MIN_ZOOM[props.mapSettings.projection],
        MAX_ZOOM[props.mapSettings.projection]
      );
      map0.setView(newMapView);
      props.updateMapSettings("projection", "EPSG:3857");
      if (props.compareDatasets) {
        map1.setView(newMapView);
      }
    }
  }, [props.dataset0.id]);

  useEffect(() => {
    if (props.dataset1.default_location) {
      const newCenter = [
        props.dataset1.default_location[0],
        props.dataset1.default_location[1],
      ];
      const newZoom = props.dataset1.default_location[2];
      const newMapView = createMapView(
        newCenter,
        "EPSG:3857",
        newZoom,
        MIN_ZOOM[props.mapSettings.projection],
        MAX_ZOOM[props.mapSettings.projection]
      );
      map0.setView(newMapView);
      map1.setView(newMapView);
      props.updateMapSettings("projection", "EPSG:3857");
    }
  }, [props.dataset1.id]);

  useEffect(() => {
    if (props.dataset0.time >= 0) {
      layerData0.setSource(
        new XYZ(getDataSource(props.dataset0, props.mapSettings))
      );
    }
  }, [
    props.dataset0.id,
    props.dataset0.variable,
    props.dataset0.time,
    props.dataset0.depth,
    props.dataset0.variable_scale,
  ]);

  useEffect(() => {
    if (props.dataset1.time >= 0) {
      layerData1.setSource(
        new XYZ(getDataSource(props.dataset1, props.mapSettings))
      );
    }
  }, [
    props.dataset1.id,
    props.dataset1.variable,
    props.dataset1.time,
    props.dataset1.depth,
    props.dataset1.variable_scale,
  ]);

  useEffect(() => {
    if (map0) {
      let quiverLayer = map0.getLayers().getArray()[7];
      let source = null;
      if (props.dataset0.quiverVariable.toLowerCase() !== "none") {
        source = getQuiverSource(props.dataset0, props.mapSettings);
      }
      quiverLayer.setSource(source);
    }
  }, [
    props.dataset0.id,
    props.dataset0.quiverVariable,
    props.dataset0.quiverDensity,
  ]);

  useEffect(() => {
    if (map1) {
      let quiverLayer = map1.getLayers().getArray()[7];
      let source = null;
      if (props.dataset1.quiverVariable.toLowerCase() !== "none") {
        source = getQuiverSource(props.dataset1, props.mapSettings);
      }
      quiverLayer.setSource(source);
    }
  }, [
    props.dataset1.id,
    props.dataset1.quiverVariable,
    props.dataset1.quiverDensity,
  ]);

  useEffect(() => {
    if (drawAction) {
      let source = map0.getLayers().getArray()[5].getSource();
      let newDrawAction = getDrawAction(source, props.featureType);

      removeMapInteractions(map0, "all");
      map0.addInteraction(newDrawAction);
      if (props.compareDatasets) {
        removeMapInteractions(map1, "all");
        map1.addInteraction(drawAction);
      }
      setDrawAction(newDrawAction);
    }
  }, [props.featureType]);

  useEffect(() => {
    if (map0) {
      updateProjection(map0, props.dataset0);
      if (props.compareDatasets) {
        updateProjection(map1, props.dataset1);
      }
    }
  }, [props.mapSettings.projection]);

  useEffect(() => {
    if (map0) {
      updateBasemap(map0);
      if (props.compareDatasets) {
        updateBasemap(map1);
      }
    }
  }, [props.mapSettings.basemap]);

  useEffect(() => {
    if (map0) {
      updateInterpolation(map0, props.dataset0);
      if (props.compareDatasets) {
        updateInterpolation(map1, props.dataset1);
      }
    }
  }, [
    props.mapSettings.interpType,
    props.mapSettings.interpRadius,
    props.mapSettings.interpNeighbours,
  ]);

  useEffect(() => {
    if (map0) {
      updateBathy(map0, props.dataset0);
      if (props.compareDatasets) {
        updateBathy(map1, props.dataset1);
      }
    }
  }, [
    props.mapSettings.bathymetry,
    props.mapSettings.mapBathymetryOpacity,
    props.mapSettings.bathyContour,
    props.mapSettings.topoShadedRelief,
  ]);

  const createSelect = () => {
    const newSelect = new Select({
      style: function (feat, res) {
        const styles = [
          new Style({
            stroke: new Stroke({ color: "#0099ff", width: 4 }),
            image: new Circle({
              radius: 4,
              fill: new Fill({ color: "#0099ff" }),
              stroke: new Stroke({ color: "#ffffff", width: 1 }),
            }),
          }),
        ];
        const textStyle = createFeatureTextStyle(
          feat,
          "#000",
          "#ffffff",
          props.mapSettings
        );
        if (textStyle) styles.push(textStyle);

        return styles;
      },
    });

    return newSelect;
  };

  const updateSelects = (e, s0 = null, s1 = null) => {
    let selected = e.selected;
    let features0 = [...s0?.getFeatures().getArray()];
    let features1 = [...s1?.getFeatures().getArray()];

<<<<<<< HEAD
    if (selected.length === 0) {
      // feature has been deselected
      let allFeatures = [...features0, ...features1];
      selected = allFeatures.filter(
        (feature) => feature.getId() !== e.deselected[0].getId()
=======
    if (e.selected.length === 0 || e.selected[0]?.get("type") === "Point") {
      selected = Array.from(
        new Set([...e.selected, ...features0, ...features1])
      ).filter(
        (feature) =>
          feature.get("type") === "Point" &&
          feature.getId() !== e.deselected[0]?.getId()
>>>>>>> 0eff17a7
      );
    }

    // add resulting features to select interactions
    s0?.getFeatures().clear();
    s1?.getFeatures().clear();

    for (let feature of selected) {
      s0?.getFeatures().push(feature);
      s1?.getFeatures().push(feature);
    }

    let ids = selected.map((feature) => feature.getId());
    props.action("selectedFeatureIds", ids);
  };

  const createHoverSelect = (selectInteraction, layerFeatureVector) => {
    return new Select({
      condition: pointerMove,
      layers: [layerFeatureVector],
      filter: (feature) => !feature.get("annotation"),
      style: (feature, resolution) => {
        const isSelected = selectInteraction
          .getFeatures()
          .getArray()
          .includes(feature);
        const fillColor = isSelected ? "#0099ff" : "#ff0000";

        const textStyle = createFeatureTextStyle(
          feature,
          "#000",
          "#ffffff",
          props.mapSettings
        );

        if (feature.get("type") === "Point") {
          const pointStyle = new Style({
            stroke: new Stroke({ color: "#ffffff88", width: 16 }),
            image: new Circle({
              radius: 6,
              fill: new Fill({ color: fillColor }),
              stroke: new Stroke({ color: "#ffffffff", width: 3 }),
            }),
          });
          return textStyle ? [pointStyle, textStyle] : [pointStyle];
        }

        const glow1 = new Style({
          stroke: new Stroke({ color: "#ffffff22", width: 16 }),
        });
        const glow2 = new Style({
          stroke: new Stroke({ color: "#ffffff88", width: 12 }),
        });
        const white = new Style({
          stroke: new Stroke({ color: "#ffffffff", width: 8 }),
        });
        const color = new Style({
          stroke: new Stroke({ color: fillColor, width: 4 }),
        });

        return textStyle
          ? [glow1, glow2, white, color, textStyle]
          : [glow1, glow2, white, color];
      },
    });
  };

  const getFeatures = () => {
    let selectedFeatures = select0
      .getFeatures()
      .getArray()
      .map((feature) => {
        return feature.getId();
      });

    let features = featureVectorSource.getFeatures();
    features = features.filter(
      (feature) => feature.get("class") !== "observation"
    );
    features.sort((a, b) => a.ol_uid.localeCompare(b.ol_uid));
    features = features.map((feature) => {
      let id = feature.getId();
      let name = feature.get("name");
      let geom = feature.getGeometry().clone();
      let coords = geom.getCoordinates();

      if (feature.get("type") === "Point") {
        coords = [coords];
      } else if (feature.get("type") === "Polygon") {
        coords = coords[0];
        coords.pop();
      }

      coords = coords.map((coord) => {
        return olProj.transform(
          coord,
          props.mapSettings.projection,
          "EPSG:4326"
        );
      });

      let selected = selectedFeatures.includes(id);

      return {
        id: id,
        name: name,
        type: feature.get("type"),
        coords: coords,
        selected: selected,
      };
    });

    return features;
  };

  const getPlotData = () => {
    let selected = select0.getFeatures().getArray();
    if (selected.length > 0) {
<<<<<<< HEAD
      return createPlotData(selected, props.mapSettings.projection)
=======
      if (selected[0].get("class") === "observation") {
        type = selected[0].getGeometry().constructor.name;
        type = type === "LineString" ? "track" : type;
        id = selected[0].get("id");
        observation = true;
      } else if (selected[0].get("class") === "predefined") {
        id = selected[0].get("key");
        type = selected[0].get("type");
        coordinates = [id];
        return {
          type: type,
          coordinates: coordinates,
          id: id,
          observation: observation,
          plotName: plotName,
        };
      } else {
        type = selected[0].get("type");
        id = selected[0].getId();
      }
      if (type === "class4") {
        id = selected[0].get("id").replace("/", "_");
      }
      coordinates = selected.map((feature) =>
        feature.getGeometry().getCoordinates()
      );
      if (type === "LineString") {
        coordinates = coordinates[0];
      } else if (type === "Polygon") {
        coordinates = coordinates[0][0];
      }
      coordinates = coordinates.map((coordinate) => {
        coordinate = olProj.transform(
          coordinate,
          props.mapSettings.projection,
          "EPSG:4326"
        );
        // switch to lat lon order
        return [coordinate[1], coordinate[0]];
      });
>>>>>>> 0eff17a7
    }
  };

  const selectFeatures = (selectedIds) => {
    select0.getFeatures().clear();
    let features = selectedIds.map((id) => {
      return featureVectorSource.getFeatureById(id);
    });
    for (let feature of features) {
      select0.getFeatures().push(feature);
      if (props.compareDatasets) {
        select1.getFeatures().push(feature);
      }
    }
    props.action("selectedFeatureIds", selectedIds);
  };

  const undoFeature = () => {
    let features = featureVectorSource.getFeatures();
    features = features.filter(
      (feature) => feature.get("class") !== "observation"
    );
    if (features.length > 0) {
      featureVectorSource.removeFeatures([features[features.length - 1]]);
    }
  };

  const updateFeatureGeometry = (id, type, coordinates) => {
    let feature = featureVectorSource.getFeatureById(id);
    coordinates = coordinates.map((coord) => {
      return olProj.transform(coord, "EPSG:4326", props.mapSettings.projection);
    });
    let geom;
    switch (type) {
      case "Point":
        geom = new Point(coordinates[0]);
        break;
      case "LineString":
        geom = new LineString(coordinates);
        break;
      case "Polygon":
        coordinates = [...coordinates, coordinates[0]];
        geom = new Polygon([coordinates]);
        break;
    }
    feature.setGeometry(geom);
    feature.setProperties({ type: type });
  };

  const updateFeatureName = (id, name) => {
    let feature = featureVectorSource.getFeatureById(id);
    feature.setProperties({ name: name });
  };

  const addNewFeature = (id) => {
    let feature = new Feature();
    feature.setId(id);
    featureVectorSource.addFeature(feature);
  };

  const removeFeatures = (featureIds) => {
    let toRemove;
    if (featureIds === "all") {
      toRemove = featureVectorSource.getFeatures();
    } else {
      toRemove = featureIds.map((id) => {
        return featureVectorSource.getFeatureById(id);
      });
    }
    featureVectorSource.removeFeatures(toRemove);
  };

  const splitPolyFeatures = (featureId) => {
    let features = featureVectorSource.getFeatures();
    let toSplit = featureVectorSource.getFeatureById(featureId);
    let idx = features.indexOf(toSplit);
    let coordinates = toSplit.getGeometry().getCoordinates();
    if (toSplit.get("type") === "Polygon") {
      coordinates = coordinates[0];
      coordinates.pop();
    }
    let newFeatures = coordinates.map((coords) => {
      let newFeature = new Feature({ geometry: new Point(coords) });
      newFeature.setId("id" + Math.random().toString(16).slice(2));
      newFeature.setProperties({ type: "Point" });
      return newFeature;
    });
    features.splice(idx, 1, ...newFeatures);

    featureVectorSource.clear();
    featureVectorSource.addFeatures(features);
    select0.getFeatures().clear();
    for (let feature of newFeatures) {
      select0.getFeatures().push(feature);
      if (props.compareDatasets) {
        select1.getFeatures().push(feature);
      }
    }
    let ids = newFeatures.map((feature) => feature.getId());
    props.action("selectedFeatureIds", ids);
  };

  const combinePointFeatures = (featureIds) => {
    let features = featureVectorSource.getFeatures();
    let toCombine = featureIds.map((id) => {
      return featureVectorSource.getFeatureById(id);
    });
    let coordinates = toCombine.map((feature) =>
      feature.getGeometry().getCoordinates()
    );

    let idx = features.reduce(
      (result, feat, idx) =>
        featureIds.includes(feat.getId()) ? result.concat(idx) : result,
      []
    );
    idx.sort();

    let newFeature = new Feature({ geometry: new LineString(coordinates) });
    newFeature.setId("id" + Math.random().toString(16).slice(2));
    newFeature.setProperties({ type: "LineString" });
    features.splice(idx[0], 1, newFeature);
    features = features.filter(
      (feature) => !featureIds.includes(feature.getId())
    );
    featureVectorSource.clear();
    featureVectorSource.addFeatures(features);
    select0.getFeatures().clear();
    select0.getFeatures().push(newFeature);
    if (props.compareDatasets) {
      select1.getFeatures().clear();
      select1.getFeatures().push(newFeature);
    }
    props.action("selectedFeatureIds", [newFeature.getId()]);
  };

  const loadFeatures = (featureType, featureId) => {
    let url = "";
    let extent = mapView.calculateExtent(map0.getSize());
    let resolution = mapView.getResolution();
    switch (featureType) {
      case "observation_points":
        url = `/api/v2.0/observation/point/` + `${featureId}.json`;
        break;
      case "observation_tracks":
        url = `/api/v2.0/observation/track/` + `${featureId}.json`;
        break;
      case "class4":
        url =
          `/api/v2.0/class4` +
          `/${props.class4Type}` +
          `?projection=${props.mapSettings.projection}` +
          `&resolution=${Math.round(resolution)}` +
          `&extent=${extent.map(function (i) {
            return Math.round(i);
          })}` +
          `&id=${featureId}`;
        break;
      case "point":
      case "line":
        url =
          `/api/v2.0/kml/${featureType}` +
          `/${featureId}` +
          `?projection=${props.mapSettings.projection}` +
          `&view_bounds=${extent.map(function (i) {
            return Math.round(i);
          })}`;
        break;
      case "area":
        url =
          `/api/v2.0/kml/${featureType}` +
          `/${featureId}` +
          `?projection=${props.mapSettings.projection}` +
          `&resolution=${Math.round(resolution)}` +
          `&view_bounds=${extent.map(function (i) {
            return Math.round(i);
          })}`;
        break;
      default:
        url =
          `/api/v2.0/${props.featureType}` +
          `/${props.mapSettings.projection}` +
          `/${Math.round(resolution)}` +
          `/${extent.map(function (i) {
            return Math.round(i);
          })}` +
          `/${featureId}.json`;
        break;
    }
    axios
      .get(url)
      .then((response) => {
        var features = new GeoJSON().readFeatures(response.data, {
          featureProjection: props.mapSettings.projection,
        });
        var featToAdd = [];
        for (let feat of features) {
          if ("observation" == feat.get("class")) {
            featToAdd.push(feat);
          } else {
            var id = feat.get("name");
            feat.setId(id);
            if (feat.get("error") != null) {
              feat.set(
                "name",
                feat.get("name") +
                  "<span>" +
                  "RMS Error: " +
                  feat.get("error").toPrecision(3) +
                  "</span>"
              );
            }
            if (id) {
              var oldfeat = featureVectorSource.getFeatureById(id);
              if (
                oldfeat != null &&
                oldfeat.get("resolution") > feat.get("resolution")
              ) {
                oldfeat.setGeometry(feat.getGeometry());
                oldfeat.set("resolution", feat.get("resolution"));
              } else {
                featToAdd.push(feat);
              }
            } else {
              featToAdd.push(feat);
            }
          }
        }
        featureVectorSource.addFeatures(featToAdd);
      })
      .catch((error) => {
        console.error(error);
      });
  };

  const resetMap = () => {
    removeMapInteractions(map0, "all");
    if (props.compareDatasets) {
      removeMapInteractions(map1, "all");
    }

    let map0Layers = map0.getLayers().getArray();

    let newFeatureVectorSource = new VectorSource({
      features: [],
      strategy: olLoadingstrategy.bbox,
      format: new GeoJSON(),
    });
    map0Layers[5].setSource(newFeatureVectorSource);
    setFeatureVectorSource(newFeatureVectorSource);

    let newObsDrawSource = new VectorSource({
      features: [],
    });
    map0Layers[6].setSource(newObsDrawSource);
    setObsDrawSource(newObsDrawSource);

    if (props.compareDatasets) {
      let map1layers = map1.getLayers().getArray();
      map1layers[5].setSource(newFeatureVectorSource);
      map1layers[6].setSource(newObsDrawSource);
    }
    clearAnnotationLabels();
  };

  const drawObsPoint = () => {
    if (removeMapInteractions(map0, "Point")) {
      hoverSelect0.setActive(true);
      return;
    }
    hoverSelect0.setActive(false);

    resetMap();
    let newDrawAction = obsPointDrawAction(
      map0,
      obsDrawSource,
      props.mapSettings.projection,
      props.action
    );
    map0.addInteraction(newDrawAction);
    //event listener to re-enable hover when drawing ends
    newDrawAction.on("drawend", () => {
      hoverSelect0.setActive(true);
    });
  };

  const drawObsArea = () => {
    if (removeMapInteractions(map0, "Polygon")) {
      hoverSelect0.setActive(true);
      return;
    }
    hoverSelect0.setActive(false);

    resetMap();
    let newDrawAction = obsAreaDrawAction(
      map0,
      obsDrawSource,
      props.mapSettings.projection,
      props.action
    );
    map0.addInteraction(newDrawAction);
    newDrawAction.on("drawend", () => {
      hoverSelect0.setActive(true);
    });
  };

  const startFeatureDraw = () => {
    let source = map0.getLayers().getArray()[5].getSource();
    let newDrawAction = getDrawAction(source, props.featureType);
    hoverSelect0.setActive(false);
    if (props.compareDatasets && hoverSelect1 && hoverSelect1.setActive) {
      hoverSelect1.setActive(false);
    }

    map0.addInteraction(newDrawAction);
    if (props.compareDatasets) {
      map1.addInteraction(newDrawAction);
    }
    setDrawAction(newDrawAction);
  };

  const stopFeatureDraw = () => {
    removeMapInteractions(map0);
    if (props.compareDatasets) {
      removeMapInteractions(map1);
    }
    hoverSelect0.setActive(true);
    if (props.compareDatasets && hoverSelect1) {
      hoverSelect1.setActive(true);
    }
  };

  const addAnnotationLabel = (text) => {
    const coord = mapView.getCenter();
    let overlay = new AnnotationOverlay(text, coord);
    map0.addOverlay(overlay);
    setAnnotationOverlays((prev) => [...prev, overlay]);
    if (props.compareDatasets && map1) {
      overlay.linkOverlay(map1);
    }
  };

  const undoAnnotationLabel = () => {
    if (annotationOverlays.length > 0) {
      const lastOverlay = annotationOverlays[annotationOverlays.length - 1];

      if (map0) {
        map0.removeOverlay(lastOverlay);
      }

      if (lastOverlay.linkedOverlay && map1) {
        map1.removeOverlay(lastOverlay.linkedOverlay);
      }

      setAnnotationOverlays((prev) => prev.slice(0, -1));
    }
  };

  const clearAnnotationLabels = () => {
    annotationOverlays.forEach((overlay) => {
      if (map0) {
        map0.removeOverlay(overlay);
      }
      if (overlay.linkedOverlay && map1) {
        map1.removeOverlay(overlay.linkedOverlay);
      }
    });

    setAnnotationOverlays([]);
  };

  const updateProjection = (map, dataset) => {
    resetMap();

    let mapLayers = map.getLayers().getArray();

    let layerDataIdx = props.mapSettings.basemap === "chs" ? 0 : 1;

    const dataSource = mapLayers[layerDataIdx].getSource();
    const dataProps = dataSource.getProperties();
    const newProps = {
      ...dataProps,
      ...getDataSource(dataset, props.mapSettings),
    };
    const newSource = new XYZ(newProps);

    mapLayers[layerDataIdx].setSource(newSource);
    newSource.refresh();

    const newLayerBasemap = getBasemap(
      props.mapSettings.basemap,
      props.mapSettings.projection,
      props.mapSettings.basemap_attribution,
      props.mapSettings.topoShadedRelief
    );
    map.getLayers().setAt(0, newLayerBasemap);
    if (map === map0) {
      setLayerBasemap(newLayerBasemap);
    }

    let center = DEF_CENTER[props.mapSettings.projection];
    if (props.dataset0.default_location) {
      center = props.dataset0.default_location;
    }

    const newMapView = createMapView(
      center,
      props.mapSettings.projection,
      DEF_ZOOM[props.mapSettings.projection],
      MIN_ZOOM[props.mapSettings.projection],
      MAX_ZOOM[props.mapSettings.projection]
    );

    map.setView(newMapView);
    if (map === map0) {
      setMapView(newMapView);
    }

    const vectorTileGrid = new olTilegrid.createXYZ({
      tileSize: 256,
      maxZoom: MAX_ZOOM[props.mapSettings.projection],
    });

    mapLayers[2].setSource(
      new VectorTile({
        format: new MVT(),
        tileGrid: vectorTileGrid,
        tilePixelRatio: 8,
        url: `/api/v2.0/mbt/lands/{z}/{x}/{y}?projection=${props.mapSettings.projection}`,
        projection: props.mapSettings.projection,
      })
    );

    mapLayers[4].setSource(
      new VectorTile({
        format: new MVT(),
        tileGrid: vectorTileGrid,
        tilePixelRatio: 8,
        url: `/api/v2.0/mbt/bath/{z}/{x}/{y}?projection=${props.mapSettings.projection}`,
        projection: props.mapSettings.projection,
      })
    );

    let bathySource = null;
    switch (props.mapSettings.bathyContour) {
      case "etopo1":
      default:
        bathySource = new XYZ({
          url: `/api/v2.0/tiles/bath/{z}/{x}/{y}?projection=${props.mapSettings.projection}`,
          projection: props.mapSettings.projection,
        });
        break;
    }

    mapLayers[3].setSource(bathySource);

    featureVectorSource.refresh();

    if (mapLayers[7].getSource()) {
      mapLayers[7].setSource(getQuiverSource(dataset, props.mapSettings));
    }
  };

  const addDblClickPlot = (map, select) => {
    map.on("dblclick", (e) => {
      const feature = map.forEachFeatureAtPixel(
        map.getEventPixel(e.originalEvent),
        function (feature, layer) {
          return feature;
        }
      );
      let selected = select.getFeatures().getArray();
      if (selected.includes(feature)) {
        props.action("plot");
      }
    });
  };

  const updateBasemap = (map) => {
    let mapLayers = map.getLayers().getArray();

    const newLayerBasemap = getBasemap(
      props.mapSettings.basemap,
      props.mapSettings.projection,
      props.mapSettings.basemap_attribution,
      props.mapSettings.topoShadedRelief
    );
    map.getLayers().setAt(0, newLayerBasemap);
    if (map === map0) {
      setLayerBasemap(newLayerBasemap);
    }

    if (props.mapSettings.basemap === "chs") {
      mapLayers[2].setSource(null);
      mapLayers[4].setSource(null);
    } else {
      const vectorTileGrid = new olTilegrid.createXYZ({
        tileSize: 256,
        maxZoom: MAX_ZOOM[props.mapSettings.projection],
      });

      mapLayers[4].setSource(
        new VectorTile({
          format: new MVT(),
          tileGrid: vectorTileGrid,
          tilePixelRatio: 8,
          url: `/api/v2.0/mbt/lands/{z}/{x}/{y}?projection=${props.mapSettings.projection}`,
          projection: props.mapSettings.projection,
        })
      );

      mapLayers[2].setSource(
        new VectorTile({
          format: new MVT(),
          tileGrid: vectorTileGrid,
          url: `/api/v2.0/mbt/bath/{z}/{x}/{y}?projection=${props.mapSettings.projection}`,
          projection: props.mapSettings.projection,
        })
      );
    }
  };

  const updateInterpolation = (map, dataset) => {
    let mapLayers = map.getLayers().getArray();

    let layerDataIdx = props.mapSettings.basemap === "chs" ? 0 : 1;

    const dataSource = mapLayers[layerDataIdx].getSource();
    const dataProps = dataSource.getProperties();
    const newProps = {
      ...dataProps,
      ...getDataSource(dataset, props.mapSettings),
    };
    const newSource = new XYZ(newProps);

    mapLayers[layerDataIdx].setSource(newSource);
    newSource.refresh();
  };

  const updateBathy = (map) => {
    let mapLayers = map.getLayers().getArray();

    const newLayerBasemap = getBasemap(
      props.mapSettings.basemap,
      props.mapSettings.projection,
      props.mapSettings.basemap_attribution,
      props.mapSettings.topoShadedRelief
    );
    map.getLayers().setAt(0, newLayerBasemap);
    if (map === map0) {
      setLayerBasemap(newLayerBasemap);
    }

    mapLayers[3].setVisible(props.mapSettings.bathymetry);
    mapLayers[3].setOpacity(props.mapSettings.mapBathymetryOpacity);

    mapLayers[4].setVisible(props.mapSettings.bathymetry);
    mapLayers[4].setOpacity(props.mapSettings.mapBathymetryOpacity);
  };

  if (map0) {
    if (props.mapSettings.basemap === "chs") {
      layerBasemap.setZIndex(1);
      layerData0.setZIndex(0);
    } else {
      layerBasemap.setZIndex(0);
      layerData0.setZIndex(1);
    }
  }

  layerData0.setVisible(!props.mapSettings.hideDataLayer);
  layerData1.setVisible(!props.mapSettings.hideDataLayer);

  return (
    <div className="map-container">
      <div className="title ol-popup" ref={popupElement0} />
      <div className="title ol-popup" ref={popupElement1} />
      <div
        style={{
          height: "100vh",
          width: props.compareDatasets ? "calc(50% - 1px)" : "100%",
        }}
        ref={mapRef0}
        id="map0"
        className="map-container map"
      />

      {props.compareDatasets ? (
        <div
          style={{ height: "100vh", width: "calc(50% - 1px)" }}
          ref={mapRef1}
          id="map1"
          className="map-container map"
        />
      ) : null}
    </div>
  );
});

export default Map;<|MERGE_RESOLUTION|>--- conflicted
+++ resolved
@@ -489,13 +489,6 @@
     let features0 = [...s0?.getFeatures().getArray()];
     let features1 = [...s1?.getFeatures().getArray()];
 
-<<<<<<< HEAD
-    if (selected.length === 0) {
-      // feature has been deselected
-      let allFeatures = [...features0, ...features1];
-      selected = allFeatures.filter(
-        (feature) => feature.getId() !== e.deselected[0].getId()
-=======
     if (e.selected.length === 0 || e.selected[0]?.get("type") === "Point") {
       selected = Array.from(
         new Set([...e.selected, ...features0, ...features1])
@@ -503,7 +496,6 @@
         (feature) =>
           feature.get("type") === "Point" &&
           feature.getId() !== e.deselected[0]?.getId()
->>>>>>> 0eff17a7
       );
     }
 
@@ -622,50 +614,7 @@
   const getPlotData = () => {
     let selected = select0.getFeatures().getArray();
     if (selected.length > 0) {
-<<<<<<< HEAD
       return createPlotData(selected, props.mapSettings.projection)
-=======
-      if (selected[0].get("class") === "observation") {
-        type = selected[0].getGeometry().constructor.name;
-        type = type === "LineString" ? "track" : type;
-        id = selected[0].get("id");
-        observation = true;
-      } else if (selected[0].get("class") === "predefined") {
-        id = selected[0].get("key");
-        type = selected[0].get("type");
-        coordinates = [id];
-        return {
-          type: type,
-          coordinates: coordinates,
-          id: id,
-          observation: observation,
-          plotName: plotName,
-        };
-      } else {
-        type = selected[0].get("type");
-        id = selected[0].getId();
-      }
-      if (type === "class4") {
-        id = selected[0].get("id").replace("/", "_");
-      }
-      coordinates = selected.map((feature) =>
-        feature.getGeometry().getCoordinates()
-      );
-      if (type === "LineString") {
-        coordinates = coordinates[0];
-      } else if (type === "Polygon") {
-        coordinates = coordinates[0][0];
-      }
-      coordinates = coordinates.map((coordinate) => {
-        coordinate = olProj.transform(
-          coordinate,
-          props.mapSettings.projection,
-          "EPSG:4326"
-        );
-        // switch to lat lon order
-        return [coordinate[1], coordinate[0]];
-      });
->>>>>>> 0eff17a7
     }
   };
 
