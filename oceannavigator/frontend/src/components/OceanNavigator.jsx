--- conflicted
+++ resolved
@@ -319,15 +319,7 @@
           }
           // Disable point selection in both maps
           this.removeMapInteraction("Point");
-<<<<<<< HEAD
-          ReactGA.event({
-            category: 'PointPlot',
-            action: 'click',
-            label: 'PointPlot'
-          });
-
-=======
->>>>>>> c9a46aba
+
           this.showModal();
         } else {
 
@@ -483,14 +475,12 @@
         }
         break;
       case "plot":
-<<<<<<< HEAD
-=======
+
 
         if (this.state.multiPoint === true) {
           this.mapComponent.disableMulti();
         }
 
->>>>>>> c9a46aba
         this.showModal();
         break;
       case "reset":
