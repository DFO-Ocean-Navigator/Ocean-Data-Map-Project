import React from "react";
import Map from "./Map.jsx";
import MapInputs from "./MapInputs.jsx";
import MapToolbar from "./MapToolbar.jsx";
import PointWindow from "./PointWindow.jsx";
import LineWindow from "./LineWindow.jsx";
import AreaWindow from "./AreaWindow.jsx";
import DrifterWindow from "./DrifterWindow.jsx";
import Class4Window from "./Class4Window.jsx";
import {Button, Modal} from "react-bootstrap";
import Icon from "./Icon.jsx";
var i18n = require("../i18n.js");

var LOADING_IMAGE = require("../images/bar_loader.gif");

function formatLatLon(latitude, longitude) {
  var formatted = "";
  formatted += Math.abs(latitude).toFixed(4) + " ";
  formatted += (latitude >= 0) ? "N" : "S";
  formatted += ", ";
  formatted += Math.abs(longitude).toFixed(4) + " ";
  formatted += (longitude >= 0) ? "E" : "W";
  return formatted;
}

class OceanNavigator extends React.Component {
  constructor(props) {
    super(props);
    this.state = {
      dataset: "giops_day",
      variable: "votemper",
      variable_scale: "-5,30",
      depth: 0,
      time: -1,
      scale: "-5,30",
      plotEnabled: false,
      projection: "EPSG:3857",
      showModal: false,
      vectortype: null,
      vectorid: null,
      busy: false,
      basemap: "topo",
      bathymetry: true,
      extent: [],
<<<<<<< HEAD
      dataset_compare: false,
      dataset_1: {
        dataset: "giops_day",
        variable: "votemper",
        depth: 0,
        time: -1,
      },
=======
      sidebarOpen: true,
>>>>>>> 4267e1cf
    };
    this.mapComponent = null;
    this.mapComponent2 = null;

    var preload = new Image();
    preload.src = LOADING_IMAGE;

    if (window.location.search.length > 0) {
      try {
        var querystate = JSON.parse(
                        decodeURIComponent(
                            window.location.search.replace("?query=", ""))
                        );
        $.extend(this.state, querystate);
      } catch(err) {
        console.error(err);
      }
      var url = window.location.origin;
      if (window.location.path != undefined) {
        url = url + window.location.path;
      }
      window.history.replaceState(null, null, url);
    }

    window.onpopstate = function(event) {
      if (event.state) {
        this.setState({
          showModal: false
        });
      }
    }.bind(this);
  }

  toggleSidebar() {
    this.setState({sidebarOpen: !this.state.sidebarOpen});
  }

  updateState(key, value) {
    var newState = {};
    var i;
    if (typeof(key) === "string") {
      if (this.state[key] == value) {
        return;
      }

      newState[key] = value;

      if (key == "time") {
        if (typeof(value) == "undefined") {
          return;
        }
      } else if (key == "variable_scale") {
        newState.scale = value;
      } else if (key == "dataset_0") {
        if (value.dataset != this.state.dataset) {
          this.changeDataset(value.dataset, value);
          return;
        } else {
          newState = value;
          if (value.variable_scale != this.state.scale) {
            newState.scale = value.variable_scale;
          }
        }
      }
    } else {
      for (i = 0; i < key.length; i++) {
        switch(key[i]) {
          case "variable_scale":
            newState.scale = value[i];
            break;
          case "time":
            if (value[i] != undefined) {
              newState.time = value[i];
            }
            break;
          default:
            newState[key[i]] = value[i];
        }
      }
    }

    if (key == "dataset" && this.state.dataset != value) {
      this.changeDataset(value);
      return;
    } else if ($.inArray("dataset", key) != -1) {
      var state = {};
      var dataset = "";
      for (i = 0; i < key.length; i++) {
        if (key[i] == "dataset") {
          dataset = value[i];
        } else {
          state[key[i]] = value[i];
        }
      }
      this.changeDataset(dataset, state);
      return;
    }
    this.setState(newState);
  }

  changeDataset(dataset, state) {
    this.setState({
      busy: true,
    });
    // When dataset changes, so does time & variable list
    var var_promise = $.ajax("/api/variables/?dataset=" + dataset).promise();
    var time_promise = $.ajax(
      "/api/timestamp/" +
      this.state.dataset + "/" +
      this.state.time + "/" +
      dataset
    ).promise();
    $.when(var_promise, time_promise).done(function(v, t) {
      var newvariable = this.state.variable;
      if ($.inArray(this.state.variable, v[0].map(function(e) {
        return e.id;
      })) == -1) {
        newvariable = v[0][0].id;
      }

      if (state === undefined) {
        state = {};
      }

      state.dataset = dataset;
      state.variable = newvariable;
      state.time = t[0];
      state.busy = false;

      this.setState(state);
    }.bind(this));
  }
  action(name, arg, arg2, arg3) {
    switch(name) {
      case "point":
        if (typeof(arg) === "object") {
          this.setState({
            point: [[arg[1], arg[0]]],
            modal: "point",
            names: [],
          });

          this.showModal();
        } else {
          this.mapComponent.point();
        }
        break;
      case "line":
        if (typeof(arg) === "object") {
          this.setState({
            line: arg,
            modal: "line",
            names: [],
          });

          this.showModal();
        } else {
          this.mapComponent.line();
        }
        break;
      case "area":
        if (typeof(arg) === "object") {
          this.setState({
            area: arg,
            modal: "area",
            names: [],
          });

          this.showModal();
        } else {
          this.mapComponent.area();
        }
        break;
      case "drifter":
        this.setState({
          drifter: arg,
          modal: "drifter",
          names: arg,
        });

        this.showModal();
        break;
      case "show":
        this.mapComponent.show(arg, arg2);
        if (this.mapComponent2) {
          this.mapComponent2.show(arg, arg2);
        }
        break;
      case "add":
        this.mapComponent.add(arg, arg2, arg3);
        if (this.mapComponent2) {
          this.mapComponent2.add(arg, arg2, arg3);
        }
        break;
      case "plot":
        this.showModal();
        break;
      case "reset":
        this.mapComponent.resetMap();
        if (this.mapComponent2) {
          this.mapComponent2.resetMap();
        }
        break;
      case "permalink":
        this.setState({
          showPermalink: true,
        });
        break;
      default:
        console.error("Undefined", name, arg);
        break;
    }
  }
  showModal() {
    this.setState({
      showModal: true
    });
  }
  closeModal() {
    if (this.state.subquery) {
      this.setState({
        subquery: null,
        showModal: false,
      });
    } else {
      window.history.back();
    }
  }
  componentDidUpdate(prevProps, prevState) {
    if (this.state.showModal && !prevState.showModal) {
      window.history.replaceState(prevState, null, null);
      window.history.pushState(null, null, null);
    }
  }
  generatePermLink(subquery) {
    var query = {
      center: this.state.center,
      zoom: this.state.zoom,
      dataset: this.state.dataset,
      projection: this.state.projection,
      time: this.state.time,
      variable: this.state.variable,
      scale: this.state.scale,
      vectortype: this.state.vectortype,
      vectorid: this.state.vectorid,
    };
    if (subquery != undefined) {
      query["subquery"] = subquery;
      query["showModal"] = true;
      query["modal"] = this.state.modal;
      query["names"] = this.state.names;
      query[this.state.modal] = this.state[this.state.modal];
    }

    return window.location.origin +
      window.location.pathname +
      `?query=${encodeURIComponent(JSON.stringify(query))}`;
  }
  render() {
    var action = this.action.bind(this);
    var modalContent = "";
    var modalTitle = "";
    switch (this.state.modal) {
      case "point":
        modalContent = (
          <PointWindow
            dataset={this.state.dataset}
            quantum={this.state.dataset_quantum}
            point={this.state.point}
            variable={this.state.variable}
            depth={this.state.depth}
            time={this.state.time}
            starttime={this.state.starttime}
            scale={this.state.scale}
            colormap={this.state.colormap}
            names={this.state.names}
            onUpdate={this.updateState.bind(this)}
            generatePermLink={this.generatePermLink.bind(this)}
            init={this.state.subquery}
            dataset_compare={this.state.dataset_compare}
            dataset_1={this.state.dataset_1}
          />
        );
        modalTitle = formatLatLon(
          this.state.point[0][0],
          this.state.point[0][1]
        );
        break;
      case "line":
        modalContent = (
          <LineWindow
            dataset_0={this.state}
            quantum={this.state.dataset_quantum}
            line={this.state.line}
            time={this.state.time}
            variable={this.state.variable}
            scale={this.state.scale}
            colormap={this.state.colormap}
            names={this.state.names}
            depth={this.state.depth}
            onUpdate={this.updateState.bind(this)}
            generatePermLink={this.generatePermLink.bind(this)}
            init={this.state.subquery}
            dataset_compare={this.state.dataset_compare}
            dataset_1={this.state.dataset_1}
          />
        );

        modalTitle = "(" + this.state.line[0].map(function(ll) {
          return formatLatLon(ll[0], ll[1]);
        }).join("), (") + ")";
        break;
      case "area":
        modalContent = (
          <AreaWindow
            dataset_0={this.state}
            quantum={this.state.dataset_quantum}
            area={this.state.area}
            time={this.state.time}
            variable={this.state.variable}
            scale={this.state.scale}
            colormap={this.state.colormap}
            names={this.state.names}
            depth={this.state.depth}
            projection={this.state.projection}
            onUpdate={this.updateState.bind(this)}
            generatePermLink={this.generatePermLink.bind(this)}
            init={this.state.subquery}
            dataset_compare={this.state.dataset_compare}
            dataset_1={this.state.dataset_1}
          />
        );

        modalTitle = "";
        break;
      case "drifter":
        modalContent = (
          <DrifterWindow
            dataset={this.state.dataset}
            quantum={this.state.dataset_quantum}
            drifter={this.state.drifter}
            variable={this.state.variable}
            scale={this.state.scale}
            names={this.state.names}
            depth={this.state.depth}
            onUpdate={this.updateState.bind(this)}
            generatePermLink={this.generatePermLink.bind(this)}
            init={this.state.subquery}
          />
        );

        modalTitle = "";
        break;
      case "class4":
        modalContent = (
          <Class4Window
            class4id={this.state.class4}
            generatePermLink={this.generatePermLink.bind(this)}
            init={this.state.subquery}
          />
        );
        modalTitle = "";
        break;
    }
    if (this.state.names && this.state.names.length > 0) {
      modalTitle = this.state.names.slice(0).sort().join(", ");
    }

    var permalinkModalEntered = function() {
      this.permalinkbox.style.height = this.permalinkbox.scrollHeight + 5 + "px";
      this.permalinkbox.select();
    }.bind(this);

    _("Loading");

<<<<<<< HEAD
    var map = <Map
      ref={(m) => this.mapComponent = m}
      state={this.state}
      action={action}
      updateState={this.updateState.bind(this)}
    />;
    var secondState = $.extend(true, {}, this.state);
    for (var i=0; i < Object.keys(this.state.dataset_1).length; i++) {
      var keys = Object.keys(this.state.dataset_1);
      secondState[keys[i]] = this.state.dataset_1[keys[i]];
    }
    var multimap = <div className='multimap'>
      <Map
        ref={(m) => this.mapComponent = m}
        state={this.state}
        action={action}
        updateState={this.updateState.bind(this)}
        partner={this.mapComponent2}
      />
      <Map
        ref={(m) => this.mapComponent2 = m}
        state={secondState}
        action={action}
        updateState={this.updateState.bind(this)}
        partner={this.mapComponent}
      />
    </div>;

    var theMap = map;
    if (this.state.dataset_compare) {
      theMap = multimap;
    }

          // <Map
          //   ref={(m) => this.mapComponent = m}
          //   state={this.state}
          //   action={action}
          //   updateState={this.updateState.bind(this)}
          // />
=======
    const contentClassName = this.state.sidebarOpen ? 'content open' : 'content';
>>>>>>> 4267e1cf

    return (
      <div className='OceanNavigator'>
        <MapInputs
          state={this.state}
          changeHandler={this.updateState.bind(this)}
        />
<<<<<<< HEAD
        <div className='content'>
          <MapToolbar action={action} plotEnabled={this.state.plotEnabled} />
          {theMap}
=======
        <div className={contentClassName}>
          <MapToolbar
          action={action}
          plotEnabled={this.state.plotEnabled}
          toggleSidebar={this.toggleSidebar.bind(this)}
          />
          <Map
            ref={(m) => this.mapComponent = m}
            state={this.state}
            action={action}
            updateState={this.updateState.bind(this)}
          />
>>>>>>> 4267e1cf
        </div>

        <Modal
          show={this.state.showModal}
          onHide={this.closeModal.bind(this)}
          dialogClassName='full-screen-modal'
          backdrop={true}
        >
          <Modal.Header closeButton closeLabel={_("Close")}>
            <Modal.Title>{modalTitle}</Modal.Title>
          </Modal.Header>
          <Modal.Body>
            {modalContent}
          </Modal.Body>
          <Modal.Footer>
            <Button
              onClick={this.closeModal.bind(this)}
            ><Icon icon="close" /> {_("Close")}</Button>
          </Modal.Footer>
        </Modal>

        <Modal
          show={this.state.showPermalink}
          onHide={() => this.setState({showPermalink: false})}
          dialogClassName='permalink-modal'
          onEntered={permalinkModalEntered}
          backdrop={true}
        >
          <Modal.Header closeButton closeLabel={_("Close")}>
            <Modal.Title>{_("Share Link")}</Modal.Title>
          </Modal.Header>
          <Modal.Body>
            <textarea
              ref={(t) => this.permalinkbox = t}
              type="text"
              id="permalink_area"
              readOnly
              value={this.generatePermLink()}
            />
          </Modal.Body>
          <Modal.Footer>
            <Button
              onClick={function() {
                this.permalinkbox.select();
                if ($("html").hasClass("ie")) {
                  var copied = window.clipboardData.getData("Text");
                  if (copied != this.permalinkbox.value) {
                    alert(_("Clipboard access was denied. Please right-click and copy the link manually."));
                  }
                }
              }.bind(this)}><Icon icon="copy" /> {_("Copy")}</Button>
            <Button
              onClick={() => this.setState({showPermalink: false})}
            ><Icon icon="close" /> {_("Close")}</Button>
          </Modal.Footer>
        </Modal>

        <Modal show={this.state.busy} dialogClassName='busy-modal'>
          <Modal.Header>
            <Modal.Title>{_("Please Wait…")}</Modal.Title>
          </Modal.Header>
          <Modal.Body>
            <img src={LOADING_IMAGE} alt={_("Loading")} />
          </Modal.Body>
        </Modal>
      </div>
    );
  }
}

export default OceanNavigator;
<|MERGE_RESOLUTION|>--- conflicted
+++ resolved
@@ -42,7 +42,6 @@
       basemap: "topo",
       bathymetry: true,
       extent: [],
-<<<<<<< HEAD
       dataset_compare: false,
       dataset_1: {
         dataset: "giops_day",
@@ -50,9 +49,7 @@
         depth: 0,
         time: -1,
       },
-=======
       sidebarOpen: true,
->>>>>>> 4267e1cf
     };
     this.mapComponent = null;
     this.mapComponent2 = null;
@@ -428,7 +425,9 @@
 
     _("Loading");
 
-<<<<<<< HEAD
+    const contentClassName = this.state.sidebarOpen ? 'content open' : 'content';
+
+
     var map = <Map
       ref={(m) => this.mapComponent = m}
       state={this.state}
@@ -468,9 +467,6 @@
           //   action={action}
           //   updateState={this.updateState.bind(this)}
           // />
-=======
-    const contentClassName = this.state.sidebarOpen ? 'content open' : 'content';
->>>>>>> 4267e1cf
 
     return (
       <div className='OceanNavigator'>
@@ -478,24 +474,13 @@
           state={this.state}
           changeHandler={this.updateState.bind(this)}
         />
-<<<<<<< HEAD
-        <div className='content'>
-          <MapToolbar action={action} plotEnabled={this.state.plotEnabled} />
-          {theMap}
-=======
         <div className={contentClassName}>
           <MapToolbar
           action={action}
           plotEnabled={this.state.plotEnabled}
           toggleSidebar={this.toggleSidebar.bind(this)}
           />
-          <Map
-            ref={(m) => this.mapComponent = m}
-            state={this.state}
-            action={action}
-            updateState={this.updateState.bind(this)}
-          />
->>>>>>> 4267e1cf
+          {theMap}
         </div>
 
         <Modal
