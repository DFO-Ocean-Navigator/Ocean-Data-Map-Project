--- conflicted
+++ resolved
@@ -4,12 +4,8 @@
 import LayerSelection from "./LayerSelection.jsx";
 import Permalink from "./Permalink.jsx";
 import Options from "./Options.jsx";
-<<<<<<< HEAD
-import { Button, Modal } from "react-bootstrap";
-=======
 import WarningBar from "./WarningBar.jsx";
 import {Button, Modal} from "react-bootstrap";
->>>>>>> f40fba30
 import Icon from "./Icon.jsx";
 import Iframe from "react-iframe";
 import moment from "moment-timezone";
@@ -774,16 +770,9 @@
             toggleOptionsSidebar={this.toggleOptionsSidebar}
             updateLanguage={this.updateLanguage}
           />
-<<<<<<< HEAD
-          {/*<WarningBar
-            showWarningInfo={this.showBugsModal}
-          />*/}
-
-=======
           <WarningBar
             showWarningInfo={false}
           />
->>>>>>> f40fba30
           {map}
         </div>
 
