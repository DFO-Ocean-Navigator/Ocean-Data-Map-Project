import React from "react";
import Map from "./Map.jsx";
import MapInputs from "./MapInputs.jsx";
import MapToolbar from "./MapToolbar.jsx";
import PointWindow from "./PointWindow.jsx";
import LineWindow from "./LineWindow.jsx";
import AreaWindow from "./AreaWindow.jsx";
import DrifterWindow from "./DrifterWindow.jsx";
import Class4Window from "./Class4Window.jsx";
import {Button, Modal} from "react-bootstrap";
import Icon from "./Icon.jsx";

<<<<<<< HEAD
var i18n = require("../i18n.js");
=======
const i18n = require("../i18n.js");
>>>>>>> e21f9aee
const LOADING_IMAGE = require("../images/bar_loader.gif");

function formatLatLon(latitude, longitude) {
  var formatted = "";
  formatted += Math.abs(latitude).toFixed(4) + " ";
  formatted += (latitude >= 0) ? "N" : "S";
  formatted += ", ";
  formatted += Math.abs(longitude).toFixed(4) + " ";
  formatted += (longitude >= 0) ? "E" : "W";
  
  return formatted;
}

class OceanNavigator extends React.Component {
  constructor(props) {
    super(props);
<<<<<<< HEAD

=======
    
>>>>>>> e21f9aee
    this.state = {
      dataset: "giops_day",
      variable: "votemper",
      variable_scale: "-5,30",
      variable_scale_1: "-5,30",
      depth: 0,
      time: -1,
      scale: "-5,30", // Variable scale for left/primary view
      scale_1: "-5, 30", // Variable scale for right view
      plotEnabled: false, // "Plot" button in MapToolbar
      projection: "EPSG:3857",
      showModal: false,
      vectortype: null,
      vectorid: null,
      busy: false, // Controls if the busyModal is visible
      basemap: "topo",
      bathymetry: true,
      extent: [],
<<<<<<< HEAD
      dataset_compare: false,
      dataset_1: {
=======
      sidebarOpen: true,

      // Primary map-view
      mapView_0: {
>>>>>>> e21f9aee
        dataset: "giops_day",
        variable: "votemper",
        depth: 0,
        time: -1,
<<<<<<< HEAD
      },
      sidebarOpen: true, // Controls sidebar opened/closed status
=======
        scale: "-5,30",
      },
>>>>>>> e21f9aee
    };

    this.mapComponent = null;
    this.mapComponent2 = null;

    const preload = new Image();
    preload.src = LOADING_IMAGE;

    if (window.location.search.length > 0) {
      try {
        const querystate = JSON.parse(
                        decodeURIComponent(
                            window.location.search.replace("?query=", ""))
                        );
        $.extend(this.state, querystate);
      } catch(err) {
        console.error(err);
      }
      var url = window.location.origin;
      if (window.location.path != undefined) {
        url += window.location.path;
      }
      window.history.replaceState(null, null, url);
    }

    window.onpopstate = function(event) {
      if (event.state) {
        this.setState({
          showModal: false
        });
      }
    }.bind(this);
  }

  // Opens/closes the sidebar state
  toggleSidebar() {
    this.setState({sidebarOpen: !this.state.sidebarOpen});
  }

  // Populates a given state with a value from key
  setNewStateValueFromKey(key, value, newState) {
    switch(key) {
      case "variable_scale":
        newState.scale = value;
        break;
      case "time":
        if (value != undefined) {
          newState.time = value;
        }
        break;
      case "dataset":
        if (this.state.dataset != value) {
          this.changeDataset(value);
        }
        break;
      default:
        newState[key] = value;
        break;
    }
  }

  // Updates global app state
  updateState(key, value) {
    var newState = { mapView_0: {} };
    
    // Only updating one value
    if (typeof(key) === "string") {
      // value has not changed
      if (this.state[key] == value) {
        // Value hasn't changed
        return;
      }
<<<<<<< HEAD

      // Store the updated value
      newState[key] = value;

      if (key == "variable_scale") {
        alert(value);
      }

      if (key == "time") {
        if (typeof(value) == "undefined") {
          return;
        }
      } else if (key == "variable_scale") {
        newState.scale = value;
      } else if (key == "variable_scale_1") {
        newState.scale_1 = value;
      } else if (key == "dataset_0") {
        if (value.dataset != this.state.dataset) {
          this.changeDataset(value.dataset, value);
          return;
        } else {
          newState = value;
          if (value.variable_scale != this.state.scale) {
            newState.scale = value.variable_scale;
          }
        }
      }
    }
    else {
      for (i = 0; i < key.length; i++) {
        switch(key[i]) {
          case "variable_scale":
            newState.scale = value[i];
            break;
          case "variable_scale_1":
            newState.scale = value[i];
            break;
          case "time":
            if (value[i] != undefined) {
              newState.time = value[i];
            }
            break;
          default:
            newState[key[i]] = value[i];
        }
      }
    }

    if (key == "dataset" && this.state.dataset != value) {
      this.changeDataset(value);
      return;
    } else if ($.inArray("dataset", key) != -1) {
      var state = {};
      var dataset = "";
      for (i = 0; i < key.length; i++) {
        if (key[i] == "dataset") {
          dataset = value[i];
        } else {
          state[key[i]] = value[i];
        }
      }
      this.changeDataset(dataset, state);
      return;
    }

    // Assign updated state
=======
      this.setNewStateValueFromKey(key, value, newState);
    } 
    else {
      // Update state from array of values
      for (let i = 0; i < key.length; i++) {
        this.setNewStateValueFromKey(key[i], value[i], newState);
      }
    }

>>>>>>> e21f9aee
    this.setState(newState);
  }

  changeDataset(dataset, state) {
    // Busy modal
    this.setState({
      busy: true,
    });

    // When dataset changes, so does time & variable list
    const var_promise = $.ajax("/api/variables/?dataset=" + dataset).promise();
    const time_promise = $.ajax(
      "/api/timestamp/" +
      this.state.dataset + "/" +
      this.state.time + "/" +
      dataset
    ).promise();
    
    $.when(var_promise, time_promise).done(function(variable, time) {
      var newvariable = this.state.variable;
      
      if ($.inArray(this.state.variable, variable[0].map(function(e) 
        { return e.id; })) == -1) {
        newvariable = variable[0][0].id;
      }

      // If no state parameter has been passed
      // make a skeleton one
      if (state === undefined) {
        state = { mapView_0:{} };
      }

      state.dataset = dataset;
      state.variable = newvariable;
      state.time = time[0];
      state.busy = false;

      this.setState(state);
    }.bind(this));
  }

  action(name, arg, arg2, arg3) {
    switch(name) {
      case "point":
        if (typeof(arg) === "object") {
          this.setState({
            point: [[arg[1], arg[0]]],
            modal: "point",
            names: [],
          });

          this.showModal();
        } else {
          this.mapComponent.point();
        }
        break;
      case "line":
        if (typeof(arg) === "object") {
          this.setState({
            line: arg,
            modal: "line",
            names: [],
          });

          this.showModal();
        } else {
          this.mapComponent.line();
        }
        break;
      case "area":
        if (typeof(arg) === "object") {
          this.setState({
            area: arg,
            modal: "area",
            names: [],
          });

          this.showModal();
        } else {
          this.mapComponent.area();
        }
        break;
      case "drifter":
        this.setState({
          drifter: arg,
          modal: "drifter",
          names: arg,
        });

        this.showModal();
        break;
      case "show":
        this.mapComponent.show(arg, arg2);
        if (this.mapComponent2) {
          this.mapComponent2.show(arg, arg2);
        }
        break;
      case "add":
        this.mapComponent.add(arg, arg2, arg3);
        if (this.mapComponent2) {
          this.mapComponent2.add(arg, arg2, arg3);
        }
        break;
      case "plot":
        this.showModal();
        break;
      case "reset":
        this.mapComponent.resetMap();
        if (this.mapComponent2) {
          this.mapComponent2.resetMap();
        }
        break;
      case "permalink":
        this.setState({
          showPermalink: true,
        });
        break;
      default:
        console.error("Undefined", name, arg);
        break;
    }
  }

  showModal() {
    this.setState({
      showModal: true
    });
  }
  
  closeModal() {
    if (this.state.subquery) {
      this.setState({
        subquery: null,
        showModal: false,
      });
    } else {
      window.history.back();
    }
  }

  componentDidUpdate(prevProps, prevState) {
    if (this.state.showModal && !prevState.showModal) {
      window.history.replaceState(prevState, null, null);
      window.history.pushState(null, null, null);
    }
  }

  generatePermLink(subquery) {
    const query = {
      center: this.state.center,
      zoom: this.state.zoom,
      dataset: this.state.dataset,
      projection: this.state.projection,
      time: this.state.time,
      variable: this.state.variable,
      scale: this.state.scale,
      vectortype: this.state.vectortype,
      vectorid: this.state.vectorid,
    };

    if (subquery != undefined) {
      query["subquery"] = subquery;
      query["showModal"] = true;
      query["modal"] = this.state.modal;
      query["names"] = this.state.names;
      query[this.state.modal] = this.state[this.state.modal];
    }

    return window.location.origin +
      window.location.pathname +
      `?query=${encodeURIComponent(JSON.stringify(query))}`;
  }

  render() {
    const action = this.action.bind(this);
    var modalContent = "";
    var modalTitle = "";
    switch (this.state.modal) {
      case "point":
        modalContent = (
          <PointWindow
            dataset={this.state.dataset}
            quantum={this.state.dataset_quantum}
            point={this.state.point}
            variable={this.state.variable}
            depth={this.state.depth}
            time={this.state.time}
            starttime={this.state.starttime}
            scale={this.state.scale}
            colormap={this.state.colormap}
            names={this.state.names}
            onUpdate={this.updateState.bind(this)}
            generatePermLink={this.generatePermLink.bind(this)}
            init={this.state.subquery}
            dataset_compare={this.state.dataset_compare}
            dataset_1={this.state.dataset_1}
          />
        );
        modalTitle = formatLatLon(
          this.state.point[0][0],
          this.state.point[0][1]
        );
        break;
      case "line":
        modalContent = (
          <LineWindow
            dataset_0={this.state}
            quantum={this.state.dataset_quantum}
            line={this.state.line}
            time={this.state.time}
            variable={this.state.variable}
            scale={this.state.scale}
            colormap={this.state.colormap}
            names={this.state.names}
            depth={this.state.depth}
            onUpdate={this.updateState.bind(this)}
            generatePermLink={this.generatePermLink.bind(this)}
            init={this.state.subquery}
            dataset_compare={this.state.dataset_compare}
            dataset_1={this.state.dataset_1}
          />
        );

        modalTitle = "(" + this.state.line[0].map(function(ll) {
          return formatLatLon(ll[0], ll[1]);
        }).join("), (") + ")";
        break;
      case "area":
        modalContent = (
          <AreaWindow
            dataset_0={this.state}
            quantum={this.state.dataset_quantum}
            area={this.state.area}
            time={this.state.time}
            variable={this.state.variable}
            scale={this.state.scale}
            colormap={this.state.colormap}
            names={this.state.names}
            depth={this.state.depth}
            projection={this.state.projection}
            onUpdate={this.updateState.bind(this)}
            generatePermLink={this.generatePermLink.bind(this)}
            init={this.state.subquery}
            dataset_compare={this.state.dataset_compare}
            dataset_1={this.state.dataset_1}
          />
        );

        modalTitle = "";
        break;
      case "drifter":
        modalContent = (
          <DrifterWindow
            dataset={this.state.dataset}
            quantum={this.state.dataset_quantum}
            drifter={this.state.drifter}
            variable={this.state.variable}
            scale={this.state.scale}
            names={this.state.names}
            depth={this.state.depth}
            onUpdate={this.updateState.bind(this)}
            generatePermLink={this.generatePermLink.bind(this)}
            init={this.state.subquery}
          />
        );

        modalTitle = "";
        break;
      case "class4":
        modalContent = (
          <Class4Window
            class4id={this.state.class4}
            generatePermLink={this.generatePermLink.bind(this)}
            init={this.state.subquery}
          />
        );
        modalTitle = "";
        break;
    }
    if (this.state.names && this.state.names.length > 0) {
      modalTitle = this.state.names.slice(0).sort().join(", ");
    }

    var permalinkModalEntered = function() {
      this.permalinkbox.style.height = this.permalinkbox.scrollHeight + 5 + "px";
      this.permalinkbox.select();
    }.bind(this);

    _("Loading");

    const contentClassName = this.state.sidebarOpen ? "content open" : "content";
<<<<<<< HEAD

    var map = <Map
      ref={(m) => this.mapComponent = m}
      state={this.state}
      action={action}
      updateState={this.updateState.bind(this)}
    />;
    var secondState = $.extend(true, {}, this.state);
    for (var i=0; i < Object.keys(this.state.dataset_1).length; i++) {
      var keys = Object.keys(this.state.dataset_1);
      secondState[keys[i]] = this.state.dataset_1[keys[i]];
    }
    const multimap = <div className='multimap'>
      <Map
        ref={(m) => this.mapComponent = m}
        state={this.state}
        action={action}
        updateState={this.updateState.bind(this)}
        partner={this.mapComponent2}
      />
      <Map
        ref={(m) => this.mapComponent2 = m}
        state={secondState}
        action={action}
        updateState={this.updateState.bind(this)}
        partner={this.mapComponent}
      />
    </div>;

    var theMap = map;
    if (this.state.dataset_compare) {
      theMap = multimap;
    }
          // <Map
          //   ref={(m) => this.mapComponent = m}
          //   state={this.state}
          //   action={action}
          //   updateState={this.updateState.bind(this)}
          // />
=======
>>>>>>> e21f9aee

    return (
      <div className='OceanNavigator'>
        <MapInputs
          state={this.state}
          changeHandler={this.updateState.bind(this)}
        />
        <div className={contentClassName}>
          <MapToolbar
          action={action}
          plotEnabled={this.state.plotEnabled}
          toggleSidebar={this.toggleSidebar.bind(this)}
          />
          {theMap}
        </div>

        <Modal
          show={this.state.showModal}
          onHide={this.closeModal.bind(this)}
          dialogClassName='full-screen-modal'
          backdrop={true}
        >
          <Modal.Header closeButton closeLabel={_("Close")}>
            <Modal.Title>{modalTitle}</Modal.Title>
          </Modal.Header>
          <Modal.Body>
            {modalContent}
          </Modal.Body>
          <Modal.Footer>
            <Button
              onClick={this.closeModal.bind(this)}
            ><Icon icon="close" /> {_("Close")}</Button>
          </Modal.Footer>
        </Modal>

        <Modal
          show={this.state.showPermalink}
          onHide={() => this.setState({showPermalink: false})}
          dialogClassName='permalink-modal'
          onEntered={permalinkModalEntered}
          backdrop={true}
        >
          <Modal.Header closeButton closeLabel={_("Close")}>
            <Modal.Title>{_("Share Link")}</Modal.Title>
          </Modal.Header>
          <Modal.Body>
            <textarea
              ref={(t) => this.permalinkbox = t}
              type="text"
              id="permalink_area"
              readOnly
              value={this.generatePermLink()}
            />
          </Modal.Body>
          <Modal.Footer>
            <Button
              onClick={function() {
                this.permalinkbox.select();
                if ($("html").hasClass("ie")) {
                  var copied = window.clipboardData.getData("Text");
                  if (copied != this.permalinkbox.value) {
                    alert(_("Clipboard access was denied. Please right-click and copy the link manually."));
                  }
                }
              }.bind(this)}><Icon icon="copy" /> {_("Copy")}</Button>
            <Button
              onClick={() => this.setState({showPermalink: false})}
            ><Icon icon="close" /> {_("Close")}</Button>
          </Modal.Footer>
        </Modal>

        <Modal show={this.state.busy} dialogClassName='busy-modal'>
          <Modal.Header>
            <Modal.Title>{_("Please Wait…")}</Modal.Title>
          </Modal.Header>
          <Modal.Body>
            <img src={LOADING_IMAGE} alt={_("Loading")} />
          </Modal.Body>
        </Modal>
      </div>
    );
  }
}

export default OceanNavigator;<|MERGE_RESOLUTION|>--- conflicted
+++ resolved
@@ -10,11 +10,7 @@
 import {Button, Modal} from "react-bootstrap";
 import Icon from "./Icon.jsx";
 
-<<<<<<< HEAD
-var i18n = require("../i18n.js");
-=======
 const i18n = require("../i18n.js");
->>>>>>> e21f9aee
 const LOADING_IMAGE = require("../images/bar_loader.gif");
 
 function formatLatLon(latitude, longitude) {
@@ -31,11 +27,7 @@
 class OceanNavigator extends React.Component {
   constructor(props) {
     super(props);
-<<<<<<< HEAD
-
-=======
     
->>>>>>> e21f9aee
     this.state = {
       dataset: "giops_day",
       variable: "votemper",
@@ -54,26 +46,14 @@
       basemap: "topo",
       bathymetry: true,
       extent: [],
-<<<<<<< HEAD
       dataset_compare: false,
       dataset_1: {
-=======
-      sidebarOpen: true,
-
-      // Primary map-view
-      mapView_0: {
->>>>>>> e21f9aee
         dataset: "giops_day",
         variable: "votemper",
         depth: 0,
         time: -1,
-<<<<<<< HEAD
       },
       sidebarOpen: true, // Controls sidebar opened/closed status
-=======
-        scale: "-5,30",
-      },
->>>>>>> e21f9aee
     };
 
     this.mapComponent = null;
@@ -146,7 +126,6 @@
         // Value hasn't changed
         return;
       }
-<<<<<<< HEAD
 
       // Store the updated value
       newState[key] = value;
@@ -195,35 +174,6 @@
       }
     }
 
-    if (key == "dataset" && this.state.dataset != value) {
-      this.changeDataset(value);
-      return;
-    } else if ($.inArray("dataset", key) != -1) {
-      var state = {};
-      var dataset = "";
-      for (i = 0; i < key.length; i++) {
-        if (key[i] == "dataset") {
-          dataset = value[i];
-        } else {
-          state[key[i]] = value[i];
-        }
-      }
-      this.changeDataset(dataset, state);
-      return;
-    }
-
-    // Assign updated state
-=======
-      this.setNewStateValueFromKey(key, value, newState);
-    } 
-    else {
-      // Update state from array of values
-      for (let i = 0; i < key.length; i++) {
-        this.setNewStateValueFromKey(key[i], value[i], newState);
-      }
-    }
-
->>>>>>> e21f9aee
     this.setState(newState);
   }
 
@@ -515,7 +465,6 @@
     _("Loading");
 
     const contentClassName = this.state.sidebarOpen ? "content open" : "content";
-<<<<<<< HEAD
 
     var map = <Map
       ref={(m) => this.mapComponent = m}
@@ -555,8 +504,6 @@
           //   action={action}
           //   updateState={this.updateState.bind(this)}
           // />
-=======
->>>>>>> e21f9aee
 
     return (
       <div className='OceanNavigator'>
