import React, { useState, useRef, useEffect } from "react";
import Button from "react-bootstrap/Button";
import Modal from "react-bootstrap/Modal";
import ReactGA from "react-ga";

import { DATASET_DEFAULTS, MAP_DEFAULTS } from "./Defaults.js";
import Map from "./Map/Map.jsx";
import MapInputs from "./MapInputs.jsx";
import MapTools from "./MapTools.jsx";
import ScaleViewer from "./ScaleViewer.jsx";
import ActivePlotsContainer from "./plot-components/ActivePlotsContainer.jsx";
import MinimizedPlotBar from "./plot-components/MinimizedPlotBar.jsx";
import PresetFeaturesWindow from "./PresetFeaturesWindow.jsx";
import ModifyFeaturesWindow from "./ModifyFeaturesWindow/ModifyFeaturesWindow.jsx";
import AnnotationButton from "./AnnotationButton.jsx";
import AnnotationTextWindow from "./AnnotationTextWindow.jsx";
import ObservationSelector from "./ObservationSelector.jsx";
import SettingsWindow from "./SettingsWindow.jsx";
import InfoHelpWindow from "./InfoHelpWindow.jsx";
import Class4Selector from "./Class4Selector.jsx";
import Permalink from "./Permalink.jsx";
import ToggleLanguage from "./ToggleLanguage.jsx";
import LinkButton from "./LinkButton.jsx";

import { withTranslation } from "react-i18next";

function OceanNavigator(props) {
  const mapRef = useRef();
  const [dataset0, setDataset0] = useState(DATASET_DEFAULTS);
  const [dataset1, setDataset1] = useState(DATASET_DEFAULTS);
  const [selectedFeatureIds, setSelectedFeatureIds] = useState([]);
  const [compareDatasets, setCompareDatasets] = useState(false);
  const [mapSettings, setMapSettings] = useState({
    projection: "EPSG:3857",
    basemap: "topo",
    extent: [],
    hideDataLayer: false,
    ...MAP_DEFAULTS,
  });
  const [uiSettings, setUiSettings] = useState({
    showModal: false,
    modalType: "",
    showDrawingTools: false,
    showObservationTools: false,
  });
  const [plotData, setPlotData] = useState([]);
  const [class4Type, setClass4Type] = useState("ocean_predict");
  const [featureType, setFeatureType] = useState("Point");
  const [names, setNames] = useState([]);
  const [observationArea, setObservationArea] = useState([]);
  const [subquery, setSubquery] = useState();
  const [showPermalink, setShowPermalink] = useState(false);

  useEffect(() => {
    ReactGA.ga("send", "pageview");

    if (window.location.search.length > 0) {
      try {
        const query = JSON.parse(
          decodeURIComponent(window.location.search.replace("?query=", ""))
        );

        for (let key in query) {
          switch (key) {
            case "dataset0":
              setDataset0(query.dataset0);
              break;
            case "dataset1":
              setDataset1(query.dataset1);
              setCompareDatasets(query.compareDatasets);
              break;
            case "mapSettings":
              setMapSettings(query.mapSettings);
              break;
          }
        }

        setTimeout(() => {
          let selectedIds = [];
          for (let feature of query.features) {
            mapRef.current.addNewFeature(feature.id);
            mapRef.current.updateFeatureGeometry(
              feature.id,
              feature.type,
              feature.coords
            );
            if (feature.selected) {
              selectedIds.push(feature.id);
            }
          }
          mapRef.current.selectFeatures(selectedIds);
          if (query.showModal) {
            let newPlotData = mapRef.current.getPlotData();
            setPlotData(newPlotData);
          }
          updateUI({ modalType: query.modalType, showModal: query.showModal });
          setSubquery(query.subquery);
        }, 1000);
      } catch (err) {
        console.error(err);
      }
    }
  }, []);

  const action = (name, arg, arg2) => {
    switch (name) {
      case "startFeatureDraw":
        mapRef.current.startFeatureDraw();
        break;
      case "stopFeatureDraw":
        mapRef.current.stopFeatureDraw();
        break;
      case "featureType":
        setFeatureType(arg);
        break;
      case "undoMapFeature":
        mapRef.current.undoFeature();
        break;
      case "clearFeatures":
        mapRef.current.removeFeatures("all");
        break;
      case "resetMap":
        mapRef.current.resetMap();
        setPlotData([]);
        setSelectedFeatureIds([]);
        if (uiSettings.showDrawingTools) {
          mapRef.current.startFeatureDraw();
        }
        break;
      case "plot":
        let newPlotData = mapRef.current.getPlotData();
        if (!newPlotData) break;
        setPlotData((prevPlotData) => {
          const existingIdx = prevPlotData.findIndex(
            (data) => data.id === newPlotData.id
          );
          if (existingIdx > -1) {
            return prevPlotData.map((p, idx) => ({
              ...p,
              active: idx === existingIdx,
            }));
          } else {
            return [...prevPlotData, newPlotData];
          }
        });
        closeModal();
        break;
      case "updatePlots":
        setPlotData(arg);
        break;
      case "closePlot":
        setPlotData((prevPlotData) =>
          prevPlotData.filter((plot) => plot.id !== arg.id)
        );
        break;
      case "selectedFeatureIds":
        setSelectedFeatureIds(arg);
        break;
      case "loadFeatures":
        closeModal();
        mapRef.current.loadFeatures(arg, arg2);
        break;
      case "drawObsPoint":
        mapRef.current.drawObsPoint();
        break;
      case "drawObsArea":
        mapRef.current.drawObsArea();
        break;
      case "setObsArea":
        if (arg) {
          setObservationArea(arg);
          updateUI({ modalType: "observationSelect", showModal: true });
        }
        break;
      case "class4Type":
        setClass4Type(arg);
        break;
      case "toggleCompare":
        setCompareDatasets((prevCompare) => !prevCompare);
        break;
      case "permalink":
        setSubquery(null);
        setShowPermalink(true);
        break;
    }
  };

  const updateDataset0 = (key, value) => {
    switch (key) {
      case "dataset":
        setDataset0(value);
        break;
      default:
        setDataset0((prevDataset) => ({
          ...prevDataset,
          [key]: value,
        }));
    }
  };

  const updateDataset1 = (key, value) => {
    switch (key) {
      case "dataset":
        setDataset1(value);
        break;
      default:
        setDataset1((prevDataset) => ({
          ...prevDataset,
          [key]: value,
        }));
    }
  };

  const updateUI = (newSettings) => {
    setUiSettings((prevUISettings) => ({
      ...prevUISettings,
      ...newSettings,
    }));
  };

  const closeModal = () => {
    setUiSettings((prevUiSettings) => ({
      ...prevUiSettings,
      showModal: false,
      modalType: "",
    }));
  };
  const swapViews = () => {
    const tempDataset = dataset0;
    setDataset0(dataset1);
    setDataset1(tempDataset);
  };

  const updateMapSettings = (key, value) => {
    setMapSettings((prevMapSettings) => ({
      ...prevMapSettings,
      [key]: value,
    }));
  };

  const generatePermLink = (permalinkSettings) => {
    let query = {};
    // We have a request from Point/Line/AreaWindow component.

    query.subquery = subquery;
    query.showModal = uiSettings.showModal;
    query.modalType = uiSettings.modalType;
    query.features = mapRef.current.getFeatures();

    // We have a request from the Permalink component.
    for (let setting in permalinkSettings) {
      if (permalinkSettings[setting] === true) {
        switch (setting) {
          case "dataset0":
            query.dataset0 = dataset0;
            break;
          case "dataset1":
            query.dataset1 = dataset1;
            query.compareDatasets = compareDatasets;
            break;
          case "mapSettings":
            query.mapSettings = mapSettings;
            break;
        }
      }
    }

    return (
      window.location.origin +
      window.location.pathname +
      `?query=${encodeURIComponent(JSON.stringify(query))}`
    );
  };
  let modalBodyContent = null;
  let modalTitle = "";
  let modalSize = "lg";

  switch (uiSettings.modalType) {
    case "presetFeatures":
      modalBodyContent = <PresetFeaturesWindow action={action} />;
      modalTitle = "Preset Features";
      break;
    case "editFeatures":
      modalBodyContent = (
        <ModifyFeaturesWindow
          selectedFeatureIds={selectedFeatureIds}
          action={action}
          updateUI={updateUI}
          mapRef={mapRef}
        />
      );
      modalTitle = __("Edit Map Features");
      break;
    case "annotation":
      modalBodyContent = (
        <AnnotationTextWindow mapRef={mapRef} updateUI={updateUI} />
      );
      modalTitle = __("Add Annotation Label");
      modalSize = "md";
      break;
    case "observationSelect":
      modalBodyContent = (
        <ObservationSelector area={observationArea} action={action} />
      );
      modalTitle = "Select Observations";
      break;
    case "class4Selector":
      modalBodyContent = (
        <Class4Selector
          class4Type={class4Type}
          action={action}
          updateUI={updateUI}
        />
      );
      modalTitle = "Select Class4";
      modalSize = "sm";
      break;
    case "settings":
      modalBodyContent = (
        <SettingsWindow
          mapSettings={mapSettings}
          updateMapSettings={updateMapSettings}
        />
      );
      modalTitle = __("Settings");
      break;
    case "info-help":
      modalBodyContent = <InfoHelpWindow />;
      modalTitle = __("Info/Help");
      break;
  }

  return (
    <div className="OceanNavigator">
<<<<<<< HEAD
      <ScaleViewer
        dataset={dataset0}
        mapSettings={mapSettings}
        onUpdate={updateDataset0}
        mapRef={mapRef}
      />
      {compareDatasets ? (
        <ScaleViewer
          dataset={dataset1}
          mapSettings={mapSettings}
          onUpdate={updateDataset0}
          mapRef={mapRef}
          right={true}
=======
      <div className="top-panel-components">
        <div className="scale-viewer-container">
          <ScaleViewer
            dataset={dataset0}
            mapSettings={mapSettings}
            onUpdate={updateDataset0}
            mapState={mapState}
          />
          {compareDatasets && (
            <ScaleViewer
              dataset={dataset1}
              mapSettings={mapSettings}
              onUpdate={updateDataset0}
              mapState={mapState}
              className="right"
            />
          )}
        </div>

        <MinimizedPlotBar plotData={plotData} action={action} />
        <AnnotationButton
          uiSettings={uiSettings}
          updateUI={updateUI}
          action={action}
>>>>>>> 809f9bc5
        />
        <LinkButton action={action} />
        <ToggleLanguage />
      </div>

      <Map
        ref={mapRef}
        mapSettings={mapSettings}
        dataset0={dataset0}
        dataset1={dataset1}
        featureType={featureType}
        class4Type={class4Type}
        action={action}
        updateMapSettings={updateMapSettings}
        updateUI={updateUI}
        compareDatasets={compareDatasets}
      />
      <MapInputs
        dataset0={dataset0}
        dataset1={dataset1}
        mapSettings={mapSettings}
        updateMapSettings={updateMapSettings}
        updateDataset0={updateDataset0}
        updateDataset1={updateDataset1}
        uiSettings={uiSettings}
        updateUI={updateUI}
        compareDatasets={compareDatasets}
        action={action}
        showCompare={true}
        featureType={featureType}
      />
      <MapTools uiSettings={uiSettings} updateUI={updateUI} action={action} />
      <ActivePlotsContainer
        plotData={plotData}
        dataset0={dataset0}
        dataset1={dataset1}
        mapSettings={mapSettings}
        names={names}
        updateDataset0={updateDataset0}
        updateDataset1={updateDataset1}
        subquery={subquery}
        action={action}
        compareDatasets={compareDatasets}
        setCompareDatasets={setCompareDatasets}
        class4Type={class4Type}
        swapViews={swapViews}
      />
      <Modal
        show={uiSettings.showModal}
        onHide={closeModal}
        dialogClassName="full-screen-modal"
        size={modalSize}
      >
        <Modal.Header closeButton closeVariant="white" closeLabel={__("Close")}>
          <Modal.Title>{modalTitle}</Modal.Title>
        </Modal.Header>
        <Modal.Body>{modalBodyContent}</Modal.Body>
        <Modal.Footer>
          <Button onClick={closeModal}>{__("Close")}</Button>
        </Modal.Footer>
      </Modal>
      <Modal
        show={showPermalink}
        onHide={() => setShowPermalink(false)}
        dialogClassName="permalink-modal"
        backdrop={true}
      >
        <Modal.Header closeButton closeVariant="white" closeLabel={__("Close")}>
          <Modal.Title>{__("Share Link")}</Modal.Title>
        </Modal.Header>
        <Modal.Body>
          <Permalink
            modalType={uiSettings.modalType}
            compareDatasets={compareDatasets}
            generatePermLink={generatePermLink}
          />
        </Modal.Body>
        <Modal.Footer>
          <Button onClick={() => setShowPermalink(false)}>{__("Close")}</Button>
        </Modal.Footer>
      </Modal>
    </div>
  );
}

export default withTranslation()(OceanNavigator);<|MERGE_RESOLUTION|>--- conflicted
+++ resolved
@@ -332,21 +332,6 @@
 
   return (
     <div className="OceanNavigator">
-<<<<<<< HEAD
-      <ScaleViewer
-        dataset={dataset0}
-        mapSettings={mapSettings}
-        onUpdate={updateDataset0}
-        mapRef={mapRef}
-      />
-      {compareDatasets ? (
-        <ScaleViewer
-          dataset={dataset1}
-          mapSettings={mapSettings}
-          onUpdate={updateDataset0}
-          mapRef={mapRef}
-          right={true}
-=======
       <div className="top-panel-components">
         <div className="scale-viewer-container">
           <ScaleViewer
@@ -371,7 +356,6 @@
           uiSettings={uiSettings}
           updateUI={updateUI}
           action={action}
->>>>>>> 809f9bc5
         />
         <LinkButton action={action} />
         <ToggleLanguage />
