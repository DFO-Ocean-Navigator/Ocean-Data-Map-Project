import React from "react";
import PropTypes from "prop-types";
import MetLayer from "./MetLayer.jsx";
import Layer from "./Layer.jsx"
import { Button } from "react-bootstrap";

const i18n = require("../i18n.js");

export default class Meteorology extends React.Component {
  constructor(props) {
    super(props);

    let layers
    if (this.props.layerType === 'ocean') {
      layers = [1]
    } else {
      layers = []
    }
    this.state = {
      index: 2,
      layers: layers
    }

    this.addLayer = this.addLayer.bind(this);
    this.removeLayer = this.removeLayer.bind(this);
    this.removeTimeSource = this.removeTimeSource.bind(this);
    this.removeData = this.removeData.bind(this);
  }

  addLayer() {
    let layers = this.state.layers
    layers.push(this.state.index)
    let index = this.state.index
    index = index + 1
    this.setState({
      layers: layers,
      index, index
    })

    this.layers = layers
  }

  removeLayer(map, dataset, variable, idx) {
    this.removeTimeSource(map, dataset, variable)
    this.removeData(map, dataset, variable, idx)

    let layers = this.state.layers
    let i = layers.indexOf(idx)
    layers.splice(i, 1)
    this.setState({
      layers: layers
    })
  }

  removeTimeSource(map, dataset, variable) {
    // Data Stored as
    // map: {
    //   layer: {
    //     dataset: {
    //       variables: [],
    //       quantum: ''
    //     }
    //   }
    // }
    
    let new_timeSources = jQuery.extend({}, this.props.state.timeSources)

    if (new_timeSources !== undefined && new_timeSources[map] !== undefined && new_timeSources[map][this.props.layerType] !== undefined) {
      if (dataset in new_timeSources[map][this.props.layerType]) {
        if (new_timeSources[map][this.props.layerType][dataset]['variables'].includes(variable)) {
          
          let idx = new_timeSources[map][this.props.layerType][dataset]['variables'].indexOf(variable)
          new_timeSources[map][this.props.layerType][dataset]['variables'].splice(idx, 1)
        }
        if (new_timeSources[map][this.props.layerType][dataset]['variables'].length === 0) {
          delete new_timeSources[map][this.props.layerType][dataset]
        }
        if (new_timeSources[map][this.props.layerType] === {}) [
          delete new_timeSources[map][this.props.layerType]
        ]
      }
      this.props.globalUpdate('timeSources', jQuery.extend({}, new_timeSources))
    }
  }


removeData(map, dataset, variable, idx) {
  // Data Stored as
  // map: {
  //   layer: {
  //     dataset: {
  //       variables: {
  //         frequency: #,
  //         data: ...
  //         data: ...
  //         data: ...
  //       }
  //     }
  //   }
  // }

  if (map === undefined || dataset === undefined || variable === undefined || idx === undefined) {
    return
  }

  let data = this.props.state.data[map][this.props.layerType][idx]
  let full_data
  if (jQuery.isEmptyObject(data[dataset])) {
    return
  } else {
    data[dataset] = undefined
    delete data[dataset]
    
    if (jQuery.isEmptyObject(data)) {
      data = this.props.state.data[map][this.props.layerType]
      data[idx] = undefined
      delete data[idx]

      if (jQuery.isEmptyObject(data)) {
        data = this.props.state.data[map]
        data[this.props.layerType] = undefined
        delete data[this.props.layerType]

        if (jQuery.isEmptyObject(data)) {
          data = this.props.state.data
          data[map] = undefined
          delete data[map]
        } else {
          full_data = this.props.state.data
          full_data[map] = data
        }
      } else {
        full_data = this.props.state.data
        full_data[map][this.props.layerType] = data
      }
    } else {
      full_data = this.props.state.data
      full_data[map][this.props.layerType][idx] = data
    }
  } 
  this.props.globalUpdate('data', jQuery.extend({}, full_data))
}

render() {
  let layers = []
  for (let idx in this.state.layers) {
    layers.push(<Layer
      index={idx}
      key={idx}
      value={idx}
      state={this.props.state}
      layers={this.props.state.layers}
      removeLayer={this.removeLayer}
      removeData={this.removeData}
      mapComponent={this.props.mapComponent}  // Left map Component
      mapComponent2={this.props.mapComponent2} // Left map component - for dataset compare
      globalUpdate={this.props.globalUpdate}
      options={this.props.state.options}
      layerType={this.props.layerType}
      layerName={this.props.layerName}
      //swapViews={this.props.swapViews}
      showHelp={this.props.showHelp}
      updateOptions={this.props.updateOptions}
    //defaultDataset='giops_day'
    //defaultVariable='u-component_of_wind_height_above_ground'
    ></Layer>)
  }


  
  return (
    <div>

      {/*<Layer
              state={this.props.state}
              swapViews={this.props.swapViews}
              toggleLayer={this.props.toggleLayer}
              reloadLayer={this.props.reloadLayer}
              mapComponent={this.props.mapComponent}
              globalUpdate={this.props.globalUpdate}
              showHelp={this.props.showHelp}
              options={this.props.state.options}
              updateOptions={this.props.updateOptions}
              layerType='met'
              defaultDataset='gem'
            />*/}
      {layers}
      <Button
        onClick={this.addLayer}
      >
<<<<<<< HEAD
        New {this.props.layerType} Layer
=======
        New {this.props.layerName} Layer
>>>>>>> 6b58cf2b
            </Button>

    </div>
  );
}
}

//***********************************************************************
Meteorology.propTypes = {
  state: PropTypes.object,
  sidebarOpen: PropTypes.bool,
  basemap: PropTypes.string,
  scale: PropTypes.string,
  scale_1: PropTypes.string,
  bathymetry: PropTypes.bool,
  dataset_compare: PropTypes.bool,
  dataset_1: PropTypes.object,
  projection: PropTypes.string,
  depth: PropTypes.number,
  time: PropTypes.number,
  variable_scale: PropTypes.array,
  extent: PropTypes.array,
  globalUpdate: PropTypes.func,
  swapViews: PropTypes.func,
  showHelp: PropTypes.func,
  options: PropTypes.object,
  updateOptions: PropTypes.func,
  private: PropTypes.bool,
};<|MERGE_RESOLUTION|>--- conflicted
+++ resolved
@@ -188,11 +188,9 @@
       <Button
         onClick={this.addLayer}
       >
-<<<<<<< HEAD
+
         New {this.props.layerType} Layer
-=======
-        New {this.props.layerName} Layer
->>>>>>> 6b58cf2b
+
             </Button>
 
     </div>
