--- conflicted
+++ resolved
@@ -4,23 +4,15 @@
 import SelectBox from "./SelectBox.jsx";
 import DatasetSelector from "./DatasetSelector.jsx";
 import {Panel} from "react-bootstrap";
-<<<<<<< HEAD
-var i18n = require("../i18n.js");
-=======
 
 const i18n = require("../i18n.js");
->>>>>>> e21f9aee
 
 class MapInputs extends React.Component {
   
   constructor(props) {
     super(props);
   }
-<<<<<<< HEAD
-
-=======
   
->>>>>>> e21f9aee
   render() {
     _("Variable Range");
     _("Show Bathymetry Contours");
@@ -29,20 +21,11 @@
 
     return (
       <div className={className}>
-<<<<<<< HEAD
-
-        <Panel
-          header="Global Map Settings" 
-          expanded
-          bsStyle='primary'
-        >
-=======
       <Panel 
         header={_("Global Map Settings")}  
         expanded 
         bsStyle='primary' 
       >
->>>>>>> e21f9aee
           <ComboBox
             id='projection'
             state={this.props.state.projection}
@@ -83,7 +66,6 @@
             onUpdate={this.props.changeHandler}
             title={_("Show Bathymetry Contours")}
           />
-<<<<<<< HEAD
           <SelectBox
             key='dataset_compare'
             id='dataset_compare'
@@ -93,7 +75,7 @@
           />
         </Panel>
 
-        <Panel
+        <Panel 
           header={this.props.state.dataset_compare ? "Left View" : "Primary View"}
           expanded
           bsStyle='primary'
@@ -102,53 +84,9 @@
             key='dataset_0'
             id='dataset_0'
             state={this.props.state}
-=======
-        </Panel>
-
-        <Panel 
-          header={_("Primary View")}
-          expanded 
-          bsStyle='primary' 
-        >
-          <ComboBox
-            id='dataset'
-            state={this.props.state.dataset}
-            def={"defaults.dataset"}
             onUpdate={this.props.changeHandler}
-            url='/api/datasets/'
-            title={_("Dataset")}></ComboBox>
-          <ComboBox
-            id='variable'
-            state={this.props.state.variable}
-            def={"defaults.dataset"}
-            onUpdate={this.props.changeHandler}
-            url={"/api/variables/?vectors&dataset=" +
-              this.props.state.dataset +
-              "&anom"
-            }
-            title={_("Variable")}
-          ><h1>{_("Variable")}</h1></ComboBox>
-          <ComboBox
-            id='depth'
-            state={this.props.state.depth}
-            def={"defaults[this.state.type].depth"}
-            onUpdate={this.props.changeHandler}
-            url={"/api/depth/?variable=" +
-              this.props.state.variable +
-              "&dataset=" +
-              this.props.state.dataset
-            }
-            title={_("Depth")}
-          ></ComboBox>
-          <TimePicker
-            id='time'
-            state={this.props.state.time}
-            def={"defaults[this.state.type].time"}
-            quantum={this.props.state.dataset_quantum}
->>>>>>> e21f9aee
-            onUpdate={this.props.changeHandler}
+          />
             depth={true}
-          />
           <Range
             id='scale'
             state={this.props.state.scale}
