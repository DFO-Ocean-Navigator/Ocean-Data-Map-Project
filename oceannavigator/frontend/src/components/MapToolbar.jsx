--- conflicted
+++ resolved
@@ -8,10 +8,7 @@
 import EnterPoint from "./EnterPoint.jsx";
 import EnterLine from "./EnterLine.jsx";
 import EnterArea from "./EnterArea.jsx";
-<<<<<<< HEAD
 import PropTypes from "prop-types";
-=======
->>>>>>> 7ebb3453
 
 const i18n = require("../i18n.js");
 
@@ -35,14 +32,10 @@
       showPointCoordModal: false,
       showLineCoordModal: false,
       showAreaCoordModal: false,
-<<<<<<< HEAD
       observationSelection: {
         ship:[],
         trip:[]
       },
-=======
-      observationSelection: {ship:[],trip:[]},
->>>>>>> 7ebb3453
       drifterList: [],
     };
   }
@@ -264,11 +257,8 @@
 
   // Instructs the OceanNavigator to fetch point data
   applyPointCoords() {
-<<<<<<< HEAD
     // Draw points on map(s)
     this.props.action("add", "point", [this.state.coordinate]);
-=======
->>>>>>> 7ebb3453
     // We send "enterPoint" too so that the coordinates do not get
     // negated or reversed.
     this.props.action("point", this.state.coordinate, "enterPoint");
@@ -276,18 +266,14 @@
 
   // Fetch line data
   applyLineCoords() {
-<<<<<<< HEAD
     // Draw line on map(s)
     this.props.action("add", "line", [this.state.startCoord, this.state.endCoord]);
-=======
->>>>>>> 7ebb3453
     // Needs to be a nested array so multiple lines can be parsed
     this.props.action("line", [[this.state.line.startCoord, this.state.line.endCoord]]);
   }
 
   // Fetch area data
   applyAreaCoords() {
-<<<<<<< HEAD
     const points = this.state.areaCoords.slice();
     const area = {
       polygons: [points],
@@ -297,13 +283,6 @@
     // Draw area on map(s)
     this.props.action("add", "area", points);
     // Send area to AreaWindow
-=======
-    const area = {
-      polygons: [this.state.areaCoords.slice()],
-      innerrings: [],
-      name: "",
-    };
->>>>>>> 7ebb3453
     this.props.action("area", [area]);
   }
 
@@ -542,7 +521,6 @@
     _("Link");
 
     return (
-<<<<<<< HEAD
       <Navbar inverse>
         <Navbar.Header>
           <Navbar.Brand>
@@ -722,139 +700,6 @@
             </OverlayTrigger>
           </Nav>
         </Navbar.Collapse>
-=======
-      <div className='MapToolbar'>
-
-        <Button
-          name="toggleSidebar"
-          bsStyle="primary"
-          onClick={this.props.toggleSidebar}
-        >
-        <Icon icon="bars" /> {_("Toggle Sidebar")} </Button>
-
-        <SplitButton
-          name="point"
-          id="point"
-          onClick={this.buttonHandler.bind(this)}
-          title={<span><Icon icon="pencil" /> {_("Point")}</span>}
-          onSelect={this.pointSelect.bind(this)}
-        >
-          {pointFiles}
-          <MenuItem divider />
-          <MenuItem
-            eventKey='observation'
-            key='observation'
-          ><Icon icon='list'/> {_("Observations…")}</MenuItem>
-          <MenuItem divider />
-          <MenuItem
-            eventKey='draw'
-            key='draw'
-          ><Icon icon="pencil" /> {_("Draw on Map")}</MenuItem>
-          <MenuItem
-            eventKey='coordinates'
-            key='coordinates'
-          ><Icon icon="keyboard-o" /> {_("Enter Coordinate(s)")}</MenuItem>
-          <MenuItem
-            eventKey='csv'
-            key='csv'
-          ><Icon icon="upload" /> {_("Upload CSV…")}</MenuItem>
-          <MenuItem
-            eventKey='odv'
-            key='odv'
-          ><Icon icon="upload" /> {_("Upload ODV…")}</MenuItem>
-        </SplitButton>
-        
-        <SplitButton name="line" id="line" onClick={this.buttonHandler.bind(this)} title={<span><Icon icon="pencil" /> {_("Line")}</span>} onSelect={this.lineSelect.bind(this)}>
-          {lineFiles}
-          <MenuItem divider />
-          <MenuItem
-            eventKey='draw'
-            key='draw'
-          ><Icon icon="pencil" /> {_("Draw on Map")}</MenuItem>
-          <MenuItem
-            eventKey='coordinates'
-            key='coordinates'
-          ><Icon icon="keyboard-o" /> {_("Enter Coordinate(s)")}</MenuItem>
-          <MenuItem
-            eventKey='csv'
-            key='csv'
-          ><Icon icon="upload" /> {_("Upload CSV…")}</MenuItem>
-        </SplitButton>
-        
-        <SplitButton
-          name="area"
-          id="area"
-          onClick={this.buttonHandler.bind(this)}
-          title={<span><Icon icon="pencil" /> {_("Area")}</span>}
-          onSelect={this.areaSelect.bind(this)}
-        >
-          {areaFiles}
-          <MenuItem divider />
-          <MenuItem
-            eventKey='draw'
-            key='draw'
-          ><Icon icon="pencil" /> {_("Draw on Map")}</MenuItem>
-          <MenuItem
-            eventKey='coordinates'
-            key='coordinates'
-          ><Icon icon="keyboard-o" /> {_("Enter Coordinate(s)")}</MenuItem>
-          <MenuItem
-            eventKey='csv'
-            key='csv'
-          ><Icon icon="upload" /> {_("Upload CSV…")}</MenuItem>
-        </SplitButton>
-        
-        <Button
-          name="class4"
-          onClick={this.class4ButtonHandler.bind(this)}
-          ref={(b) => this.class4button = b}
-        >{_("Class4")} <span className='caret'/></Button>
-        <DropdownButton
-          name="drifter"
-          id="drifter"
-          title={_("Drifters")}
-          onSelect={this.drifterSelect.bind(this)}
-        >
-          <MenuItem
-            eventKey='all'
-            key='all'
-          >{_("All")}</MenuItem>
-          <MenuItem
-            eventKey='active'
-            key='active'
-          >{_("Active")}</MenuItem>
-          <MenuItem
-            eventKey='not responding'
-            key='not responding'
-          >{_("Not Responding")}</MenuItem>
-          <MenuItem
-            eventKey='inactive'
-            key='inactive'
-          >{_("Inactive")}</MenuItem>
-          <MenuItem
-            eventKey='select'
-            key='select'
-          ><Icon icon='list'/> {_("Select…")}</MenuItem>
-        </DropdownButton>
-        
-        <Button
-          name="plot"
-          onClick={this.buttonHandler.bind(this)}
-          disabled={!this.props.plotEnabled}
-        ><Icon icon='line-chart' /> {_("Plot")}</Button>
-        
-        <Button
-          name="reset"
-          onClick={this.buttonHandler.bind(this)}
-        ><Icon icon='undo' alt={_("Reset Map")} /></Button>
-
-        <span style={{"float": "right"}} title={_("Permalink")}>
-          <Button
-            name="permalink"
-            onClick={this.buttonHandler.bind(this)}
-          ><Icon icon='link' alt={_("Link")} /></Button>
-        </span>
->>>>>>> 7ebb3453
 
         <form ref={(f) => this.fileform = f}>
           <input
