--- conflicted
+++ resolved
@@ -178,12 +178,9 @@
       case "draw":
         this.props.action("point");
         break;
-<<<<<<< HEAD
       case "draw-multi":
         this.multiPointSelect()
         break;
-=======
->>>>>>> 5bd9a786
       case "observation":
         this.setState({showObservationSelect: true,});
         break;
@@ -196,7 +193,6 @@
     }
   }
 
-<<<<<<< HEAD
   multiPointSelect() {
     this.props.multiPointAction("enable")
     //this.props.updateState("multiPoint", true)
@@ -204,8 +200,6 @@
     //this.props.action("multi-point");
   }
 
-=======
->>>>>>> 5bd9a786
   // Point -> Observation button
   observationSelect(selection) {
     let result = "";
