--- conflicted
+++ resolved
@@ -767,29 +767,8 @@
           
         <Navbar.Collapse>
           
-<<<<<<< HEAD
-            <OverlayTrigger
-              placement="bottom"
-              overlay={<Tooltip id="tooltip">{_("Reset Map")}</Tooltip>}
-            >
-              <NavItem
-                name="reset"
-                onClick={(e) => {
-                    this.buttonHandler(e); 
-                    this.props.updateState("plotEnabled", false);
-                  }
-                }
-              >
-                <Icon icon='undo' alt={_("Reset Map")} />
-              </NavItem>
-            </OverlayTrigger>
-          </Nav>
-
-          {/* Right-hand menu items*/}
-=======
           {plotTypes}
 
->>>>>>> c9a46aba
           <Nav pullRight>
             <OverlayTrigger
               placement="bottom"
