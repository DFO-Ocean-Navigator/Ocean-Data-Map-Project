--- conflicted
+++ resolved
@@ -121,13 +121,8 @@
           onClick={props.swapViews}
         >
           {_("Swap Views")}
-<<<<<<< HEAD
         </Button> */}
-        {props.dataset_compare &&
-=======
-        </Button>
         {props.compareDatasets &&
->>>>>>> c0c86386
           props.dataset_0.variable === props.dataset_1.variable && (
             <ColormapRange
               id="scale_diff"
