import React from "react";
import $ from "jquery";
/*eslint no-unused-vars: ["error", {"varsIgnorePattern": "jQuery" }]*/
import jQuery from "jquery";
import dateFormat from "dateformat";
import {Button} from "react-bootstrap";
import Icon from "./Icon.jsx";
import PropTypes from "prop-types";

import "jquery-ui-css/base.css";
import "jquery-ui-css/datepicker.css";
import "jquery-ui-css/theme.css";
import "jquery-ui/datepicker";
import "jquery-ui/button";
import "jquery-ui-month-picker/MonthPicker.css";
import "jquery-ui-month-picker/MonthPicker.js";
import "jquery-ui/../i18n/datepicker-fr.js";
import "jquery-ui/../i18n/datepicker-fr-CA.js";

const i18n = require("../i18n.js");

export default class TimePicker extends React.Component {
  constructor(props) {
    super(props);
    
    this.state = {
      data: [],
      map: {},
      revmap: {},
      times: [],
    };
    $.datepicker.setDefaults($.datepicker.regional[i18n.language]);
  }
<<<<<<< HEAD
  
=======

>>>>>>> 7ebb3453
  populate(props) {
    if ("url" in props && "" != props.url) {
      $.ajax({
        url: props.url,
        dataType: "json",
        cache: false,
        success: function(data) {
          var map = {};
          var revmap = {};
          var min = 0;
          var max = data.length - 1;
          if (props.hasOwnProperty("min")) {
            min = parseInt(props.min) + 1;
            if (min < 0) {
              min += data.length;
            }
          }
          if (props.hasOwnProperty("max")) {
            max = parseInt(props.max) - 1;
            if (max < 0) {
              max += data.length;
            }
          }
          for (let d in data) {
            var d1 = new Date(data[d].value);
            var d2 = new Date(d1.getTime() + d1.getTimezoneOffset() * 60000);
            var d3 = d2;
            if (this.props.quantum != "hour") {
              d3 = new Date(Date.UTC(
                                d1.getUTCFullYear(),
                                d1.getUTCMonth(),
                                d1.getUTCDate(),
                                0, 0, 0, 0
                            ));
            }
            map[data[d].id] = d2;
            revmap[d3.toUTCString()] = data[d].id;
          }

          this.setState({
            data: data,
            map: map,
            revmap: revmap,
            min: min,
            max: max,
          }, function() {
            switch(props.quantum) {
              case "month":
                $(this.refs.picker).MonthPicker({
                  Button: false,
                  MonthFormat: "MM yy",
                  OnAfterMenuClose: this.pickerChange.bind(this),
                  MinMonth: new Date(
                    map[min].getTime() + 
                    map[min].getTimezoneOffset() * 60 * 1000
                  ),
                  MaxMonth: new Date(
                    map[max].getTime() +
                    map[max].getTimezoneOffset() * 60 * 1000
                  ),
                  i18n: {
                    year: _("Year"),
                    prevYear: _("Previous Year"),
                    nextYear: _("Next Year"),
                    next12Years: _("Jump Forward 12 Years"),
                    prev12Years: _("Jump Back 12 Years"),
                    nextLabel: _("Next"),
                    prevLabel: _("Prev"),
                    buttonText: _("Open Month Chooser"),
                    jumpYears: _("Jump Years"),
                    backTo: _("Back to"),
                    months: [
                      _("Jan."), _("Feb."), _("Mar."), _("Apr."), _("May"),
                      _("June"), _("July"), _("Aug."), _("Sep."), _("Oct."),
                      _("Nov."), _("Dec.")
                    ]
                  }
                });
                break;
              case "day":
                $(this.refs.picker).datepicker( {
                  Button: false,
                  dateFormat: "dd MM yy",
                  onClose: this.pickerChange.bind(this),
                  minDate: new Date(map[min]),
                  maxDate: new Date(map[max]),
                });

                $(this.refs.picker).datepicker(
                  "option",
                  "minDate",
                  new Date(map[min])
                );
                $(this.refs.picker).datepicker(
                  "option",
                  "maxDate",
                  new Date(map[max])
                );
                break;
              case "hour":
                $(this.refs.picker).datepicker({
                  Button: false,
                  dateFormat: "dd MM yy",
                  onClose: this.pickerChange.bind(this),
                  minDate: new Date(map[min]),
                  maxDate: new Date(map[max]),
                });
                $(this.refs.picker).datepicker(
                  "option",
                  "minDate",
                  new Date(map[min])
                );
                $(this.refs.picker).datepicker(
                  "option",
                  "maxDate",
                  new Date(map[max])
                );
                break;
            }
            this.pickerChange();

          }.bind(this));
        }.bind(this),
        error: function(xhr, status, err) {
          console.error(props.url, status, err.toString());
        }.bind(this)
      });
    }
  }
<<<<<<< HEAD
  
=======

>>>>>>> 7ebb3453
  componentDidMount() {
    this.populate(this.props);
  }

  componentWillReceiveProps(nextProps) {
    if (nextProps.url != this.props.url ||
            nextProps.min != this.props.min ||
            nextProps.max != this.props.max) {
      this.populate(nextProps);
    }
  }

  pickerChange() {
    var min = 0;
    var max = -1;
    if (this.props.hasOwnProperty("min")) {
      min = parseInt(this.props.min) + 1;
    }
    if (this.props.hasOwnProperty("max")) {
      max = parseInt(this.props.max) - 1;
    }
    if (min < 0) {
      min += this.state.data.length;
    }
    if (max < 0) {
      max += this.state.data.length;
    }

    var d;
    if (this.props.quantum == "hour") {
      var times = [];
      d = $(this.refs.picker).datepicker("getDate");
      var isodatestr = dateFormat(d, "yyyy-mm-dd");
      for (let i in this.state.data) {
        if (this.state.data[i].value.indexOf(isodatestr) == 0) {
          if (this.state.data[i].id <= max && this.state.data[i].id >= min) {
            times.unshift({
              id: this.state.data[i].id,
              value: dateFormat(this.state.map[i], "HH:MM")
            });
          }
        }
      }
      this.setState({
        times: times,
      });
      if (times.length > 0) {
        if (this.state.value === undefined) {
          this.props.onUpdate(this.props.id, times[0].id);
        } else if (
          this.state.data[this.props.state].value.indexOf(isodatestr) != 0
        ) {
          this.props.onUpdate(this.props.id, times[0].id);
        }

      }
    } else if (this.refs.picker != null) {
      if (
        this.props.quantum == "month" &&
        $.data(this.refs.picker, "KidSysco-MonthPicker")
      ) {
        d = $(this.refs.picker).MonthPicker("GetSelectedDate");
      } else {
        d = $(this.refs.picker).datepicker("getDate");
      }
      if (d != null) {
        var utcDate = new Date(Date.UTC(
                    d.getFullYear(),
                    d.getMonth(),
                    (this.props.quantum == "month") ? 15 : d.getDate(),
                    d.getHours(),
                    d.getMinutes(),
                    d.getSeconds(),
                    d.getMilliseconds()
                ));
        this.props.onUpdate(
          this.props.id,
          this.state.revmap[utcDate.toUTCString()]
        );
      } else {
        if (this.props.state < 0) {
          this.props.onUpdate(
            this.props.id,
            this.state.data.length + this.props.state
          );
        }
      }
    }
  }

  timeChange(e) {
    var value = e.target.value;
    this.setState({
      value: value
    });
    this.props.onUpdate(this.props.id, value);
  }

  nextTime() {
    var value = parseInt(this.props.state) + 1;
    this.props.onUpdate(this.props.id, value);
    this.setState({
      value: value
    }, function() {
      this.updatePicker(value - 1, value);
    }.bind(this));
  }

  prevTime() {
    var value = parseInt(this.props.state) - 1;
    this.setState({
      value: value
    }, function() {
      this.updatePicker(value + 1, value);
    }.bind(this));
    this.props.onUpdate(this.props.id, value);
  }

  updatePicker(oldstate, newstate) {
    if (this.state.data[oldstate].value.substring(0, 10) !=
      this.state.data[newstate].value.substring(0, 10)) {
      this.pickerChange();
    }
  }
  
  isFirstTime() {
    return parseInt(this.props.state) == this.state.min;
  }

  isLastTime() {
    return parseInt(this.props.state) == this.state.max;
  }

  render() {
    var date;
    var value = parseInt(this.props.state);

    if (value < 0) {
      value += this.state.data.length;
    }

    if (value < 0) {
      value = 0;
    }

    date = new Date(this.state.map[value]);
    var input = "";
    switch(this.props.quantum) {
      case "month":
        input = <input
          readOnly
          ref='picker'
          type="text"
          value={$.datepicker.formatDate("MM yy", date)}
        />;
        break;
      case "day":
      case "hour":
        input = <input
          readOnly
          ref='picker'
          type="text"
          value={$.datepicker.formatDate("dd MM yy", date)}
        />;
        break;
    }

    var timeinput = "";
    var options = this.state.times.map(function (t) {
      return (
        <option key={t.id} value={t.id}>
          {t.value}
        </option>
      );
    });
    if (this.props.quantum == "hour") {
      timeinput = <select
        value={this.state.value}
        onChange={this.timeChange.bind(this)}>
        {options}
      </select>;
    }

    return (
      <div key={this.props.url} className='TimePicker input'>
        <h1>{this.props.title}</h1>

        <div>
          <Button
            onClick={() => this.prevTime()}
            disabled={this.isFirstTime()}
          ><Icon icon='caret-left' alt="<" /></Button>
          <div>
            {input}
            {timeinput}
          </div>
          <Button
            onClick={() => this.nextTime()}
            disabled={this.isLastTime()}
          ><Icon icon='caret-right' alt=">" /></Button>
        </div>
      </div>
    );
  }
}

//***********************************************************************
TimePicker.propTypes = {
  title: PropTypes.string,
  url: PropTypes.string,
  quantum: PropTypes.string,
  state: PropTypes.oneOfType([PropTypes.number, PropTypes.string]),
  onUpdate: PropTypes.func,
  id: PropTypes.string,
  min: PropTypes.number,
  max: PropTypes.number,
};<|MERGE_RESOLUTION|>--- conflicted
+++ resolved
@@ -31,11 +31,7 @@
     };
     $.datepicker.setDefaults($.datepicker.regional[i18n.language]);
   }
-<<<<<<< HEAD
-  
-=======
-
->>>>>>> 7ebb3453
+
   populate(props) {
     if ("url" in props && "" != props.url) {
       $.ajax({
@@ -165,11 +161,7 @@
       });
     }
   }
-<<<<<<< HEAD
-  
-=======
-
->>>>>>> 7ebb3453
+
   componentDidMount() {
     this.populate(this.props);
   }
