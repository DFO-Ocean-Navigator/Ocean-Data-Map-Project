/* eslint react/no-deprecated: 0 */
/*

  Opens Window displaying the Image of a Selected Area

*/

import React from "react";
import {
  Nav, NavItem, Panel, Row, Col, Button,
  FormControl, FormGroup, ControlLabel, DropdownButton, MenuItem
} from "react-bootstrap";
import PlotImage from "./PlotImage.jsx";
import ComboBox from "./ComboBox.jsx";
import Range from "./Range.jsx";
import SelectBox from "./SelectBox.jsx";
import ContourSelector from "./ContourSelector.jsx";
import QuiverSelector from "./QuiverSelector.jsx";
import StatsTable from "./StatsTable.jsx";
import ImageSize from "./ImageSize.jsx";
import CustomPlotLabels from "./CustomPlotLabels.jsx";
import DatasetSelector from "./DatasetSelector.jsx";
import Icon from "./Icon.jsx";
import TimePicker from "./TimePicker.jsx";
import PropTypes from "prop-types";
import Model_3D from "./Model_3D.jsx";

const i18n = require("../i18n.js");
const stringify = require("fast-stable-stringify");

export default class AreaWindow extends React.Component {
  constructor(props) {
    super(props);

    // Track if mounted to prevent no-op errors with the Ajax callbacks.
    this._mounted = false;

    this.state = {
      currentTab: 1, // Currently selected tab
      scale: props.scale + ",auto",
      scale_1: props.scale_1 + ",auto",
      scale_diff: "-10,10,auto",
      leftColormap: "default",
      rightColormap: "default",
      colormap_diff: "default",
      dataset_0: {
        dataset: props.dataset_0.dataset,
        variable: props.dataset_0.variable,
        dataset_quantum: props.dataset_0.dataset_quantum,
        time: props.dataset_0.time,
        depth: props.dataset_0.depth,
      },
      // Should dataset/variable changes in this window
      // propagate to the entire site?
      syncLocalToGlobalState: false,
      showarea: true,
      surfacevariable: "none",
      linearthresh: 200,
      bathymetry: true, // Show bathymetry on map
      plotTitle: undefined,
      quiver: {
        variable: "",
        magnitude: "length",
        colormap: "default",
      },
      contour: {
        variable: "",
        colormap: "default",
        levels: "auto",
        legend: true,
        hatch: false,
      },
      size: "10x7", // Plot dimensions
      dpi: 144, // Plot DPI
      output_timerange: false,
      output_variables: "",
      output_starttime: props.dataset_0.time,
      output_endtime: props.dataset_0.time,
      output_format: "NETCDF4", // Subset output format
      convertToUserGrid: false,
      zip: false, // Should subset file(s) be zipped
    };

    if (props.init !== null) {
      $.extend(this.state, props.init);
    }

    // Function bindings
    this.onLocalUpdate = this.onLocalUpdate.bind(this);
    this.subsetArea = this.subsetArea.bind(this);
    this.onTabChange = this.onTabChange.bind(this);
    this.updatePlotTitle = this.updatePlotTitle.bind(this);
    this.saveScript = this.saveScript.bind(this);
  }

  componentDidMount() {
    this._mounted = true;
  }

  componentWillUnmount() {
    this._mounted = false;
  }

  componentDidUpdate(prevProps, prevState) {

    if (this._mounted && stringify(prevProps) !== stringify(this.props)) {
      if (prevProps.scale !== this.props.scale) {
        if (this.state.scale.indexOf("auto") !== -1) {
          this.setState({
            scale: this.props.scale + ",auto"
          });
        } else {
          this.setState({
            scale: this.props.scale,
          });
        }
      }

      // Update time indices
      if (prevProps.dataset_0.time !== this.state.dataset_0.time) {
        this.setState(
          {
            output_starttime: this.props.dataset_0.time,
            output_endtime: this.props.dataset_0.time
          }
        );
      }
    }
  }


  //Updates Plot with User Specified Title
  updatePlotTitle(title) {
    if (title !== this.state.plotTitle) {
      this.setState({ plotTitle: title, });
    }
  }

  onLocalUpdate(key, value) {
    if (this._mounted) {

      /*
      // Passthrough to capture selected variables from DatasetSelector for StatsTable
      if (key === "dataset_0") {
        if (this.state.currentTab === 2 && value.hasOwnProperty("variable")) {
          this.setState({
            variable: value.variable
          });
        }

        this.setState({dataset_0: value,});

        // TODO: prevent the navigator trying to get tiles for multiple variables...only one
        // variable should be passed up.
        if (this.state.syncLocalToGlobalState) {
          this.props.onUpdate(key, value);
        }

        return;
      }
      */

      let newState = {};
      if (typeof (key) === "string") {
        newState[key] = value;
      } else {
        for (let i = 0; i < key.length; i++) {
          newState[key[i]] = value[i];
        }
      }
      this.setState(newState);

      if (this.state.syncLocalToGlobalState) {
        this.props.onUpdate(key, value);

        let parentKeys = [];
        let parentValues = [];

        if (newState.hasOwnProperty("variable_scale")) {
          if (typeof (this.state.variable) === "string" ||
            this.state.variable.length === 1) {
            parentKeys.push("variable_scale");
            parentValues.push(newState.variable_scale);
          }
        }

        if (newState.hasOwnProperty("variable")) {
          if (typeof (this.state.variable) === "string") {
            parentKeys.push("variable");
            parentValues.push(newState.variable);
          } else if (this.state.variable.length === 1) {
            parentKeys.push("variable");
            parentValues.push(newState.variable[0]);
          }
        }

        if (parentKeys.length > 0) {
          this.props.onUpdate(parentKeys, parentValues);
        }
      }
    }
  }

  // Find max extents of drawn area
  calculateAreaBoundingBox(area) {
    let lat_min = area.polygons[0][0][0];
    let lat_max = area.polygons[0][0][1];
    let long_min = area.polygons[0][0][0];
    let long_max = area.polygons[0][0][1];

    for (let i = 0; i < area.polygons[0].length; ++i) {
      lat_min = Math.min(lat_min, area.polygons[0][i][0]);
      long_min = Math.min(long_min, area.polygons[0][i][1]);

      lat_max = Math.max(lat_max, area.polygons[0][i][0]);
      long_max = Math.max(long_max, area.polygons[0][i][1]);
    }

    return [lat_min, lat_max, long_min, long_max];
  }

  subsetArea() {
    const AABB = this.calculateAreaBoundingBox(this.props.area[0]);

    window.location.href = "/api/v1.0/subset/?" +
      "&output_format=" + this.state.output_format +
      "&dataset_name=" + this.state.dataset_0.dataset +
      "&variables=" + this.state.output_variables.join() +
      "&min_range=" + [AABB[0], AABB[2]].join() +
      "&max_range=" + [AABB[1], AABB[3]].join() +
      "&time=" + [this.state.output_starttime, this.state.output_endtime].join() +
      "&user_grid=" + (this.state.convertToUserGrid ? 1 : 0) +
      "&should_zip=" + (this.state.zip ? 1 : 0);
  }

  saveScript(key) {
    const AABB = this.calculateAreaBoundingBox(this.props.area[0]);

    let query = {
      "output_format": this.state.output_format,
      "dataset_name": this.state.dataset_0.dataset,
      "variables": this.state.output_variables.join(),
      "min_range": [AABB[0], AABB[2]].join(),
      "max_range": [AABB[1], AABB[3]].join(),
      "time": [this.state.output_starttime, this.state.output_endtime].join(),
      "user_grid": (this.state.convertToUserGrid ? 1 : 0),
      "should_zip": (this.state.zip ? 1 : 0)
    };

    window.location.href = window.location.origin + "/api/v1.0/generatescript/" + stringify(query) + "/" + key + "/" + "SUBSET/";
  }

  onTabChange(index) {
    this.setState({
      currentTab: index,
    });
  }

  render() {
    _("Dataset");
    _("Time");
    _("Start Time");
    _("End Time");
    _("Depth");
    _("Variable");
    _("Variable Range");
    _("Colourmap");
    _("Show Bathymetry Contours");
    _("Arrows");
    _("Additional Contours");
    _("Show Selected Area(s)");
    _("Saved Image Size");

    const mapSettings = (<Panel
      collapsible
      defaultExpanded
      header={_("Area Settings")}
      bsStyle='primary'
      key='map_settings'
    >
      <Row>   {/* Contains compare dataset and help button */}
        <Col xs={9}>
          <SelectBox
            id='dataset_compare'
            key='dataset_compare'
            state={this.props.dataset_compare}
            onUpdate={this.props.onUpdate}
            title={_("Compare Datasets")}
          />
        </Col>
        <Col xs={3}>
          <Button
            bsStyle="link"
            key='show_help'
            onClick={this.props.showHelp}
          >
            {_("Help")}
          </Button>
        </Col>
      </Row>

      {/* Displays Options for Compare Datasets */}
      <Button
        bsStyle="default"
        key='swap_views'
        block
        style={{ display: this.props.dataset_compare ? "block" : "none" }}
        onClick={this.props.swapViews}
      >
        {_("Swap Views")}
      </Button>

      <div
        style={{
          display: this.props.dataset_compare &&
            this.state.dataset_0.variable == this.props.dataset_1.variable ? "block" : "none"
        }}
      >
        <Range
          auto
          key='scale_diff'
          id='scale_diff'
          state={this.state.scale_diff}
          def={""}
          onUpdate={this.onLocalUpdate}
          title={_("Diff. Variable Range")}
        />
        <ComboBox
          key='colormap_diff'
          id='colormap_diff'
          state={this.state.colormap_diff}
          def='default'
          onUpdate={this.onLocalUpdate}
          url='/api/v1.0/colormaps/'
          title={_("Diff. Colourmap")}
        >
          {_("colourmap_help")}
          <img src="/colormaps.png" />
        </ComboBox>
      </div>
      {/* End of Compare Datasets options */}

      <SelectBox
        key='bathymetry'
        id='bathymetry'
        state={this.state.bathymetry}
        onUpdate={this.onLocalUpdate}
        title={_("Show Bathymetry Contours")}
      />

      <SelectBox
        key='showarea'
        id='showarea'
        state={this.state.showarea}
        onUpdate={this.onLocalUpdate}
        title={_("Show Selected Area(s)")}
      >
        {_("showarea_help")}
      </SelectBox>

      {/* Arror Selector Drop Down menu */}
      <QuiverSelector
        key='quiver'
        id='quiver'
        state={this.state.quiver}
        def=''
        onUpdate={this.onLocalUpdate}
        dataset={this.state.dataset_0.dataset}
        title={_("Arrows")}
      >
        {_("arrows_help")}
      </QuiverSelector>

      {/* Contour Selector drop down menu */}
      <ContourSelector
        key='contour'
        id='contour'
        state={this.state.contour}
        def=''
        onUpdate={this.onLocalUpdate}
        dataset={this.state.dataset_0.dataset}
        title={_("Additional Contours")}
      >
        {_("contour_help")}
      </ContourSelector>

      {/* Image Size Selection */}
      <ImageSize
        key='size'
        id='size'
        state={this.state.size}
        onUpdate={this.onLocalUpdate}
        title={_("Saved Image Size")}
      ></ImageSize>

      {/* Plot Title */}
      <CustomPlotLabels
        key='title'
        id='title'
        title={_("Plot Title")}
        updatePlotTitle={this.updatePlotTitle}
        plotTitle={this.state.plotTitle}
      ></CustomPlotLabels>

    </Panel>);

    const subsetPanel = (<Panel
      key='subset'
      collapsible
      defaultExpanded
      header={_("Subset")}
      bsStyle='primary'
    >
      <form>
        <ComboBox
          id='variable'
          key='variable'
          multiple={true}
          state={this.state.output_variables}
          def={"defaults.dataset"}
          onUpdate={(keys, values) => { this.setState({ output_variables: values[0], }); }}
          url={"/api/v1.0/variables/?vectors&dataset=" + this.state.dataset_0.dataset
          }
          title={_("Variables")}
        />

        <SelectBox
          id='time_range'
          key='time_range'
          state={this.state.output_timerange}
          onUpdate={(key, value) => { this.setState({ output_timerange: value, }); }}
          title={_("Select Time Range")}
        />

        <TimePicker
          id='starttime'
          key='starttime'
          state={this.state.output_starttime}
          def=''
          quantum={this.state.dataset_0.dataset_quantum}
          url={"/api/v1.0/timestamps/?dataset=" +
            this.state.dataset_0.dataset +
            "&variable=" +
            this.state.dataset_0.variable}
          title={this.state.output_timerange ? _("Start Time") : _("Time")}
          onUpdate={(key, value) => { this.setState({ output_starttime: value, }); }}
          max={this.state.dataset_0.time + 1}
        />

        <div style={{ display: this.state.output_timerange ? "block" : "none", }}>
          <TimePicker
            id='time'
            key='time'
            state={this.state.output_endtime}
            def=''
            quantum={this.state.dataset_0.dataset_quantum}
            url={"/api/v1.0/timestamps/?dataset=" +
              this.state.dataset_0.dataset +
              "&variable=" +
              this.state.dataset_0.variable}
            title={_("End Time")}
            onUpdate={(key, value) => { this.setState({ output_endtime: value, }); }}
            min={this.state.dataset_0.time}
          />
        </div>

        <FormGroup controlId="output_format">
          <ControlLabel>{_("Output Format")}</ControlLabel>
          <FormControl componentClass="select" onChange={e => { this.setState({ output_format: e.target.value, }); }}>
            <option value="NETCDF4">{_("NetCDF-4")}</option>
            <option value="NETCDF3_CLASSIC">{_("NetCDF-3 Classic")}</option>
            <option value="NETCDF3_64BIT">{_("NetCDF-3 64-bit")}</option>
            <option value="NETCDF3_NC" disabled={
              this.state.dataset_0.dataset.indexOf("giops") === -1 &&
              this.state.dataset_0.dataset.indexOf("riops") === -1 // Disable if not a giops or riops dataset
            }>
              {_("NetCDF-3 NC")}
            </option>
            <option value="NETCDF4_CLASSIC">{_("NetCDF-4 Classic")}</option>
          </FormControl>
        </FormGroup>

        {/*
        <SelectBox
          id='convertToUserGrid'
          key='convertToUserGrid'
          state={this.state.convertToUserGrid}
          onUpdate={this.onLocalUpdate}
          title={_("Convert to User Grid")}
        />
*/}
        <SelectBox
          id='zip'
          key='zip'
          state={this.state.zip}
          onUpdate={this.onLocalUpdate}
          title={_("Compress as *.zip")}
        />

        <Button
          bsStyle="default"
          key='save'
          id='save'
          onClick={this.subsetArea}
          disabled={this.state.output_variables == ""}
        ><Icon icon="save" /> {_("Save")}</Button>

        <DropdownButton
          id="script"
          title={<span><Icon icon="file-code-o" /> {_("API Scripts")}</span>}
          bsStyle={"default"}
          disabled={this.state.output_variables == ""}
          onSelect={this.saveScript}
          dropup
        >
          <MenuItem
            eventKey="python"
          ><Icon icon="code" /> {_("Python 3")}</MenuItem>
          <MenuItem
            eventKey="r"
          ><Icon icon="code" /> {_("R")}</MenuItem>
        </DropdownButton>
      </form>
    </Panel>
    );

    const globalSettings = (<Panel
      collapsible
      defaultExpanded
      header={_("Global Settings")}
      bsStyle='primary'
      key='global_settings'
    >
      <SelectBox
        id='syncToGlobal'
        key='syncToGlobal'
        state={this.state.syncLocalToGlobalState}
        onUpdate={(key, value) => { this.setState({ syncLocalToGlobalState: value, }); }}
        title={_("Sync to Global State")}
      />
    </Panel>
    );

    const dataset = (<Panel
      key='left_map'
      id='left_map'
      collapsible
      defaultExpanded
      header={this.props.dataset_compare ? _("Left Map (Anchor)") : _("Main Map")}
      bsStyle='primary'
    >
      <DatasetSelector
        key='dataset_0'
        id='dataset_0'
        multiple={this.state.currentTab === 2}
        state={this.state.dataset_0}
        onUpdate={this.onLocalUpdate}
        depth={true}
      />

      <div style={{ "display": this.state.currentTab == 1 ? "block" : "none" }}>
        <Range
          auto
          key='scale'
          id='scale'
          state={this.state.scale}
          def={""}
          onUpdate={this.onLocalUpdate}
          title={_("Variable Range")}
        />

<<<<<<< HEAD
        <ComboBox
          key='leftColormap'
          id='leftColormap'
          state={this.state.leftColormap}
          def='default'
          onUpdate={this.onLocalUpdate}
          url='/api/v1.0/colormaps/'
=======
        <ComboBox 
          key='leftColormap' 
          id='leftColormap' 
          state={this.state.leftColormap} 
          def='default' 
          onUpdate={this.onLocalUpdate} 
          url='/api/v1.0/colormaps/' 
>>>>>>> f40fba30
          title={_("Colourmap")}
        >
          {_("colourmap_help")}
          <img src="/colormaps.png" />
        </ComboBox>
      </div>
    </Panel>);

    const compare_dataset = <div key='compare_dataset'>
      <div style={{ "display": this.props.dataset_compare ? "block" : "none" }}>
        <Panel
          key='right_map'
          id='right_map'
          collapsible
          defaultExpanded
          header={_("Right Map")}
          bsStyle='primary'
        >
          <DatasetSelector
            key='dataset_1'
            id='dataset_1'
            state={this.props.dataset_1}
            onUpdate={this.props.onUpdate}
          />

          <Range
            auto
            key='scale_1'
            id='scale_1'
            state={this.state.scale_1}
            def={""}
            onUpdate={this.onLocalUpdate}
            title={_("Variable Range")}
          />

          <ComboBox
            key='rightColormap'
            id='rightColormap'
            state={this.state.rightColormap}
            def='default'
            onUpdate={this.onLocalUpdate}
            url='/api/v1.0/colormaps/'
            title={_("Colourmap")}
          >
            {_("colourmap_help")}
            <img src="/colormaps.png" />
          </ComboBox>

        </Panel>
      </div>
    </div>;

    let leftInputs = [];
    let rightInputs = [];
    const plot_query = {
      dataset: this.state.dataset_0.dataset,
      quantum: this.state.dataset_0.dataset_quantum,
      scale: this.state.scale,
      name: this.props.name,
    };

    let content = null;
    switch (this.state.currentTab) {
      case 1:
        plot_query.type = "map";
        plot_query.colormap = this.state.leftColormap;
        plot_query.time = this.state.dataset_0.time;
        plot_query.area = this.props.area;
        plot_query.depth = this.state.dataset_0.depth;
        plot_query.bathymetry = this.state.bathymetry;
        plot_query.quiver = this.state.quiver;
        plot_query.contour = this.state.contour;
        plot_query.showarea = this.state.showarea;
        plot_query.variable = this.state.dataset_0.variable;
        plot_query.projection = this.props.projection;
        plot_query.size = this.state.size;
        plot_query.dpi = this.state.dpi;
        plot_query.interp = this.props.options.interpType;
        plot_query.radius = this.props.options.interpRadius;
        plot_query.neighbours = this.props.options.interpNeighbours;
        plot_query.plotTitle = this.state.plotTitle;
        if (this.props.dataset_compare) {
          plot_query.compare_to = this.props.dataset_1;
          plot_query.compare_to.scale = this.state.scale_1;
          plot_query.compare_to.scale_diff = this.state.scale_diff;
          plot_query.compare_to.colormap = this.state.rightColormap;
          plot_query.compare_to.colormap_diff = this.state.colormap_diff;
        }

        leftInputs = [globalSettings, mapSettings, subsetPanel]; //Left Sidebar
        rightInputs = [dataset];  //Right Sidebar

        if (this.props.dataset_compare) {   //Adds pane to right sidebar when compare is selected
          rightInputs.push(compare_dataset);
        }
        content = <PlotImage
          query={plot_query} // For image saving link.
          permlink_subquery={this.state}
          action={this.props.action}
        />;
        break;
      case 2:
        plot_query.time = this.state.dataset_0.time;
        plot_query.area = this.props.area;
        plot_query.depth = this.state.dataset_0.depth;
        if (Array.isArray(this.state.dataset_0.variable)) {
          // Multiple variables were selected
          plot_query.variable = this.state.dataset_0.variable.join(",");
        } else {
          plot_query.variable = this.state.dataset_0.variable;
        }

        leftInputs = [globalSettings, dataset];

        content = <StatsTable query={plot_query} />;
        break;

      case 3:
        plot_query.type = "bathymetry";
        plot_query.colormap = this.state.leftColormap;
        plot_query.time = this.state.dataset_0.time;
        plot_query.area = this.props.area;
        plot_query.depth = this.state.dataset_0.depth;
        plot_query.bathymetry = this.state.bathymetry;
        plot_query.quiver = this.state.quiver;
        plot_query.contour = this.state.contour;
        plot_query.showarea = this.state.showarea;
        plot_query.variable = this.state.dataset_0.variable;
        plot_query.projection = this.props.projection;
        plot_query.size = this.state.size;
        plot_query.dpi = this.state.dpi;
        plot_query.interp = this.props.options.interpType;
        plot_query.radius = this.props.options.interpRadius;
        plot_query.neighbours = this.props.options.interpNeighbours;
        plot_query.plotTitle = this.state.plotTitle;

        leftInputs = [globalSettings, mapSettings]; //Left Sidebar
        rightInputs = [dataset];  //Right Sidebar

        break;
    }

    let current = []
    if (this.state.currentTab === 3) {
      console.warn("AREA WINDOW")
      console.warn("DATASET: ", this.state.dataset_0.dataset)
      console.warn("VARIABLE: ", this.state.dataset_0.variable)
      console.warn("END AREA WINDOW")
      current = <Model_3D
        dataset={this.state.dataset_0.dataset}
        variable={this.state.dataset_0.variable}
        quantum={this.state.dataset_0.dataset_quantum}
        time={this.state.dataset_0.time}
        interp={this.props.options.interpType}
        radius={this.props.options.interpRadius}
        neighbours={this.props.options.interpNeighbours}
        projection={this.props.projection}
        area={this.props.area}
      ></Model_3D>
    } else {
      current = <Row>
        <Col lg={2}>
          {leftInputs}
        </Col>
        <Col lg={8}>
          {content}
        </Col>
        <Col lg={2}>
          {rightInputs}
        </Col>
      </Row>
    }
    return (
      <div className='AreaWindow Window'>
        <Nav
          bsStyle="tabs"
          activeKey={this.state.currentTab}
          onSelect={this.onTabChange}
        >
          <NavItem eventKey={1}>{_("Map")}</NavItem>
          <NavItem eventKey={2}>{_("Statistics")}</NavItem>
          <NavItem eventKey={3}>{_("3D Model (BETA)")}</NavItem>
        </Nav>
        {current}

      </div>
    );
  }
}

//***********************************************************************
AreaWindow.propTypes = {
  depth: PropTypes.oneOfType([PropTypes.number, PropTypes.string]),
  area: PropTypes.array,
  time: PropTypes.number,
  generatePermLink: PropTypes.func,
  dataset_1: PropTypes.object,
  dataset_compare: PropTypes.bool,
  variable: PropTypes.string,
  projection: PropTypes.string,
  dataset_0: PropTypes.object,
  quantum: PropTypes.string,
  name: PropTypes.string,
  onUpdate: PropTypes.func,
  scale: PropTypes.oneOfType([PropTypes.array, PropTypes.string]),
  init: PropTypes.object,
  action: PropTypes.func,
  showHelp: PropTypes.func,
  swapViews: PropTypes.func,
  scale_1: PropTypes.string,
  options: PropTypes.object,
};<|MERGE_RESOLUTION|>--- conflicted
+++ resolved
@@ -568,8 +568,6 @@
           onUpdate={this.onLocalUpdate}
           title={_("Variable Range")}
         />
-
-<<<<<<< HEAD
         <ComboBox
           key='leftColormap'
           id='leftColormap'
@@ -577,15 +575,7 @@
           def='default'
           onUpdate={this.onLocalUpdate}
           url='/api/v1.0/colormaps/'
-=======
-        <ComboBox 
-          key='leftColormap' 
-          id='leftColormap' 
-          state={this.state.leftColormap} 
-          def='default' 
-          onUpdate={this.onLocalUpdate} 
-          url='/api/v1.0/colormaps/' 
->>>>>>> f40fba30
+
           title={_("Colourmap")}
         >
           {_("colourmap_help")}
