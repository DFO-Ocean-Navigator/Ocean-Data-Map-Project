/* eslint react/no-deprecated: 0 */
/*

  Opens Window displaying the Image of a Selected Area

*/

import React from "react";
import {
  Nav, NavItem, Panel, Row, Col, Button,
  FormControl, Checkbox, FormGroup, ControlLabel, DropdownButton, MenuItem
} from "react-bootstrap";
import moment from "moment-timezone";
import PlotImage from "./PlotImage.jsx";
import ComboBox from "./ComboBox.jsx";
import Range from "./Range.jsx";
import SelectBox from "./SelectBox.jsx";
import ContourSelector from "./ContourSelector.jsx";
import QuiverSelector from "./QuiverSelector.jsx";
import StatsTable from "./StatsTable.jsx";
import ImageSize from "./ImageSize.jsx";
import CustomPlotLabels from "./CustomPlotLabels.jsx";
import DatasetSelector from "./DatasetSelector.jsx";
import Icon from "./Icon.jsx";
import TimePicker from "./time/TimePicker.jsx";
import PropTypes from "prop-types";
import Spinner from '../images/spinner.gif';
import DataSelection from './DataSelection.jsx';

const i18n = require("../i18n.js");
const stringify = require("fast-stable-stringify");

export default class AreaWindow extends React.Component {
  constructor(props) {
    super(props);

    // Track if mounted to prevent no-op errors with the Ajax callbacks.
    this._mounted = false;

    this.state = {
      currentTab: 1, // Currently selected tab
      plot_query: undefined,

      //scale: props.scale + ",auto",
      //scale_1: props.scale_1 + ",auto",
      scale_diff: "-10,10,auto",
      leftColormap: "default",
      rightColormap: "default",
      colormap_diff: "default",
      data: {},
      data_compare: {},
      //dataset_0: {
      //dataset: props.dataset_0.dataset,
      //variable: props.dataset_0.variable,
      //dataset_quantum: props.dataset_0.dataset_quantum,
      //time: props.dataset_0.time,
      //depth: props.dataset_0.depth,
      //},
      // Should dataset/variable changes in this window
      // propagate to the entire site?
      syncLocalToGlobalState: false,
      dataset_compare: false,
      showarea: true,
      surfacevariable: "none",
      linearthresh: 200,
      bathymetry: true, // Show bathymetry on map
      plotTitle: undefined,
      quiver: {
        variable: "none",
        magnitude: "length",
        colormap: "default",
      },
      contour: {
        variable: "none",
        colormap: "default",
        levels: "auto",
        legend: true,
        clabel: false,
        hatch: false,
      },
      size: "10x7", // Plot dimensions
      dpi: 144, // Plot DPI
      output_timerange: false,
      output_variables: "",
      //output_starttime: props.dataset_0.time,
      //output_endtime: props.dataset_0.time,
      output_format: "NETCDF4", // Subset output format
      convertToUserGrid: false,
      zip: false, // Should subset file(s) be zipped
    };

    if (props.init !== null) {
      $.extend(this.state, props.init);
    }

    // Function bindings
    this.onLocalUpdate = this.onLocalUpdate.bind(this);
    this.subsetArea = this.subsetArea.bind(this);
    this.onTabChange = this.onTabChange.bind(this);
    this.updatePlotTitle = this.updatePlotTitle.bind(this);
    this.saveScript = this.saveScript.bind(this);
    this.updatePlot = this.updatePlot.bind(this);
    this.updateLabel = this.updateLabel.bind(this);

    this.updateData = this.updateData.bind(this);
    this.updateCompareData = this.updateCompareData.bind(this);
    this.populateVariables = this.populateVariables.bind(this);
    this.onTimeUpdate = this.onTimeUpdate.bind(this);
  }

  componentDidMount() {
    this._mounted = true;
    this.updateData(this.props.data, this.props.data_compare)
  }

  componentDidUpdate(prevProps, prevState) {
    if (prevProps.data !== this.props.data) {
      this.updateData(this.props.data, this.props.data_compare);
    }
  }

  componentWillUnmount() {
    this._mounted = false;
  }

<<<<<<< HEAD
  /*

  */
  onTimeUpdate(key, value) {
    if (typeof (key) === typeof ('string')) {
      value = moment(value.valueOf())
      value.tz('GMT')
      this.setState({
        [key]: value
      })
    } else {
      //let date = moment.tz(key, 'GMT')
      //date.setUTCMonth(date.getUTCMonth() +1)
      value = moment(key.valueOf())
      value.tz('GMT')
      this.setState({
        time: key
      })
    }
  }

  /*
  onTimeUpdate(key, value) {
    let new_state = this.props.state
    if (typeof(key) === typeof('string')) {
      value = moment(value.valueOf())
      value.tz('GMT')

      new_state[key] = value
    } else {
      value = moment(key.valueOf())
      value.tz('GMT')

      new_state.time = value
    }
    this.props.onUpdate(jQuery.extend({}, new_state))
  }*/

  /*
    If selected_right is null, empty, or undefined, will only load left map data
  */
  updateData(data, compare_data) {
  
    let dataset = data.dataset
    let variable = data.variable
    let display = data.display
    let colourmap = data.colourmap
    let quantum = data.quantum
    let scale = data.scale
    let time = data.time
    //let compare_time = moment(time.valueOf())
    //compare_time.tz('GMT')
    time = moment(time.valueOf())
    time.tz('GMT')
    let output_starttime = moment(time.valueOf())
    let output_endtime = moment(time.valueOf())
    let depth = data.depth

    //if (jQuery.isEmptyObject(this.props.data_compare)) {
    if (jQuery.isEmptyObject(compare_data)) { 
      let data_compare = {
        dataset: dataset,
        variable: variable,
        display: display,
        colourmap: colourmap,
        dataset_quantum: quantum,
        scale: scale + ',auto',
        depth: depth,
        time: time
      }
      this.setState({
        data_compare: data_compare,
        output_starttime: output_starttime,
        output_endtime: output_endtime,
      })
    } else {
      let compare_time = compare_data.time
      compare_time = moment(compare_time.valueOf())
      compare_time.tz('GMT')
      let data_compare = {
        dataset: compare_data.dataset,
        depth: compare_data.depth,
        variable: compare_data.variable,
        display: compare_data.display,
        colourmap: compare_data.colourmap,
        quantum: compare_data.quantum,
        scale: compare_data.scale + ',auto',
        time: compare_time,
      }

      this.setState({
        data_compare: data_compare,
        output_starttime: output_starttime,
        output_endtime: output_endtime
      })
    }

    this.setState({
      data: {
        dataset: dataset,
        variable: variable,

        display: display,
        colourmap: colourmap,
        dataset_quantum: quantum,
        scale: scale + ',auto',
        time: time,
        starttime: null,
      }
    }, () => {
      this.updatePlot()
      //this.populateVariables(dataset)
    })

  }

  updateCompareData(selected) {
    return
  }

  populateVariables(dataset) {
    if (dataset === undefined) {
      return
    }
    $.ajax({
      url: "/api/v1.0/variables/?dataset=" + dataset + "&anom",
      dataType: "json",
      cache: true,

      success: function (data) {
        if (this._mounted) {
          const vars = data.map(function (d) {
            return d.id;
          });

          //if (vars.indexOf(this.props.variable.split(",")[0]) === -1) {
          //  this.props.onUpdate("variable", vars[0]);
          //}

          this.setState({
            variables: data.map(function (d) {
              return d.id;
            }),
          }, () => {
            this.updatePlot()
          });
        }
        //this.updatePlot()
      }.bind(this),

      error: function (xhr, status, err) {
        if (this._mounted) {
          console.error(this.props.url, status, err.toString());
        }
      }.bind(this)
    });
  }

  /*
  componentWillReceiveProps(props) {
    
    if (this._mounted && stringify(this.props) !== stringify(props)) {

      if (props.scale !== this.props.scale) {
=======
  componentDidUpdate(prevProps, prevState) {
    
    if (this._mounted && stringify(prevProps) !== stringify(this.props)) {
      if (prevProps.scale !== this.props.scale) {
>>>>>>> 342dd7d0
        if (this.state.scale.indexOf("auto") !== -1) {
          this.setState({
            scale: this.props.scale + ",auto"
          });
        } else {
          this.setState({
            scale: this.props.scale,
          });
        }
      }

      // Update time indices
      if (prevProps.dataset_0.time !== this.state.dataset_0.time) {
        this.setState(
          {
            output_starttime: this.props.dataset_0.time,
            output_endtime: this.props.dataset_0.time
          }
        );
      }
    }
    
  }*/


  //Updates Plot with User Specified Title
  updatePlotTitle(title) {
    if (title !== this.state.plotTitle) {
      this.setState({ plotTitle: title, });
    }
  }

  onLocalUpdate(key, value) {
    /*
    if (this._mounted) {

      /*
      // Passthrough to capture selected variables from DatasetSelector for StatsTable
      if (key === "dataset_0") {
        if (this.state.currentTab === 2 && value.hasOwnProperty("variable")) {
          this.setState({
            variable: value.variable
          });
        }

        this.setState({dataset_0: value,});

        // TODO: prevent the navigator trying to get tiles for multiple variables...only one
        // variable should be passed up.
        if (this.state.syncLocalToGlobalState) {
          this.props.onUpdate(key, value);
        }

        return;
      }
      

      let newState = {};
      if (typeof(key) === "string") {
        newState[key] = value;
      } else {
        for (let i = 0; i < key.length; i++) {
          newState[key[i]] = value[i];
        }
      }
      this.setState(newState);

      if (this.state.syncLocalToGlobalState) {
        this.props.onUpdate(key, value);

        let parentKeys = [];
        let parentValues = [];

        if (newState.hasOwnProperty("variable_scale")) {
          if (typeof(this.state.variable) === "string" ||
            this.state.variable.length === 1) {
            parentKeys.push("variable_scale");
            parentValues.push(newState.variable_scale);
          }
        }

        if (newState.hasOwnProperty("variable")) {
          if (typeof(this.state.variable) === "string") {
            parentKeys.push("variable");
            parentValues.push(newState.variable);
          } else if (this.state.variable.length === 1) {
            parentKeys.push("variable");
            parentValues.push(newState.variable[0]);
          }
        }

        if (parentKeys.length > 0) {
          this.props.onUpdate(parentKeys, parentValues);
        }
      }
  }*/
    if (this._mounted) {

      let newState = this.state;
      if (key === 'data') {
        newState[key] = value;
      } else if (key === 'data_compare') {
        newState[key] = value;
      } else if (key === 'compare_scale') {
        newState['data_compare']['scale'] = value
      } else if (typeof (key) === "string") {
        newState[key] = value;
      }
      else {
        for (let i = 0; i < key.length; ++i) {
          newState[key[i]] = value[i];
        }
      }

      this.setState(newState);

      /*this.setState({
        [key]: value
      })*/
    }
  }

  // Find max extents of drawn area
  calculateAreaBoundingBox(area) {
    let lat_min = area.polygons[0][0][0];
    let lat_max = area.polygons[0][0][1];
    let long_min = area.polygons[0][0][0];
    let long_max = area.polygons[0][0][1];

    for (let i = 0; i < area.polygons[0].length; ++i) {
      lat_min = Math.min(lat_min, area.polygons[0][i][0]);
      long_min = Math.min(long_min, area.polygons[0][i][1]);

      lat_max = Math.max(lat_max, area.polygons[0][i][0]);
      long_max = Math.max(long_max, area.polygons[0][i][1]);
    }

    return [lat_min, lat_max, long_min, long_max];
  }

  subsetArea() {
    const AABB = this.calculateAreaBoundingBox(this.props.area[0]);

    window.location.href = "/api/v1.0/subset/?" +
      "&output_format=" + this.state.output_format +
      "&dataset_name=" + this.state.data.dataset +
      "&variables=" + this.state.output_variables.join() +
      "&min_range=" + [AABB[0], AABB[2]].join() +
      "&max_range=" + [AABB[1], AABB[3]].join() +
      "&time=" + [this.state.output_starttime, this.state.output_endtime].join() +
      "&user_grid=" + (this.state.convertToUserGrid ? 1 : 0) +
      "&should_zip=" + (this.state.zip ? 1 : 0);
  }

  saveScript(key) {
    const AABB = this.calculateAreaBoundingBox(this.props.area[0]);

    let query = {
      "output_format": this.state.output_format,
      "dataset_name": this.state.data.dataset,
      "variables": this.state.output_variables.join(),
      "min_range": [AABB[0], AABB[2]].join(),
      "max_range": [AABB[1], AABB[3]].join(),
      "time": [this.state.output_starttime, this.state.output_endtime].join(),
      "user_grid": (this.state.convertToUserGrid ? 1 : 0),
      "should_zip": (this.state.zip ? 1 : 0)
    };

    window.location.href = window.location.origin + "/api/v1.0/generatescript/" + stringify(query) + "/" + key + "/" + "SUBSET/";
  }

  onTabChange(index) {
    this.setState({
      currentTab: index,
    });
  }

  updateLabel(e) {
    let new_contour = this.state.contour
    new_contour.clabel = !new_contour.clabel

    this.setState({
      contour: new_contour
    })
  }

  updatePlot() {
    if (jQuery.isEmptyObject(this.state.data)) {
      return
    }
    switch (this.state.currentTab) {
      case 1:
        //this.plotQuery = undefined

        //if (this.plot_query === undefined) {
        let plotQuery = {
          dataset: this.state.data.dataset,
          quantum: this.state.data.dataset_quantum,
          scale: this.state.data.scale,
          name: this.props.name,
        };

        plotQuery.type = "map";
        plotQuery.colormap = this.state.data.colourmap; //this.state.leftColormap;
        plotQuery.time = this.state.data.time;
        plotQuery.area = this.props.area;
        plotQuery.depth = this.state.data.depth;
        plotQuery.bathymetry = this.state.bathymetry;
        plotQuery.quiver = this.state.quiver;
        plotQuery.contour = this.state.contour;
        plotQuery.showarea = this.state.showarea;
        plotQuery.variable = this.state.data.variable;
        plotQuery.projection = this.props.projection;
        plotQuery.size = this.state.size;
        plotQuery.dpi = this.state.dpi;
        plotQuery.interp = this.props.options.interpType;
        plotQuery.radius = this.props.options.interpRadius;
        plotQuery.neighbours = this.props.options.interpNeighbours;
        plotQuery.plotTitle = this.state.plotTitle;
        plotQuery.random = Math.random()
        if (this.props.dataset_compare) {
          let compare = jQuery.extend({}, plotQuery.compare_to)
          compare = this.state.data_compare
          let time = moment(this.state.data_compare.time.valueOf())
          time.tz('GMT')
          compare.time = time;
          compare.scale_diff = this.state.scale_diff;
          compare.colormap_diff = this.state.colormap_diff;
          plotQuery.compare_to = compare
        }
        this.setState({
          plot_query: jQuery.extend({}, plotQuery)
        })
        break;
      case 2:
        this.plot_query.time = this.state.data.time;
        this.plot_query.area = this.props.area;
        this.plot_query.depth = this.state.depth;
        if (Array.isArray(this.state.data.variable)) {
          // Multiple variables were selected
          this.plot_query.variable = this.state.data.variable.join(",");
        } else {
          this.plot_query.variable = this.state.data.variable;
        }

        this.setState({
          plot_query: jQuery.extend({}, plotQuery)
        })

        break;
    }
    //this.render()

  }

  render() {
    _("Dataset");
    _("Time");
    _("Start Time");
    _("End Time");
    _("Depth");
    _("Variable");
    _("Variable Range");
    _("Colourmap");
    _("Show Bathymetry Contours");
    _("Arrows");
    _("Additional Contours");
    _("Show Selected Area(s)");
    _("Saved Image Size");

    
    let contour_label = undefined;
    if (this.state.contour.variable != '') {
      contour_label = <Checkbox
        id='clabel'
        onChange={this.updateLabel}
        checked={this.state.contour.clabel}
        style={this.props.style}
      >
        Contour Labels
      </Checkbox>
    }
    let applyChanges2 = <Button
      key='2'
      onClick={this.updatePlot}
    >Apply Changes</Button>

    const mapSettings = (<Panel
      collapsible
      defaultExpanded
      header={_("Area Settings")}
      bsStyle='primary'
      key='map_settings'
    >
      <Row>   {/* Contains compare dataset and help button */}
        <Col xs={9}>
          <SelectBox
            id='dataset_compare'
            key='dataset_compare'
            state={this.props.dataset_compare}
            onUpdate={this.onLocalUpdate}
            title={_("Compare Datasets")}
          />
        </Col>
        <Col xs={3}>
          <Button
            bsStyle="link"
            key='show_help'
            onClick={this.props.showHelp}
          >
            {_("Help")}
          </Button>
        </Col>
      </Row>

      {/* Displays Options for Compare Datasets */}
      <Button
        bsStyle="default"
        key='swap_views'
        block
        style={{ display: this.props.dataset_compare ? "block" : "none" }}
        onClick={this.props.swapViews}
      >
        {_("Swap Views")}
      </Button>

      <div
        style={{
          display: this.props.dataset_compare &&
            this.state.data.variable == this.state.data_compare.variable ? "block" : "none"
        }}
      >
        <Range
          auto
          key='scale_diff'
          id='scale_diff'
          state={this.state.scale_diff}//_diff}
          def={""}
          onUpdate={this.onLocalUpdate}
          title={_("Diff. Variable Range")}
        />
<<<<<<< HEAD
        <ComboBox
          key='colormap_diff'
          id='colormap_diff'
          state={this.state.colormap_diff}
          def='default'
          onUpdate={this.onLocalUpdate}
          url='/api/v1.0/colormaps/'
=======
        <ComboBox 
          key='colormap_diff' 
          id='colormap_diff' 
          state={this.state.colormap_diff} 
          def='default' 
          onUpdate={this.onLocalUpdate}
          url='/api/v1.0/colormaps/' 
>>>>>>> 342dd7d0
          title={_("Diff. Colourmap")}
        >
          {_("colourmap_help")}
          <img src="/colormaps.png" />
        </ComboBox>
      </div>
      {/* End of Compare Datasets options */}

      <SelectBox
        key='bathymetry'
        id='bathymetry'
        state={this.state.bathymetry}
        onUpdate={this.onLocalUpdate}
        title={_("Show Bathymetry Contours")}
      />

      <SelectBox
        key='showarea'
        id='showarea'
        state={this.state.showarea}
        onUpdate={this.onLocalUpdate}
        title={_("Show Selected Area(s)")}
      >
        {_("showarea_help")}
      </SelectBox>

      {/* Arrow Selector Drop Down menu */}
      <QuiverSelector
        key='quiver'
        id='quiver'
        state={this.state.quiver}
        def=''
        onUpdate={this.onLocalUpdate}
        dataset={this.state.data.dataset}
        title={_("Arrows")}
      >
        {_("arrows_help")}
      </QuiverSelector>

      {/* Contour Selector drop down menu */}
      <ContourSelector
        key='contour'
        id='contour'
        state={this.state.contour}
        def=''
        onUpdate={this.onLocalUpdate}
        dataset={this.state.data.dataset}
        title={_("Additional Contours")}
      >
        {_("contour_help")}
      </ContourSelector>

      {contour_label}

      {/* Image Size Selection */}
      <ImageSize
        key='size'
        id='size'
        state={this.state.size}
        onUpdate={this.onLocalUpdate}
        title={_("Saved Image Size")}
      ></ImageSize>

      {/* Plot Title */}
      <CustomPlotLabels
        key='title'
        id='title'
        title={_("Plot Title")}
        updatePlotTitle={this.updatePlotTitle}
        plotTitle={this.state.plotTitle}
      ></CustomPlotLabels>
      {applyChanges2}
    </Panel>);

    let time = "";
    let timeObj = this.state.output_endtime//new Date(this.props.state.time);
    let starttimeObj = this.state.output_starttime//new Date(this.props.state.starttime);

    var subsetPanel = null;
    if (this._mounted) {
      subsetPanel = (<Panel
        key='subset'
        collapsible
        defaultExpanded
        header={_("Subset")}
        bsStyle='primary'
      >
        <form>
          <ComboBox
            id='variable'
            key='variable'
            multiple={true}
            state={this.state.output_variables}
            def={"defaults.dataset"}
            onUpdate={(keys, values) => { this.setState({ output_variables: values[0], }); }}
            url={"/api/v1.0/variables/?vectors&dataset=" + this.state.data.dataset
            }
            title={_("Variables")}
          />


          <SelectBox
            id='time_range'
            key='time_range'
            state={this.state.output_timerange}
            onUpdate={(key, value) => { this.setState({ output_timerange: value, }); }}
            title={_("Select Time Range")}
          />

          <TimePicker
            range={this.state.output_timerange}
            startid='output_starttime'
            key='output_starttime'
            id='output_endtime'
            dataset={this.state.data.dataset}
            variable={this.state.data.variable}
            quantum={this.state.data.dataset_quantum}
            startDate={starttimeObj}
            date={timeObj}
            onTimeUpdate={this.onTimeUpdate}
          ></TimePicker>
          {/*
          <TimePicker
            id='output_starttime'
            key='starttime'
            state={this.state.output_starttime}
            //def=''
            quantum={this.state.data.quantum}
            date={this.state.data.time}
            onTimeUpdate={}
            //url={"/api/timestamps/?dataset=" +
            //  this.state.data.dataset +
            //  "&quantum=" +
            //  this.state.data.quantum}
            //title={this.state.output_timerange ? _("Start Time") : _("Time")}
            
            //onUpdate={(key, value) => { this.setState({ output_starttime: value, }); }}
            //max={this.state.data.time + 1}
            //updateDate={this.updateDate}
          />
          */}
          {/* 
          <div style={{ display: this.state.output_timerange ? "block" : "none", }}>
            <TimePicker
              id='output_endtime'
              startid='output_starttime'
              range={true}
              key='time'
              dataset={this.state.data.dataset}
              quantum={this.state.data.quantum}
              startDate={this.state.output_starttime}
              date={this.state.output_endtime}
              //state={this.state.output_endtime}
              //def=''
              //url={"/api/timestamps/?dataset=" +
              //  this.state.data.dataset +
              //  "&quantum=" +
              //  this.state.data.quantum}
              //title={_("End Time")}
              //onUpdate={(key, value) => { this.setState({ output_endtime: value, }); }}
              //min={this.state.data.time}
            />
          </div>
          */}

          <FormGroup controlId="output_format">
            <ControlLabel>{_("Output Format")}</ControlLabel>
            <FormControl componentClass="select" onChange={e => { this.setState({ output_format: e.target.value, }); }}>
              <option value="NETCDF4">{_("NetCDF-4")}</option>
              <option value="NETCDF3_CLASSIC">{_("NetCDF-3 Classic")}</option>
              <option value="NETCDF3_64BIT">{_("NetCDF-3 64-bit")}</option>
              <option value="NETCDF3_NC" disabled={
                this.state.data.dataset.indexOf("giops") === -1 &&
                this.state.data.dataset.indexOf("riops") === -1 // Disable if not a giops or riops dataset
              }>
                {_("NetCDF-3 NC")}
              </option>
              <option value="NETCDF4_CLASSIC">{_("NetCDF-4 Classic")}</option>
            </FormControl>
          </FormGroup>

          {/*
        <SelectBox
          id='convertToUserGrid'
          key='convertToUserGrid'
          state={this.state.convertToUserGrid}
          onUpdate={this.onLocalUpdate}
          title={_("Convert to User Grid")}
        />
        */}
          <SelectBox
            id='zip'
            key='zip'
            state={this.state.zip}
            onUpdate={this.onLocalUpdate}
            title={_("Compress as *.zip")}
          />

          <Button
            bsStyle="default"
            key='save'
            id='save'
            onClick={this.subsetArea}
            disabled={this.state.output_variables == ""}
          ><Icon icon="save" /> {_("Save")}</Button>

          <DropdownButton
            id="script"
            title={<span><Icon icon="file-code-o" /> {_("API Scripts")}</span>}
            bsStyle={"default"}
            disabled={this.state.output_variables == ""}
            onSelect={this.saveScript}
            dropup
          >
            <MenuItem
              eventKey="python"
            ><Icon icon="code" /> {_("Python 3")}</MenuItem>
            <MenuItem
              eventKey="r"
            ><Icon icon="code" /> {_("R")}</MenuItem>
          </DropdownButton>
        </form>
      </Panel>
      );
    }

      const globalSettings = (<Panel
        collapsible
        defaultExpanded
        header={_("Global Settings")}
        bsStyle='primary'
        key='global_settings'
      >
        <SelectBox
          id='syncToGlobal'
          key='syncToGlobal'
          state={this.state.syncLocalToGlobalState}
          onUpdate={(key, value) => { this.setState({ syncLocalToGlobalState: value, }); }}
          title={_("Sync to Global State")}
        />
      </Panel>
      );

      let applyChanges1 = <Button
        key='1'
        onClick={this.updatePlot}
      >Apply Changes</Button>
      var dataset = null
      if (this.state.data.scale !== undefined) {
        dataset = (<Panel
          key='left_map'
          id='left_map'
          collapsible
          defaultExpanded
          header={this.props.dataset_compare ? _("Left Map (Anchor)") : _("Main Map")}
          bsStyle='primary'
        >
          {<DatasetSelector
            key='data'
            id='data'
            multiple={this.state.currentTab === 2}
            state={this.state.data}
            onUpdate={this.onLocalUpdate}
            depth={true}
          />}
          <div style={{ "display": this.state.currentTab == 1 ? "block" : "none" }}>
            <Range
              auto
              key='scale'
              id='scale'
              state={this.state.data.scale}
              def={""}
              onUpdate={this.onLocalUpdate}
              title={_("Variable Range")}
            />
            <ComboBox
              key='leftColormap'
              id='leftColormap'
              state={this.state.leftColormap}
              def='default'
              onUpdate={this.onLocalUpdate}
              url='/api/colormaps/'
              title={_("Colourmap")}
            >
              {_("colourmap_help")}
              <img src="/colormaps.png" />
            </ComboBox>
          </div>
          {applyChanges1}
        </Panel>);
      }

      let applyChanges_compare = <Button
        key='compare'
        onClick={this.updatePlot}
      >Apply Changes</Button>
      let compare_dataset = []
      if (this.state.data_compare.scale !== undefined) {
        compare_dataset = <div key='compare_dataset'>
        <div style={{ "display": this.props.dataset_compare ? "block" : "none" }}>
          <Panel
            key='right_map'
            id='right_map'
            collapsible
            defaultExpanded
            header={_("Right Map")}
            bsStyle='primary'
          >
            <DatasetSelector
              key='data_compare'
              id='data_compare'
              state={this.state.data_compare}
              onUpdate={this.onLocalUpdate}
            />

            <Range
              auto
              key='compare_scale'
              id='compare_scale'
              state={this.state.data_compare.scale}
              def={""}
              onUpdate={this.onLocalUpdate}
              title={_("Variable Range")}
            />

            <ComboBox
              key='rightColormap'
              id='rightColormap'
              state={this.state.rightColormap}
              def='default'
              onUpdate={this.onLocalUpdate}
              url='/api/v1.0/colormaps/'
              title={_("Colourmap")}
            >
              {_("colourmap_help")}
              <img src="/colormaps.png" />
            </ComboBox>
            {applyChanges_compare}
          </Panel>
        </div>
      </div>
      }
      
      let leftInputs = [];
      let rightInputs = [];


      //this.updatePlot()

      switch (this.state.currentTab) {
        case 1:
          leftInputs = [/*globalSettings*/mapSettings, subsetPanel];

          if (this.props.dataset_compare) {
            rightInputs = [dataset, compare_dataset]
          } else {
            rightInputs = [dataset];
          }
          break;
        case 2:
          leftInputs = [/*globalSettings*/dataset, applyChanges1];
          break;
      }

      let content;
      if (this.state.plot_query !== undefined) {
        switch (this.state.currentTab) {
          case 1:
            if (this.state.data.time !== undefined) {
              content = <PlotImage
                query={this.state.plot_query} // For image saving link.
                permlink_subquery={this.state}
                action={this.props.action}
              />;
            }

            break;
          case 2:
            content = <StatsTable query={this.state.plot_query} />;
            break;
        }
      } else {
        content = <img src={Spinner} />;
      }


      return (
        <div className='AreaWindow Window'>
          <Nav
            bsStyle="tabs"
            activeKey={this.state.currentTab}
            onSelect={this.onTabChange}
          >
            <NavItem eventKey={1}>{_("Map")}</NavItem>
            <NavItem eventKey={2}>{_("Statistics")}</NavItem>
          </Nav>
          <Row>
            <Col lg={3}>
              {leftInputs}
            </Col>
            <Col lg={6}>
              {content}
            </Col>
            <Col lg={3}>
              {rightInputs}
            </Col>
          </Row>
        </div>
      );
    }
  }

  //***********************************************************************
  AreaWindow.propTypes = {
    data: PropTypes.object,
    data_compare: PropTypes.object,
    depth: PropTypes.oneOfType([PropTypes.number, PropTypes.string]),
    area: PropTypes.array,
    time: PropTypes.number,
    generatePermLink: PropTypes.func,
    dataset_1: PropTypes.object,
    dataset_compare: PropTypes.bool,
    variable: PropTypes.string,
    projection: PropTypes.string,
    dataset_0: PropTypes.object,
    quantum: PropTypes.string,
    name: PropTypes.string,
    onUpdate: PropTypes.func,
    scale: PropTypes.oneOfType([PropTypes.array, PropTypes.string]),
    init: PropTypes.object,
    action: PropTypes.func,
    showHelp: PropTypes.func,
    swapViews: PropTypes.func,
    scale_1: PropTypes.string,
    options: PropTypes.object,
  };<|MERGE_RESOLUTION|>--- conflicted
+++ resolved
@@ -123,7 +123,6 @@
     this._mounted = false;
   }
 
-<<<<<<< HEAD
   /*
 
   */
@@ -288,12 +287,6 @@
     if (this._mounted && stringify(this.props) !== stringify(props)) {
 
       if (props.scale !== this.props.scale) {
-=======
-  componentDidUpdate(prevProps, prevState) {
-    
-    if (this._mounted && stringify(prevProps) !== stringify(this.props)) {
-      if (prevProps.scale !== this.props.scale) {
->>>>>>> 342dd7d0
         if (this.state.scale.indexOf("auto") !== -1) {
           this.setState({
             scale: this.props.scale + ",auto"
@@ -635,7 +628,6 @@
           onUpdate={this.onLocalUpdate}
           title={_("Diff. Variable Range")}
         />
-<<<<<<< HEAD
         <ComboBox
           key='colormap_diff'
           id='colormap_diff'
@@ -643,15 +635,6 @@
           def='default'
           onUpdate={this.onLocalUpdate}
           url='/api/v1.0/colormaps/'
-=======
-        <ComboBox 
-          key='colormap_diff' 
-          id='colormap_diff' 
-          state={this.state.colormap_diff} 
-          def='default' 
-          onUpdate={this.onLocalUpdate}
-          url='/api/v1.0/colormaps/' 
->>>>>>> 342dd7d0
           title={_("Diff. Colourmap")}
         >
           {_("colourmap_help")}
