/* eslint react/no-deprecated: 0 */
/*

  Opens Window displaying the Image of a Selected Area

*/

import React from "react";
import {
  Nav, NavItem, Panel, Row, Col, Button,
  FormControl, Checkbox, FormGroup, ControlLabel, DropdownButton, MenuItem
} from "react-bootstrap";
import moment from "moment-timezone";
import PlotImage from "./PlotImage.jsx";
import ComboBox from "./ComboBox.jsx";
import Range from "./Range.jsx";
import SelectBox from "./SelectBox.jsx";
import ContourSelector from "./ContourSelector.jsx";
import QuiverSelector from "./QuiverSelector.jsx";
import StatsTable from "./StatsTable.jsx";
import ImageSize from "./ImageSize.jsx";
import CustomPlotLabels from "./CustomPlotLabels.jsx";
import DatasetSelector from "./DatasetSelector.jsx";
import Icon from "./Icon.jsx";
import TimePicker from "./time/TimePicker.jsx";
import PropTypes from "prop-types";
import Spinner from '../images/spinner.gif';
import DataSelection from './DataSelection.jsx';

const i18n = require("../i18n.js");
const stringify = require("fast-stable-stringify");

export default class AreaWindow extends React.Component {
  constructor(props) {
    super(props);

    // Track if mounted to prevent no-op errors with the Ajax callbacks.
    this._mounted = false;

    this.state = {
      currentTab: 1, // Currently selected tab
      plot_query: undefined,

      //scale: props.scale + ",auto",
      //scale_1: props.scale_1 + ",auto",
      scale_diff: "-10,10,auto",
      leftColormap: "default",
      rightColormap: "default",
      colormap_diff: "default",
      data: {},
      data_compare: {},
      //dataset_0: {
      //dataset: props.dataset_0.dataset,
      //variable: props.dataset_0.variable,
      //dataset_quantum: props.dataset_0.dataset_quantum,
      //time: props.dataset_0.time,
      //depth: props.dataset_0.depth,
      //},
      // Should dataset/variable changes in this window
      // propagate to the entire site?
      syncLocalToGlobalState: false,
      dataset_compare: false,
      showarea: true,
      surfacevariable: "none",
      linearthresh: 200,
      bathymetry: true, // Show bathymetry on map
      plotTitle: undefined,
      quiver: {
        variable: "none",
        magnitude: "length",
        colormap: "default",
      },
      contour: {
        variable: "none",
        colormap: "default",
        levels: "auto",
        legend: true,
        clabel: false,
        hatch: false,
      },
      size: "10x7", // Plot dimensions
      dpi: 144, // Plot DPI
      output_timerange: false,
      output_variables: "",
      //output_starttime: props.dataset_0.time,
      //output_endtime: props.dataset_0.time,
      output_format: "NETCDF4", // Subset output format
      convertToUserGrid: false,
      zip: false, // Should subset file(s) be zipped
    };

    if (props.init !== null) {
      $.extend(this.state, props.init);
    }

    // Function bindings
    this.onLocalUpdate = this.onLocalUpdate.bind(this);
    this.subsetArea = this.subsetArea.bind(this);
    this.onTabChange = this.onTabChange.bind(this);
    this.updatePlotTitle = this.updatePlotTitle.bind(this);
    this.saveScript = this.saveScript.bind(this);
    this.updatePlot = this.updatePlot.bind(this);
    this.updateLabel = this.updateLabel.bind(this);

    this.updateData = this.updateData.bind(this);
    this.updateCompareData = this.updateCompareData.bind(this);
    this.populateVariables = this.populateVariables.bind(this);
    this.onTimeUpdate = this.onTimeUpdate.bind(this);
  }

  componentDidMount() {
    this._mounted = true;
    this.updateData(this.props.data, this.props.data_compare)
  }

  componentDidUpdate(prevProps, prevState) {
    if (prevProps.data !== this.props.data) {
      this.updateData(this.props.data, this.props.data_compare);
    }
  }

  componentWillUnmount() {
    this._mounted = false;
  }

  /*

  */
  onTimeUpdate(key, value) {
    if (typeof (key) === typeof ('string')) {
      value = moment(value.valueOf())
      value.tz('GMT')
      this.setState({
        [key]: value
      })
    } else {
      //let date = moment.tz(key, 'GMT')
      //date.setUTCMonth(date.getUTCMonth() +1)
      value = moment(key.valueOf())
      value.tz('GMT')
      this.setState({
        time: key
      })
    }
  }

  /*
  onTimeUpdate(key, value) {
    let new_state = this.props.state
    if (typeof(key) === typeof('string')) {
      value = moment(value.valueOf())
      value.tz('GMT')

      new_state[key] = value
    } else {
      value = moment(key.valueOf())
      value.tz('GMT')

      new_state.time = value
    }
    this.props.onUpdate(jQuery.extend({}, new_state))
  }*/

  /*
    If selected_right is null, empty, or undefined, will only load left map data
  */
  updateData(data, compare_data) {
  
    let dataset = data.dataset
    let variable = data.variable
    let display = data.display
    let colourmap = data.colourmap
    let quantum = data.quantum
    let scale = data.scale
    let time = data.time
    //let compare_time = moment(time.valueOf())
    //compare_time.tz('GMT')
    time = moment(time.valueOf())
    time.tz('GMT')
    let output_starttime = moment(time.valueOf())
    let output_endtime = moment(time.valueOf())
    let depth = data.depth

    //if (jQuery.isEmptyObject(this.props.data_compare)) {
    if (jQuery.isEmptyObject(compare_data)) { 
      let data_compare = {
        dataset: dataset,
        variable: variable,
        display: display,
        colourmap: colourmap,
        dataset_quantum: quantum,
        scale: scale + ',auto',
        depth: depth,
        time: time
      }
      this.setState({
        data_compare: data_compare,
        output_starttime: output_starttime,
        output_endtime: output_endtime,
      })
    } else {
      let compare_time = compare_data.time
      compare_time = moment(compare_time.valueOf())
      compare_time.tz('GMT')
      let data_compare = {
        dataset: compare_data.dataset,
        depth: compare_data.depth,
        variable: compare_data.variable,
        display: compare_data.display,
        colourmap: compare_data.colourmap,
        quantum: compare_data.quantum,
        scale: compare_data.scale + ',auto',
        time: compare_time,
      }

      this.setState({
        data_compare: data_compare,
        output_starttime: output_starttime,
        output_endtime: output_endtime
      })
    }

    this.setState({
      data: {
        dataset: dataset,
        variable: variable,

        display: display,
        colourmap: colourmap,
        dataset_quantum: quantum,
        scale: scale + ',auto',
        time: time,
        starttime: null,
      }
    }, () => {
      this.updatePlot()
      //this.populateVariables(dataset)
    })

  }

  updateCompareData(selected) {
    return
  }

  populateVariables(dataset) {
    if (dataset === undefined) {
      return
    }
    $.ajax({
      url: "/api/v1.0/variables/?dataset=" + dataset + "&anom",
      dataType: "json",
      cache: true,

      success: function (data) {
        if (this._mounted) {
          const vars = data.map(function (d) {
            return d.id;
          });

          //if (vars.indexOf(this.props.variable.split(",")[0]) === -1) {
          //  this.props.onUpdate("variable", vars[0]);
          //}

          this.setState({
            variables: data.map(function (d) {
              return d.id;
            }),
          }, () => {
            this.updatePlot()
          });
        }
        //this.updatePlot()
      }.bind(this),

      error: function (xhr, status, err) {
        if (this._mounted) {
          console.error(this.props.url, status, err.toString());
        }
      }.bind(this)
    });
  }

  /*
  componentWillReceiveProps(props) {
    
    if (this._mounted && stringify(this.props) !== stringify(props)) {

      if (props.scale !== this.props.scale) {
        if (this.state.scale.indexOf("auto") !== -1) {
          this.setState({
            scale: this.props.scale + ",auto"
          });
        } else {
          this.setState({
            scale: this.props.scale,
          });
        }
      }

      // Update time indices
      if (prevProps.dataset_0.time !== this.state.dataset_0.time) {
        this.setState(
          {
            output_starttime: this.props.dataset_0.time,
            output_endtime: this.props.dataset_0.time
          }
        );
      }
    }
    
  }*/


  //Updates Plot with User Specified Title
  updatePlotTitle(title) {
    if (title !== this.state.plotTitle) {
      this.setState({ plotTitle: title, });
    }
  }

  onLocalUpdate(key, value) {
    /*
    if (this._mounted) {

      /*
      // Passthrough to capture selected variables from DatasetSelector for StatsTable
      if (key === "dataset_0") {
        if (this.state.currentTab === 2 && value.hasOwnProperty("variable")) {
          this.setState({
            variable: value.variable
          });
        }

        this.setState({dataset_0: value,});

        // TODO: prevent the navigator trying to get tiles for multiple variables...only one
        // variable should be passed up.
        if (this.state.syncLocalToGlobalState) {
          this.props.onUpdate(key, value);
        }

        return;
      }
      

      let newState = {};
      if (typeof(key) === "string") {
        newState[key] = value;
      } else {
        for (let i = 0; i < key.length; i++) {
          newState[key[i]] = value[i];
        }
      }
      this.setState(newState);

      if (this.state.syncLocalToGlobalState) {
        this.props.onUpdate(key, value);

        let parentKeys = [];
        let parentValues = [];

        if (newState.hasOwnProperty("variable_scale")) {
          if (typeof(this.state.variable) === "string" ||
            this.state.variable.length === 1) {
            parentKeys.push("variable_scale");
            parentValues.push(newState.variable_scale);
          }
        }

        if (newState.hasOwnProperty("variable")) {
          if (typeof(this.state.variable) === "string") {
            parentKeys.push("variable");
            parentValues.push(newState.variable);
          } else if (this.state.variable.length === 1) {
            parentKeys.push("variable");
            parentValues.push(newState.variable[0]);
          }
        }

        if (parentKeys.length > 0) {
          this.props.onUpdate(parentKeys, parentValues);
        }
      }
  }*/
    if (this._mounted) {

      let newState = this.state;
      if (key === 'data') {
        newState[key] = value;
      } else if (key === 'data_compare') {
        newState[key] = value;
      } else if (key === 'compare_scale') {
        newState['data_compare']['scale'] = value
      } else if (typeof (key) === "string") {
        newState[key] = value;
      }
      else {
        for (let i = 0; i < key.length; ++i) {
          newState[key[i]] = value[i];
        }
      }

      this.setState(newState);

      /*this.setState({
        [key]: value
      })*/
    }
  }

  // Find max extents of drawn area
  calculateAreaBoundingBox(area) {
    let lat_min = area.polygons[0][0][0];
    let lat_max = area.polygons[0][0][1];
    let long_min = area.polygons[0][0][0];
    let long_max = area.polygons[0][0][1];

    for (let i = 0; i < area.polygons[0].length; ++i) {
      lat_min = Math.min(lat_min, area.polygons[0][i][0]);
      long_min = Math.min(long_min, area.polygons[0][i][1]);

      lat_max = Math.max(lat_max, area.polygons[0][i][0]);
      long_max = Math.max(long_max, area.polygons[0][i][1]);
    }

    return [lat_min, lat_max, long_min, long_max];
  }

  subsetArea() {
    const AABB = this.calculateAreaBoundingBox(this.props.area[0]);

    window.location.href = "/api/v1.0/subset/?" +
      "&output_format=" + this.state.output_format +
      "&dataset_name=" + this.state.data.dataset +
      "&variables=" + this.state.output_variables.join() +
      "&min_range=" + [AABB[0], AABB[2]].join() +
      "&max_range=" + [AABB[1], AABB[3]].join() +
      "&time=" + [this.state.output_starttime, this.state.output_endtime].join() +
      "&user_grid=" + (this.state.convertToUserGrid ? 1 : 0) +
      "&should_zip=" + (this.state.zip ? 1 : 0);
  }

  saveScript(key) {
    const AABB = this.calculateAreaBoundingBox(this.props.area[0]);

    let query = {
      "output_format": this.state.output_format,
      "dataset_name": this.state.data.dataset,
      "variables": this.state.output_variables.join(),
      "min_range": [AABB[0], AABB[2]].join(),
      "max_range": [AABB[1], AABB[3]].join(),
      "time": [this.state.output_starttime, this.state.output_endtime].join(),
      "user_grid": (this.state.convertToUserGrid ? 1 : 0),
      "should_zip": (this.state.zip ? 1 : 0)
    };

    window.location.href = window.location.origin + "/api/v1.0/generatescript/" + stringify(query) + "/" + key + "/" + "SUBSET/";
  }

  onTabChange(index) {
    this.setState({
      currentTab: index,
    });
  }

  updateLabel(e) {
    let new_contour = this.state.contour
    new_contour.clabel = !new_contour.clabel

    this.setState({
      contour: new_contour
    })
  }

  updatePlot() {
    if (jQuery.isEmptyObject(this.state.data)) {
      return
    }
    switch (this.state.currentTab) {
      case 1:
        //this.plotQuery = undefined

        //if (this.plot_query === undefined) {
        let plotQuery = {
          dataset: this.state.data.dataset,
          quantum: this.state.data.dataset_quantum,
          scale: this.state.data.scale,
          name: this.props.name,
        };

        plotQuery.type = "map";
        plotQuery.colormap = this.state.data.colourmap; //this.state.leftColormap;
        plotQuery.time = this.state.data.time;
        plotQuery.area = this.props.area;
        plotQuery.depth = this.state.data.depth;
        plotQuery.bathymetry = this.state.bathymetry;
        plotQuery.quiver = this.state.quiver;
        plotQuery.contour = this.state.contour;
        plotQuery.showarea = this.state.showarea;
        plotQuery.variable = this.state.data.variable;
        plotQuery.projection = this.props.projection;
        plotQuery.size = this.state.size;
        plotQuery.dpi = this.state.dpi;
        plotQuery.interp = this.props.options.interpType;
        plotQuery.radius = this.props.options.interpRadius;
        plotQuery.neighbours = this.props.options.interpNeighbours;
        plotQuery.plotTitle = this.state.plotTitle;
        plotQuery.random = Math.random()
        if (this.props.dataset_compare) {
          let compare = jQuery.extend({}, plotQuery.compare_to)
          compare = this.state.data_compare
          let time = moment(this.state.data_compare.time.valueOf())
          time.tz('GMT')
          compare.time = time;
          compare.scale_diff = this.state.scale_diff;
          compare.colormap_diff = this.state.colormap_diff;
          plotQuery.compare_to = compare
        }
        this.setState({
          plot_query: jQuery.extend({}, plotQuery)
        })
        break;
      case 2:
        this.plot_query.time = this.state.data.time;
        this.plot_query.area = this.props.area;
        this.plot_query.depth = this.state.depth;
        if (Array.isArray(this.state.data.variable)) {
          // Multiple variables were selected
          this.plot_query.variable = this.state.data.variable.join(",");
        } else {
          this.plot_query.variable = this.state.data.variable;
        }

        this.setState({
          plot_query: jQuery.extend({}, plotQuery)
        })

        break;
    }
    //this.render()

  }

  render() {
    _("Dataset");
    _("Time");
    _("Start Time");
    _("End Time");
    _("Depth");
    _("Variable");
    _("Variable Range");
    _("Colourmap");
    _("Show Bathymetry Contours");
    _("Arrows");
    _("Additional Contours");
    _("Show Selected Area(s)");
    _("Saved Image Size");

    
    let contour_label = undefined;
    if (this.state.contour.variable != '') {
      contour_label = <Checkbox
        id='clabel'
        onChange={this.updateLabel}
        checked={this.state.contour.clabel}
        style={this.props.style}
      >
        Contour Labels
      </Checkbox>
    }
    let applyChanges2 = <Button
      key='2'
      onClick={this.updatePlot}
    >Apply Changes</Button>

    const mapSettings = (<Panel
      collapsible
      defaultExpanded
      header={_("Area Settings")}
      bsStyle='primary'
      key='map_settings'
    >
      <Row>   {/* Contains compare dataset and help button */}
        <Col xs={9}>
          <SelectBox
            id='dataset_compare'
            key='dataset_compare'
            state={this.props.dataset_compare}
            onUpdate={this.onLocalUpdate}
            title={_("Compare Datasets")}
          />
        </Col>
        <Col xs={3}>
          <Button
            bsStyle="link"
            key='show_help'
            onClick={this.props.showHelp}
          >
            {_("Help")}
          </Button>
        </Col>
      </Row>

      {/* Displays Options for Compare Datasets */}
      <Button
        bsStyle="default"
        key='swap_views'
        block
        style={{ display: this.props.dataset_compare ? "block" : "none" }}
        onClick={this.props.swapViews}
      >
        {_("Swap Views")}
      </Button>

      <div
        style={{
          display: this.props.dataset_compare &&
            this.state.data.variable == this.state.data_compare.variable ? "block" : "none"
        }}
      >
        <Range
          auto
          key='scale_diff'
          id='scale_diff'
          state={this.state.scale_diff}//_diff}
          def={""}
          onUpdate={this.onLocalUpdate}
          title={_("Diff. Variable Range")}
        />
        <ComboBox
          key='colormap_diff'
          id='colormap_diff'
          state={this.state.colormap_diff}
          def='default'
          onUpdate={this.onLocalUpdate}
          url='/api/v1.0/colormaps/'
          title={_("Diff. Colourmap")}
        >
          {_("colourmap_help")}
          <img src="/colormaps.png" />
        </ComboBox>
      </div>
      {/* End of Compare Datasets options */}

      <SelectBox
        key='bathymetry'
        id='bathymetry'
        state={this.state.bathymetry}
        onUpdate={this.onLocalUpdate}
        title={_("Show Bathymetry Contours")}
      />

      <SelectBox
        key='showarea'
        id='showarea'
        state={this.state.showarea}
        onUpdate={this.onLocalUpdate}
        title={_("Show Selected Area(s)")}
      >
        {_("showarea_help")}
      </SelectBox>

      {/* Arrow Selector Drop Down menu */}
      <QuiverSelector
        key='quiver'
        id='quiver'
        state={this.state.quiver}
        def=''
        onUpdate={this.onLocalUpdate}
        dataset={this.state.data.dataset}
        title={_("Arrows")}
      >
        {_("arrows_help")}
      </QuiverSelector>

      {/* Contour Selector drop down menu */}
      <ContourSelector
        key='contour'
        id='contour'
        state={this.state.contour}
        def=''
        onUpdate={this.onLocalUpdate}
        dataset={this.state.data.dataset}
        title={_("Additional Contours")}
      >
        {_("contour_help")}
      </ContourSelector>

      {contour_label}

      {/* Image Size Selection */}
      <ImageSize
        key='size'
        id='size'
        state={this.state.size}
        onUpdate={this.onLocalUpdate}
        title={_("Saved Image Size")}
      ></ImageSize>

      {/* Plot Title */}
      <CustomPlotLabels
        key='title'
        id='title'
        title={_("Plot Title")}
        updatePlotTitle={this.updatePlotTitle}
        plotTitle={this.state.plotTitle}
      ></CustomPlotLabels>
      {applyChanges2}
    </Panel>);

    let time = "";
    let timeObj = this.state.output_endtime//new Date(this.props.state.time);
    let starttimeObj = this.state.output_starttime//new Date(this.props.state.starttime);

    var subsetPanel = null;
    if (this._mounted) {
      subsetPanel = (<Panel
        key='subset'
        collapsible
        defaultExpanded
        header={_("Subset")}
        bsStyle='primary'
      >
        <form>
          <ComboBox
            id='variable'
            key='variable'
            multiple={true}
            state={this.state.output_variables}
            def={"defaults.dataset"}
            onUpdate={(keys, values) => { this.setState({ output_variables: values[0], }); }}
            url={"/api/v1.0/variables/?vectors&dataset=" + this.state.data.dataset
            }
            title={_("Variables")}
          />


          <SelectBox
            id='time_range'
            key='time_range'
            state={this.state.output_timerange}
            onUpdate={(key, value) => { this.setState({ output_timerange: value, }); }}
            title={_("Select Time Range")}
          />

          <TimePicker
            range={this.state.output_timerange}
            startid='output_starttime'
            key='output_starttime'
            id='output_endtime'
            dataset={this.state.data.dataset}
            variable={this.state.data.variable}
            quantum={this.state.data.dataset_quantum}
            startDate={starttimeObj}
            date={timeObj}
            onTimeUpdate={this.onTimeUpdate}
          ></TimePicker>
          {/*
          <TimePicker
            id='output_starttime'
            key='starttime'
            state={this.state.output_starttime}
            //def=''
            quantum={this.state.data.quantum}
            date={this.state.data.time}
            onTimeUpdate={}
            //url={"/api/timestamps/?dataset=" +
            //  this.state.data.dataset +
            //  "&quantum=" +
            //  this.state.data.quantum}
            //title={this.state.output_timerange ? _("Start Time") : _("Time")}
            
            //onUpdate={(key, value) => { this.setState({ output_starttime: value, }); }}
            //max={this.state.data.time + 1}
            //updateDate={this.updateDate}
          />
          */}
          {/* 
          <div style={{ display: this.state.output_timerange ? "block" : "none", }}>
            <TimePicker
              id='output_endtime'
              startid='output_starttime'
              range={true}
              key='time'
              dataset={this.state.data.dataset}
              quantum={this.state.data.quantum}
              startDate={this.state.output_starttime}
              date={this.state.output_endtime}
              //state={this.state.output_endtime}
              //def=''
              //url={"/api/timestamps/?dataset=" +
              //  this.state.data.dataset +
              //  "&quantum=" +
              //  this.state.data.quantum}
              //title={_("End Time")}
              //onUpdate={(key, value) => { this.setState({ output_endtime: value, }); }}
              //min={this.state.data.time}
            />
          </div>
          */}

          <FormGroup controlId="output_format">
            <ControlLabel>{_("Output Format")}</ControlLabel>
            <FormControl componentClass="select" onChange={e => { this.setState({ output_format: e.target.value, }); }}>
              <option value="NETCDF4">{_("NetCDF-4")}</option>
              <option value="NETCDF3_CLASSIC">{_("NetCDF-3 Classic")}</option>
              <option value="NETCDF3_64BIT">{_("NetCDF-3 64-bit")}</option>
              <option value="NETCDF3_NC" disabled={
                this.state.data.dataset.indexOf("giops") === -1 &&
                this.state.data.dataset.indexOf("riops") === -1 // Disable if not a giops or riops dataset
              }>
                {_("NetCDF-3 NC")}
              </option>
              <option value="NETCDF4_CLASSIC">{_("NetCDF-4 Classic")}</option>
            </FormControl>
          </FormGroup>

          {/*
        <SelectBox
          id='convertToUserGrid'
          key='convertToUserGrid'
          state={this.state.convertToUserGrid}
          onUpdate={this.onLocalUpdate}
          title={_("Convert to User Grid")}
        />
        */}
          <SelectBox
            id='zip'
            key='zip'
            state={this.state.zip}
            onUpdate={this.onLocalUpdate}
            title={_("Compress as *.zip")}
          />

          <Button
            bsStyle="default"
            key='save'
            id='save'
            onClick={this.subsetArea}
            disabled={this.state.output_variables == ""}
          ><Icon icon="save" /> {_("Save")}</Button>

          <DropdownButton
            id="script"
            title={<span><Icon icon="file-code-o" /> {_("API Scripts")}</span>}
            bsStyle={"default"}
            disabled={this.state.output_variables == ""}
            onSelect={this.saveScript}
            dropup
          >
            <MenuItem
              eventKey="python"
            ><Icon icon="code" /> {_("Python 3")}</MenuItem>
            <MenuItem
              eventKey="r"
            ><Icon icon="code" /> {_("R")}</MenuItem>
          </DropdownButton>
        </form>
      </Panel>
      );
    }

      const globalSettings = (<Panel
        collapsible
        defaultExpanded
        header={_("Global Settings")}
        bsStyle='primary'
        key='global_settings'
      >
        <SelectBox
          id='syncToGlobal'
          key='syncToGlobal'
          state={this.state.syncLocalToGlobalState}
          onUpdate={(key, value) => { this.setState({ syncLocalToGlobalState: value, }); }}
          title={_("Sync to Global State")}
        />
      </Panel>
      );

<<<<<<< HEAD
      let applyChanges1 = <Button
        key='1'
        onClick={this.updatePlot}
      >Apply Changes</Button>
      var dataset = null
      if (this.state.data.scale !== undefined) {
        dataset = (<Panel
          key='left_map'
          id='left_map'
=======
        <ComboBox 
          key='leftColormap' 
          id='leftColormap' 
          state={this.state.leftColormap} 
          def='default' 
          onUpdate={this.onLocalUpdate} 
          url='/api/v1.0/colormaps/' 
          title={_("Colourmap")}
        >
          {_("colourmap_help")}
          <img src="/colormaps.png" />
        </ComboBox>
      </div>
    </Panel>);
    
    const compare_dataset = <div key='compare_dataset'>
      <div style={{"display": this.props.dataset_compare ? "block" : "none"}}>
        <Panel
          key='right_map'
          id='right_map'
>>>>>>> f40fba30
          collapsible
          defaultExpanded
          header={this.props.dataset_compare ? _("Left Map (Anchor)") : _("Main Map")}
          bsStyle='primary'
        >
          {<DatasetSelector
            key='data'
            id='data'
            multiple={this.state.currentTab === 2}
            state={this.state.data}
            onUpdate={this.onLocalUpdate}
            depth={true}
          />}
          <div style={{ "display": this.state.currentTab == 1 ? "block" : "none" }}>
            <Range
              auto
              key='scale'
              id='scale'
              state={this.state.data.scale}
              def={""}
              onUpdate={this.onLocalUpdate}
              title={_("Variable Range")}
            />
            <ComboBox
              key='leftColormap'
              id='leftColormap'
              state={this.state.leftColormap}
              def='default'
              onUpdate={this.onLocalUpdate}
              url='/api/colormaps/'
              title={_("Colourmap")}
            >
              {_("colourmap_help")}
              <img src="/colormaps.png" />
            </ComboBox>
          </div>
          {applyChanges1}
        </Panel>);
      }

      let applyChanges_compare = <Button
        key='compare'
        onClick={this.updatePlot}
      >Apply Changes</Button>
      let compare_dataset = []
      if (this.state.data_compare.scale !== undefined) {
        compare_dataset = <div key='compare_dataset'>
        <div style={{ "display": this.props.dataset_compare ? "block" : "none" }}>
          <Panel
            key='right_map'
            id='right_map'
            collapsible
            defaultExpanded
            header={_("Right Map")}
            bsStyle='primary'
          >
            <DatasetSelector
              key='data_compare'
              id='data_compare'
              state={this.state.data_compare}
              onUpdate={this.onLocalUpdate}
            />

            <Range
              auto
              key='compare_scale'
              id='compare_scale'
              state={this.state.data_compare.scale}
              def={""}
              onUpdate={this.onLocalUpdate}
              title={_("Variable Range")}
            />

            <ComboBox
              key='rightColormap'
              id='rightColormap'
              state={this.state.rightColormap}
              def='default'
              onUpdate={this.onLocalUpdate}
              url='/api/v1.0/colormaps/'
              title={_("Colourmap")}
            >
              {_("colourmap_help")}
              <img src="/colormaps.png" />
            </ComboBox>
            {applyChanges_compare}
          </Panel>
        </div>
      </div>
      }
      
      let leftInputs = [];
      let rightInputs = [];


      //this.updatePlot()

      switch (this.state.currentTab) {
        case 1:
          leftInputs = [/*globalSettings*/mapSettings, subsetPanel];

          if (this.props.dataset_compare) {
            rightInputs = [dataset, compare_dataset]
          } else {
            rightInputs = [dataset];
          }
          break;
        case 2:
          leftInputs = [/*globalSettings*/dataset, applyChanges1];
          break;
      }

      let content;
      if (this.state.plot_query !== undefined) {
        switch (this.state.currentTab) {
          case 1:
            if (this.state.data.time !== undefined) {
              content = <PlotImage
                query={this.state.plot_query} // For image saving link.
                permlink_subquery={this.state}
                action={this.props.action}
              />;
            }

            break;
          case 2:
            content = <StatsTable query={this.state.plot_query} />;
            break;
        }
      } else {
        content = <img src={Spinner} />;
      }


      return (
        <div className='AreaWindow Window'>
          <Nav
            bsStyle="tabs"
            activeKey={this.state.currentTab}
            onSelect={this.onTabChange}
          >
            <NavItem eventKey={1}>{_("Map")}</NavItem>
            <NavItem eventKey={2}>{_("Statistics")}</NavItem>
          </Nav>
          <Row>
            <Col lg={3}>
              {leftInputs}
            </Col>
            <Col lg={6}>
              {content}
            </Col>
            <Col lg={3}>
              {rightInputs}
            </Col>
          </Row>
        </div>
      );
    }
  }

  //***********************************************************************
  AreaWindow.propTypes = {
    data: PropTypes.object,
    data_compare: PropTypes.object,
    depth: PropTypes.oneOfType([PropTypes.number, PropTypes.string]),
    area: PropTypes.array,
    time: PropTypes.number,
    generatePermLink: PropTypes.func,
    dataset_1: PropTypes.object,
    dataset_compare: PropTypes.bool,
    variable: PropTypes.string,
    projection: PropTypes.string,
    dataset_0: PropTypes.object,
    quantum: PropTypes.string,
    name: PropTypes.string,
    onUpdate: PropTypes.func,
    scale: PropTypes.oneOfType([PropTypes.array, PropTypes.string]),
    init: PropTypes.object,
    action: PropTypes.func,
    showHelp: PropTypes.func,
    swapViews: PropTypes.func,
    scale_1: PropTypes.string,
    options: PropTypes.object,
  };<|MERGE_RESOLUTION|>--- conflicted
+++ resolved
@@ -282,11 +282,10 @@
   }
 
   /*
-  componentWillReceiveProps(props) {
+  componentDidUpdate(prevProps, prevState) {
     
-    if (this._mounted && stringify(this.props) !== stringify(props)) {
-
-      if (props.scale !== this.props.scale) {
+    if (this._mounted && stringify(prevProps) !== stringify(this.props)) {
+      if (prevProps.scale !== this.props.scale) {
         if (this.state.scale.indexOf("auto") !== -1) {
           this.setState({
             scale: this.props.scale + ",auto"
@@ -878,7 +877,6 @@
       </Panel>
       );
 
-<<<<<<< HEAD
       let applyChanges1 = <Button
         key='1'
         onClick={this.updatePlot}
@@ -888,28 +886,6 @@
         dataset = (<Panel
           key='left_map'
           id='left_map'
-=======
-        <ComboBox 
-          key='leftColormap' 
-          id='leftColormap' 
-          state={this.state.leftColormap} 
-          def='default' 
-          onUpdate={this.onLocalUpdate} 
-          url='/api/v1.0/colormaps/' 
-          title={_("Colourmap")}
-        >
-          {_("colourmap_help")}
-          <img src="/colormaps.png" />
-        </ComboBox>
-      </div>
-    </Panel>);
-    
-    const compare_dataset = <div key='compare_dataset'>
-      <div style={{"display": this.props.dataset_compare ? "block" : "none"}}>
-        <Panel
-          key='right_map'
-          id='right_map'
->>>>>>> f40fba30
           collapsible
           defaultExpanded
           header={this.props.dataset_compare ? _("Left Map (Anchor)") : _("Main Map")}
