--- conflicted
+++ resolved
@@ -34,11 +34,8 @@
     
     this.state = {
       currentTab: 1, // Currently selected tab
-<<<<<<< HEAD
       plot_query: undefined,
 
-=======
->>>>>>> 1c57143e
       scale: props.scale + ",auto",
       scale_1: props.scale_1 + ",auto",
       scale_diff: "-10,10,auto",
@@ -94,11 +91,8 @@
     this.onTabChange = this.onTabChange.bind(this);
     this.updatePlotTitle = this.updatePlotTitle.bind(this);
     this.saveScript = this.saveScript.bind(this);
-<<<<<<< HEAD
     this.updatePlot = this.updatePlot.bind(this);
     this.updateLabel = this.updateLabel.bind(this);
-=======
->>>>>>> 1c57143e
   }
 
   componentDidMount() {
@@ -263,7 +257,6 @@
     });
   }
 
-<<<<<<< HEAD
   updateLabel(e) {
     let new_contour = this.state.contour
     new_contour.clabel = !new_contour.clabel
@@ -335,8 +328,6 @@
     
   }
 
-=======
->>>>>>> 1c57143e
   render() {
     _("Dataset");
     _("Time");
@@ -731,66 +722,23 @@
       scale: this.state.scale,
       name: this.props.name,
     };
-
-<<<<<<< HEAD
-    //this.updatePlot()
-    
-=======
-    let content = null;
->>>>>>> 1c57143e
     switch(this.state.currentTab) {
       case 1:
-        plot_query.type = "map";
-        plot_query.colormap = this.state.leftColormap;
-        plot_query.time = this.state.dataset_0.time;
-        plot_query.area = this.props.area;
-        plot_query.depth = this.state.dataset_0.depth;
-        plot_query.bathymetry = this.state.bathymetry;
-        plot_query.quiver = this.state.quiver;
-        plot_query.contour = this.state.contour;
-        plot_query.showarea = this.state.showarea;
-        plot_query.variable = this.state.dataset_0.variable; 
-        plot_query.projection = this.props.projection;
-        plot_query.size = this.state.size;
-        plot_query.dpi = this.state.dpi;
-        plot_query.interp = this.props.options.interpType;
-        plot_query.radius = this.props.options.interpRadius;
-        plot_query.neighbours = this.props.options.interpNeighbours;
-        plot_query.plotTitle = this.state.plotTitle;
+        leftInputs = [globalSettings, mapSettings, subsetPanel, applyChanges];
+        
         if (this.props.dataset_compare) {
-          plot_query.compare_to = this.props.dataset_1;
-          plot_query.compare_to.scale = this.state.scale_1;
-          plot_query.compare_to.scale_diff = this.state.scale_diff;
-          plot_query.compare_to.colormap = this.state.rightColormap;
-          plot_query.compare_to.colormap_diff = this.state.colormap_diff;
-        }
-
-        leftInputs = [globalSettings, mapSettings, subsetPanel]; //Left Sidebar
-        rightInputs = [dataset];  //Right Sidebar
-
-        if (this.props.dataset_compare) {   //Adds pane to right sidebar when compare is selected
-          rightInputs.push(compare_dataset);
-        }
-        content = <PlotImage
-          query={plot_query} // For image saving link.
-          permlink_subquery={this.state}
-          action={this.props.action}
-        />;
+          rightInputs = [dataset, compare_dataset]
+        } else {
+          rightInputs = [dataset];
+        }
         break;
       case 2:
-        plot_query.time = this.state.dataset_0.time;
-        plot_query.area = this.props.area;
-        plot_query.depth = this.state.dataset_0.depth;
-        if (Array.isArray(this.state.dataset_0.variable)) {
-          // Multiple variables were selected
-          plot_query.variable = this.state.dataset_0.variable.join(",");
-        } else {
-          plot_query.variable = this.state.dataset_0.variable;
-        }
-        
-        leftInputs = [globalSettings, dataset];
-
-<<<<<<< HEAD
+        leftInputs = [globalSettings, dataset, applyChanges];
+        break;
+    }
+    //this.updatePlot()
+    
+
     let content;
     if (this.state.plot_query != undefined) {
       switch(this.state.currentTab) {
@@ -807,11 +755,8 @@
       }
     } else {
       content = <img src={Spinner} />;
-=======
-        content = <StatsTable query={plot_query}/>;
-        break;
->>>>>>> 1c57143e
     }
+    
 
     return (
       <div className='AreaWindow Window'>
