body {
    font-family: $font-family;

    input, select {
        font-size: 0.75em;
    }

    .nav-tabs {
        font-size: 0.8em;
        height:120px;

        >li {
            clip-path: polygon(25% 0, 100% 0, 75% 100%, 0 100%);
            width: 60px;
            height:120px;
            margin-right: -8px;
            >a {
                height: 100%;

                :hover {
                    clip-path: polygon(25% 0, 100% 0, 75% 100%, 0 100%);
                    //width: 60px;
                    //height:110px;
                    
                }
            }
        }
        
    }
}
.OceanNavigator {
<<<<<<< HEAD



    .addIceButton {
        clear: right;
        margin-top: 5px;
        float: right;
    }

    .iceSlider {
        clear: right;
        float: right;
    }

    height:100%;
    .LayerOptions {
        width: 20%;
        height: 100%;
    }
    .LayerSelection {
        float: left;
        width: 13.75%;
        height:100%;

        .nav {
            background-color: #008cba;
            height:100%;   
        }
        .hiddenButton {
            height: 20%;
            >a {
                height:100%;
                
            }
        }
        
        
        .currentButton {
            height: 20%;
            background-color: #006687;
            
            >a {
                height:100%;
                
            }
        }
        .settingsButton {
            font-size: 50px!important;
        }

        .vertical {
            writing-mode: vertical-rl;
            transform: rotate(180deg);
            height: 100%;
            text-align: center;
            color: white;
        }
    }

    .envTabName {
        transform: rotate(187deg);
        writing-mode: vertical-rl;
    }
    .LayerPanels {
        height: calc(100% - 70px);
        float: right;
        width: 86.25%;

        .Range {
            display: inline-block
        }

        .settings {
            background-color: #006687;
            float: bottom;
            height: 70px;

            >button {
                padding: 0px;
                padding-right: 20px;
                padding-left: 20px;
                vertical-align: middle;
    
                background-color: #006687;
                float: right;
                height: 100%;
                border: none;
                outline: none;
                font-size: 40px;
                color: white;
                
                :hover {
                    font-size: 50px;
                }

            }

        }

        .hiddenPanel {
            display: none;
        }
        .currentPanel {
            display: block;
            background-color: #006687;
            height: 100%;
        }
        
    }
=======
>>>>>>> 1c57143e
    .MapInputs {
        width: 0;
        position: absolute;
        top: 0;
        bottom: 0;
        transition: left 0.3s ease-in-out;
    }
    > .content {
        position: absolute;
        top: 0;
        bottom: 0;
        left: 0; // Map view takes up full screen width when sidebar closed
        right: 0;
        display: flex;
        flex-flow: column;
        transition: left 0.3s ease-in-out;

        .MapToolbar {
            flex: 0 1 auto;
        }

        .Map {
            flex: 1 1 auto;
        }
    }

}

.checkbox, .alert, .control-label {
    font-size: 95%;
}

// Moves content to the right to fit sidebar
.content.open {
    left: $sidebar-width;
}

.permalink-modal {
    textarea {
        font-size: 1em;
        width: 100%;
    }
}

.busy-modal {
    height: 100%;
    margin: 0 auto;
    .modal-content {
        position: absolute;
        left: 50%;
        top: 50%;
        transform: translate(-50%, -50%);
        img {
            display: block;
            margin: 0 auto;
        }
    }
}<|MERGE_RESOLUTION|>--- conflicted
+++ resolved
@@ -29,7 +29,6 @@
     }
 }
 .OceanNavigator {
-<<<<<<< HEAD
 
 
 
@@ -139,8 +138,6 @@
         }
         
     }
-=======
->>>>>>> 1c57143e
     .MapInputs {
         width: 0;
         position: absolute;
