--- conflicted
+++ resolved
@@ -24,9 +24,4 @@
 // Move sidebar onto screen when open
 /*.MapInputs.open {
     width: $sidebar-width - 2.75%;
-<<<<<<< HEAD
-}*/
-=======
-    height: calc(100% - 70px);
 }
->>>>>>> b20c3496
