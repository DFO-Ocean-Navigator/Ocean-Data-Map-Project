
div.MapInputs {
    overflow-y: auto;
    
<<<<<<< HEAD
    padding: 0.25em;
    padding-left: 0.5em;
    padding-right: 0.5em;

    .panel {
        margin-bottom: 10px;
    }
=======
    padding: 0.5em; 
    padding: 0.25em; 
    padding-left: 0.5em; 
    padding-right: 0.5em; 
 
    // Reduce padding of Bootstrap panel
    .panel {
        margin-bottom: 10px; 
    } 
>>>>>>> 72bc5458
}

// Move sidebar onto screen when open
.MapInputs.open {
    width: $sidebar-width;
}<|MERGE_RESOLUTION|>--- conflicted
+++ resolved
@@ -2,25 +2,14 @@
 div.MapInputs {
     overflow-y: auto;
     
-<<<<<<< HEAD
-    padding: 0.25em;
-    padding-left: 0.5em;
-    padding-right: 0.5em;
-
-    .panel {
-        margin-bottom: 10px;
-    }
-=======
-    padding: 0.5em; 
     padding: 0.25em; 
     padding-left: 0.5em; 
+ 
     padding-right: 0.5em; 
- 
     // Reduce padding of Bootstrap panel
     .panel {
         margin-bottom: 10px; 
     } 
->>>>>>> 72bc5458
 }
 
 // Move sidebar onto screen when open
