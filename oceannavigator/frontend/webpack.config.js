--- conflicted
+++ resolved
@@ -7,23 +7,18 @@
 const HtmlWebpackPlugin = require("html-webpack-plugin");
 
 module.exports = {
-  entry: [
-      APP_DIR + "/index.jsx",
-  ],
+  entry: [APP_DIR + "/index.jsx"],
   output: {
-      path: BUILD_DIR,
-      filename: "oceannavigator.js",
-      publicPath: "/public/"
-    },
+    path: BUILD_DIR,
+    filename: "oceannavigator.js",
+    publicPath: "/public/",
+  },
   plugins: [
-<<<<<<< HEAD
-=======
     new webpack.DefinePlugin({
-      "_": "props.t",
-      "__": "props.t",
-      "process.env.LOGGER_LEVEL": JSON.stringify('info')
+      _: "props.t",
+      __: "props.t",
+      "process.env.LOGGER_LEVEL": JSON.stringify("info"),
     }),
->>>>>>> ea5896a9
     new HtmlWebpackPlugin({
       filename: "index.html",
       hash: true,
@@ -31,7 +26,6 @@
       xhtml: true,
       template: "src/index.ejs",
     }),
-
   ],
   devServer: {
     port: 3030, // you can change the port
@@ -53,14 +47,14 @@
         test: /\.(png|gif|svg|eot|woff2?|ttf|svg)(\?.*)?$/,
         loader: "file-loader",
         options: {
-          name: "/[name].[ext]"
-        }
-      }
+          name: "/[name].[ext]",
+        },
+      },
     ],
   },
   resolve: {
     alias: {
       "axios/lib": path.resolve(__dirname, "./node_modules/axios/lib"),
-    }
-  }
+    },
+  },
 };