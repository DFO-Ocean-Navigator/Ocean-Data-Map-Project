--- conflicted
+++ resolved
@@ -478,14 +478,10 @@
 
         return jsonify(d)
 
-<<<<<<< HEAD
+
 @bp_v1_0.route('/api/v1.0/class4/<string:class4_type>/<string:q>/<string:class4_id>/')
 def class4_query_v1_0(class4_type: str, q: str, class4_id: str):
-=======
-
-@bp_v1_0.route("/api/v1.0/class4/<string:q>/<string:class4_id>/")
-def class4_query_v1_0(q: str, class4_id: str):
->>>>>>> 50c155cd
+
     """
     API Format: /api/v1.0/class4/<string:q>/<string:class4_id>/
 
@@ -498,17 +494,12 @@
     if not class4_id:
         raise APIError("Please Specify an ID ")
 
-<<<<<<< HEAD
+
     if q == 'forecasts':
         pts = class4.list_class4_forecasts(class4_id, class4_type)
     elif q == 'models':
         pts = class4.list_class4_models(class4_id, class4_type)
-=======
-    if q == "forecasts":
-        pts = class4.list_class4_forecasts(class4_id)
-    elif q == "models":
-        pts = class4.list_class4_models(class4_id)
->>>>>>> 50c155cd
+
     else:
         raise APIError(
             gettext(
@@ -829,15 +820,11 @@
     q: str, projection: str, resolution: int, extent: str, file_id: str
 ):
     """
-<<<<<<< HEAD
     API Format: /api/v1.0/<string:q>/<string:projection>/<int:resolution>/<string:extent>/<string:file_id>.json
 
     <string:q>          : Type of data (points, lines, areas, class4 Ocean Predict/RIOPS Assimilated Observations)
     <string:projection> : Current projection of the map (EPSG:3857, EPSG:32661, EPSG:3031)
-=======
-    <string:q>          : Type of data (points, lines, areas, class4)
-    <string:projection> : Current projection of the map (EPSG:3857, EPSG:32661, EPSG:3031)  # noqa: E501
->>>>>>> 50c155cd
+
     <int:resolution>    : Current zoom level of the map
     <string:extent>     : The current bounds of the map view
     <string:file_id>    :
@@ -849,7 +836,6 @@
     data = []
     max_age = 86400
 
-<<<<<<< HEAD
     if q == 'points':
         data = utils.misc.points(
             file_id, projection, resolution, extent)
@@ -865,16 +851,6 @@
     elif q == 'riops_obs':
         data = class4.class4(
             q, file_id, projection, resolution, extent)            
-=======
-    if q == "points":
-        data = utils.misc.points(file_id, projection, resolution, extent)
-    elif q == "lines":
-        data = utils.misc.lines(file_id, projection, resolution, extent)
-    elif q == "areas":
-        data = utils.misc.areas(file_id, projection, resolution, extent)
-    elif q == "class4":
-        data = class4.class4(file_id, projection, resolution, extent)
->>>>>>> 50c155cd
     else:
         raise FAILURE
 
