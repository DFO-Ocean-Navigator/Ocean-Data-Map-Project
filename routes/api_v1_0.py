import datetime
import json
import os
from io import BytesIO

import geojson
import numpy as np
import pandas as pd
from dateutil.parser import parse as dateparse
from fastapi import APIRouter, Depends, HTTPException, Path, Query, Request
from fastapi.encoders import jsonable_encoder
from fastapi.responses import FileResponse, StreamingResponse
from PIL import Image
from shapely.geometry import LinearRing, Point, Polygon
from sqlalchemy import func
from sqlalchemy.orm import Session

import data.observational.queries as ob_queries
import plotting.colormap
import routes.enums as e
import utils.misc
from data import open_dataset
from data.observational import SessionLocal, DataType, Platform, Sample, Station
from data.sqlite_database import SQLiteDatabase
from data.transformers.geojson import data_array_to_geojson
from data.utils import get_data_vars_from_equation, time_index_to_datetime
from oceannavigator.dataset_config import DatasetConfig
from oceannavigator.log import log
from oceannavigator.settings import get_settings
from plotting.colormap import plot_colormaps
from plotting.scale import get_scale
from plotting.scriptGenerator import generatePython, generateR
from plotting.tile import bathymetry as plot_bathymetry
from plotting.tile import topo as plot_topography
from plotting.tile import scale as plot_scale
from utils.errors import ClientError

"""
import base64
import gzip
import json
import shutil
import sqlite3

import pandas as pd
from dateutil.parser import parse as dateparse
from shapely.geometry import LinearRing, Point, Polygon

import data.class4 as class4
import data.observational.queries as ob_queries
import plotting.colormap
import plotting.scale
import plotting.tile
import utils.misc
from data import open_dataset
from data.observational import DataType, Platform, Sample, Station
from data.observational import db as DB
from data.sqlite_database import SQLiteDatabase
from data.transformers.geojson import data_array_to_geojson
from data.utils import (
    DateTimeEncoder,
    get_data_vars_from_equation,
    time_index_to_datetime,
)
from oceannavigator.dataset_config import get_dataset_config
from plotting.class4 import Class4Plotter
from plotting.hovmoller import HovmollerPlotter
from plotting.map import MapPlotter
from plotting.observation import ObservationPlotter
from plotting.profile import ProfilePlotter
from plotting.sound import SoundSpeedPlotter
from plotting.stats import stats as areastats
from plotting.stick import StickPlotter
from plotting.timeseries import TimeseriesPlotter
from plotting.track import TrackPlotter
from plotting.transect import TransectPlotter
from plotting.ts import TemperatureSalinityPlotter
from utils.errors import APIError, ClientError, ErrorBase
"""

FAILURE = ClientError("Bad API usage")


def get_db():
    try:
        db = SessionLocal()
        yield db
    finally:
        db.close()


router = APIRouter(
    prefix="/api/v1.0",
    responses={404: {"message": "Not found"}},
)

MAX_CACHE = 315360000


@router.get("/git_info")
async def git_info():
    """
    Returns the current Git hash of the application.
    """

    settings = get_settings()

    git_info = {
        "git_hash": settings.git_hash,
        "git_tag": settings.git_tag,
    }

    return git_info


@router.get("/generate_script")
async def generate_script(
    query: str = Query(..., description="string-ified JSON"),
    lang: e.ScriptLang = Query(..., description="Language of the requested API script"),
    script_type: e.ScriptType = Query(..., description="Type of requested script"),
):
    if lang == e.ScriptLang.python:
        b = generatePython(query, script_type)
        media_type = "application/x-python"
        filename = f"ocean_navigator_api_script_{script_type}.py"

    elif lang == e.ScriptLang.r:
        b = generateR(query, script_type)
        media_type = "text/plain"
        filename = f"ocean_navigator_api_script_{script_type}.r"

    return StreamingResponse(
        b,
        media_type=media_type,
        headers={"Content-Disposition": f"attachment; filename=#{filename}"},
    )


@router.get("/datasets")
async def datasets():
    """
    List of available datasets w/ some metadata.
    """

    data = []
    for key in DatasetConfig.get_datasets():
        config = DatasetConfig(key)
        data.append(
            {
                "id": key,
                "value": config.name,
                "quantum": config.quantum,
                "help": config.help,
                "attribution": config.attribution,
            }
        )
    data = sorted(data, key=lambda k: k["value"])
    return data


@router.get("/dataset/{dataset}")
async def dataset(
    dataset: str = Path(
        None,
        title="The key of the dataset.",
        example="giops_day",
    )
):
    config = DatasetConfig(dataset)

    return {
        "id": dataset,
        "value": config.name,
        "quantum": config.quantum,
        "help": config.help,
        "attribution": config.attribution,
    }


@router.get("/dataset/{dataset}/quantum")
async def quantum(
    dataset: str = Path(
        ...,
        title="The key of the dataset.",
        example="giops_day",
    )
):
    """
    Returns the time scale (i.e. quantum) for a dataset.
    """

    config = DatasetConfig(dataset)

    return {"value": config.quantum}


@router.get("/dataset/{dataset}/variables")
async def variables(
    dataset: str = Path(
        ...,
        title="The key of the dataset.",
        example="giops_day",
    ),
    has_depth_only: bool = Query(
        False, description="When True, only variables with depth will be returned"
    ),
    vectors_only: bool = Query(
        False, description="When True, only variables with magnitude will be returned"
    ),
):
    """
    Returns the available variables for a given dataset.
    """

    config = DatasetConfig(dataset)

    data = []
    with open_dataset(config) as ds:
        for v in ds.variables:
            if config.variable[v.key].is_hidden:
                continue

            if (has_depth_only) and v.is_surface_only():
                continue

            if (vectors_only) and v.key not in config.vector_variables:
                continue

            data.append(
                {
                    "id": v.key,
                    "value": config.variable[v].name,
                    "scale": config.variable[v].scale,
                    "interp": config.variable[v].interpolation,
                    "two_dimensional": v.is_surface_only(),
                }
            )

    data = sorted(data, key=lambda k: k["value"])

    return data


@router.get("/dataset/{dataset}/{variable}/depths")
async def depths(
    dataset: str = Path(
        ...,
        title="The key of the dataset.",
        example="giops_day",
    ),
    variable: str = Path(
        ...,
        title="The key of the variable.",
        example="votemper",
    ),
    include_all_key: bool = Query(True),
):
    """
    Returns array of all depths available for the given variable.
    """

    config = DatasetConfig(dataset)

    data = []
    with open_dataset(config, variable=variable, timestamp=-1) as ds:
        if variable not in ds.variables:
            raise HTTPException(
                status_code=404, detail=f"{variable} not found in dataset {dataset}"
            )

        v = ds.variables[variable]

        if v.has_depth():
            if include_all_key:
                data.append({"id": "all", "value": "All Depths"})

            for idx, value in enumerate(np.round(ds.depths)):
                data.append({"id": idx, "value": "%d m" % (value)})

            if len(data) > 0:
                data.insert(0, {"id": "bottom", "value": "Bottom"})

    data = [e for i, e in enumerate(data) if data.index(e) == i]

    return data


@router.get("/scale")
async def scale(
    dataset: str = Query(
        ..., description="The key of the dataset.", example="giops_day"
    ),
    variable: str = Query(
        ..., description="The key of the variable.", example="votemper"
    ),
    scale: str = Query(
        ..., description="Min/max values for scale image", example="-5,30"
    ),
):
    """
    Returns a scale bar png
    """

    bytes = plot_scale(
        {
            "dataset": dataset,
            "variable": variable,
            "scale": scale,
        }
    )

    filename = f"{dataset}_{variable}_scale_{scale}.png"

    return StreamingResponse(
        bytes,
        media_type="image/png",
        headers={"Content-Disposition": f"attachment; filename=#{filename}"},
    )


@router.get("/range")
async def range(
    dataset: str = Query(
        ..., description="The key of the dataset.", example="giops_day"
    ),
    variable: str = Query(
        ..., description="The key of the variable.", example="votemper"
    ),
    interp: e.InterpolationType = Query("gaussian", description="", example="gaussian"),
    radius: int = Query(
        25, description="Radius in km to search for neighbours", example=25
    ),
    neighbours: int = Query(
        10,
        description="The max number of nearest neighbours to search for.",
        example=10,
    ),
    projection: str = Query(
        "EPSG:3857",
        description="EPSG code of the desired projection.",
        example="EPSG:3857",
    ),
    extent: str = Query(
        ...,
        description="View extent",
        example="-17815466.9445,3631998.6003,6683517.8652,10333997.2404",
    ),
    depth: str = Query(
        ...,
        description="Depth index",
        examples={
            "numerical index": {"value": "1"},
            "bottom index": {"value": "bottom"},
        },
    ),
    time: int = Query(..., description="NetCDF timestamp"),
):
    """
    Returns the min/max values of a variable for a given view extent.
    """
    extent = list(map(float, extent.split(",")))

    min_value, max_value = get_scale(
        dataset,
        variable,
        depth,
        time,
        projection,
        extent,
        interp,
        radius * 1000,
        neighbours,
    )

    return {
        "min": min_value,
        "max": max_value,
    }


@router.get("/data")
async def data(
    dataset: str = Query(
        ..., description="The key of the dataset.", example="giops_day"
    ),
    variable: str = Query(
        ..., description="The key of the variable.", example="votemper"
    ),
    time: int = Query(..., description="NetCDF timestamp"),
    depth: int = Query(..., description="Depth index", example=0),
):
    """
    Returns a geojson representation of requested model data.
    """

    settings = get_settings()

    cached_file_name = os.path.join(
        settings.cache_dir,
        "data",
        f"get_data_{dataset}_{variable}_{depth}_{time}.geojson",
    )

    if os.path.isfile(cached_file_name):
        log().info(f"Using cached {cached_file_name}.")
        return FileResponse(cached_file_name, media_type="application/json")

    config = DatasetConfig(dataset)

    with open_dataset(config, variable=variable, timestamp=time) as ds:

        lat_var, lon_var = ds.nc_data.latlon_variables

        stride = config.vector_arrow_stride

        lat_slice = slice(0, lat_var.size, stride)
        lon_slice = slice(0, lon_var.size, stride)

        time_index = ds.nc_data.timestamp_to_time_index(time)

        data = ds.nc_data.get_dataset_variable(variable)

        if len(data.shape) == 3:
            data_slice = (time_index, lat_slice, lon_slice)
        else:
            data_slice = (time_index, depth, lat_slice, lon_slice)

        data = data[data_slice]

        bearings = None
        if "mag" in variable:
            with open_dataset(config, variable="bearing", timestamp=time) as ds_bearing:
                bearings = ds_bearing.nc_data.get_dataset_variable("bearing")[
                    data_slice
                ].squeeze(drop=True)

        d = data_array_to_geojson(
            data.squeeze(drop=True),
            bearings,  # this is a hack
            lat_var[lat_slice],
            lon_var[lon_slice],
        )

        os.makedirs(os.path.dirname(cached_file_name), exist_ok=True)
        with open(cached_file_name, "w", encoding="utf-8") as f:
            geojson.dump(d, f)

        return d


'''
@bp_v1_0.route("/api/v1.0/class4/<string:q>/<string:class4_id>/")
def class4_query_v1_0(q: str, class4_id: str):
    """
    API Format: /api/v1.0/class4/<string:q>/<string:class4_id>/

    <string:q>         : forecasts / models (Data Request)
    <string:class4_id> : ID of the desired class4 - Can be found using /api/class4/

    Returns a list of class4 datapoints for a given day
    """

    if not class4_id:
        raise APIError("Please Specify an ID ")

    if q == "forecasts":
        pts = class4.list_class4_forecasts(class4_id)
    elif q == "models":
        pts = class4.list_class4_models(class4_id)
    else:
        raise APIError(
            gettext(
                "Please specify either forecasts or models using /models/ or /forecasts/"  # noqa: E501
            )
        )

    resp = jsonify(pts)
    resp.cache_control.max_age = 86400
    return resp


@bp_v1_0.route("/api/v1.0/stats/", methods=["GET", "POST"])
def stats_v1_0():
    """
    API Format: /api/v1.0/stats/?query='...'

    query = {
        dataset  : Dataset to extract data
        variable : variable key (e.g. votemper)
        time     : Time retrieved data was gathered/modeled
        depth    : Water Depth - found using /api/depth/?dataset='...'
        area     : Selected Area
    }
    **Query must be written in JSON and converted to encodedURI**
    **Not all components of query are required
    """

    if request.method == "GET":
        args = request.args
    else:
        args = request.form
    query = json.loads(args.get("query"))

    config = DatasetConfig(query.get("dataset"))
    with open_dataset(config) as dataset:
        date = dataset.convert_to_timestamp(query.get("time"))
        date = {"time": date}
        query.update(date)
        if not query:
            # Invalid API Check
            if "query" not in args:  # Invalid API Check
                raise APIError(
                    "A Query must be specified in the form /stats/?query='...' "
                )
            # Retrieves Query as JSON based on Request Method
            query = json.loads(args.get("query"))

        dataset = query.get("dataset")  # Retrieves dataset from query

        data = areastats(dataset, query)
        return Response(data, status=200, mimetype="application/json")


@bp_v1_0.route("/api/v1.0/subset/", methods=["GET", "POST"])
def subset_query_v1_0():

    args = None
    if request.method == "GET":
        args = request.args
    else:
        args = request.form

    working_dir = None
    subset_filename = None

    if "area" in args.keys():
        # Predefined area selected
        area = args.get("area")
        sp = area.split("/", 1)

        data = utils.misc.list_areas(sp[0], simplify=False)

        b = [x for x in data if x.get("key") == area]
        args = args.to_dict()
        args["polygons"] = b[0]["polygons"]

    config = DatasetConfig(args.get("dataset_name"))
    time_range = args["time"].split(",")
    variables = args["variables"].split(",")
    with open_dataset(
        config,
        variable=variables,
        timestamp=int(time_range[0]),
        endtime=int(time_range[1]),
    ) as dataset:
        working_dir, subset_filename = dataset.nc_data.subset(args)

    return send_from_directory(working_dir, subset_filename, as_attachment=True)


@bp_v1_0.route("/api/v1.0/plot/", methods=["GET", "POST"])
def plot_v1_0():
    """
    API Format: /api/v1.0/plot/?query='...'&format

    query = {
        dataset   : Dataset to extract data
        names     :
        plottitle : Title of Plot (Default if blank)
        showmap   : Include a map of the plots location on the map
        station   : Coordinates of the point/line/area/etc
        time      : Time retrieved data was gathered/modeled
        type      : File / Plot Type (Check Navigator for Possible options)
        variable  : Variable key (e.g. votemper)
    }
    **Query must be written in JSON and converted to encodedURI**
    **Not all components of query are required
    """

    if request.method == "GET":
        args = request.args
    else:
        args = request.form

    if "query" not in args:
        raise APIError("Please provide a query.")

    query = json.loads(args.get("query"))

    fmt = args.get("format")
    if fmt == "json":

        def make_response(data, mime):
            b64 = base64.encodebytes(data).decode()

            return Response(
                json.dumps("data:%s;base64,%s" % (mime, b64)),
                status=200,
                mimetype="application/json",
            )

    else:

        def make_response(data, mime):
            return Response(data, status=200, mimetype=mime)

    dataset = query.get("dataset")
    plottype = query.get("type")

    options = {
        "format": fmt,
        "size": args.get("size", "15x9"),
        "dpi": args.get("dpi", 72),
    }

    # Determine which plotter we need.
    if plottype == "map":
        plotter = MapPlotter(dataset, query, **options)
    elif plottype == "transect":
        plotter = TransectPlotter(dataset, query, **options)
    elif plottype == "timeseries":
        plotter = TimeseriesPlotter(dataset, query, **options)
    elif plottype == "ts":
        plotter = TemperatureSalinityPlotter(dataset, query, **options)
    elif plottype == "sound":
        plotter = SoundSpeedPlotter(dataset, query, **options)
    elif plottype == "profile":
        plotter = ProfilePlotter(dataset, query, **options)
    elif plottype == "hovmoller":
        plotter = HovmollerPlotter(dataset, query, **options)
    elif plottype == "observation":
        plotter = ObservationPlotter(dataset, query, **options)
    elif plottype == "track":
        plotter = TrackPlotter(dataset, query, **options)
    elif plottype == "class4":
        plotter = Class4Plotter(dataset, query, **options)
    elif plottype == "stick":
        plotter = StickPlotter(dataset, query, **options)
    else:
        raise APIError("You Have Not Selected a Plot Type - Please Review your Query")

    if "data" in request.args:
        data = plotter.prepare_plot()
        return data

    img, mime, filename = plotter.run()

    if img:
        response = make_response(img, mime)
    else:
        raise FAILURE

    if "save" in args:
        response.headers["Content-Disposition"] = 'attachment; filename="%s"' % filename

    response.cache_control.max_age = 300

    if "data" in args:
        plotData = {
            "data": str(resp),  # noqa: F821
            "shape": resp.shape,  # noqa: F821
            "mask": str(resp.mask),  # noqa: F821
        }
        plotData = json.dumps(plotData)
        return Response(plotData, status=200, mimetype="application/json")

    return response


@bp_v1_0.route("/api/v1.0/colors/")
def colors_v1_0():
    """
    API Format: /api/v1.0/colors/

    Returns a list of colours for use in colour maps
    """

    args = request.args
    data = [
        {"id": "k", "value": gettext("Black")},
        {"id": "b", "value": gettext("Blue")},
        {"id": "g", "value": gettext("Green")},
        {"id": "r", "value": gettext("Red")},
        {"id": "c", "value": gettext("Cyan")},
        {"id": "m", "value": gettext("Magenta")},
        {"id": "y", "value": gettext("Yellow")},
        {"id": "w", "value": gettext("White")},
    ]
    if args.get("random"):
        data.insert(0, {"id": "rnd", "value": gettext("Randomize")})
    if args.get("none"):
        data.insert(0, {"id": "none", "value": gettext("None")})

    resp = jsonify(data)
    return resp
'''


@router.get("/plot/colormaps.json")
async def colormaps_json():
    """
    Returns list of available colormaps
    """

    data = sorted(
        [{"id": i, "value": n} for i, n in plotting.colormap.colormap_names.items()],
        key=lambda k: k["value"],
    )
    data.insert(0, {"id": "default", "value": "Default for Variable"})

    return data


@router.get("/plot/colormaps.png")
async def colormaps_png():
    """
    Returns image of available colourmaps
    """

    img = plot_colormaps()

    return StreamingResponse(
        img,
        media_type="image/png",
        headers={"Cache-Control": f"max-age={MAX_CACHE}"},
    )


@router.get("/kml/points")
async def kml_points():
    """
    Returns the KML groups containing of interest from hard-coded KML files
    """
    return utils.misc.list_kml_files("point")


@router.get("/kml/points/{id}")
async def kml_point(
    id: str = Path(..., example="NL-AZMP_Stations"),
    projection: str = Query(
        ...,
        description="EPSG code for desired projection. Used to map resulting KML \
            coords",
        example="EPSG:3857",
    ),
    view_bounds: str = Query(
        None,
        description="Used to exclude KML points that aren't visible. Useful for \
            filtering large KML groups.",
    ),
):
    """
    Returns the GeoJSON representation of the features contained in the KML file id.
    """

    return utils.misc.points(id, projection, view_bounds)


@router.get("/kml/lines")
async def kml_lines():
    """
    Returns the KML groups containing of interest from hard-coded KML files
    """
    return utils.misc.list_kml_files("line")


'''
TODO: IMPLEMENT THIS BASED ON kml_point
@router.get("/kml/lines/{id}")
async def kml_line():
    """
    """
    return {}
'''


@router.get("/kml/areas")
async def kml_areas():
    """
    Returns the KML groups containing of interest from hard-coded KML files
    """
    return utils.misc.list_kml_files("area")


'''
TODO: IMPLEMENT THIS BASED ON kml_point
@router.get("/kml/areas/{id}")
async def kml_area():
    """
    """
    return {}
'''

'''
@bp_v1_0.route("/api/v1.0/<string:q>/<string:q_id>.json")
def query_id_v1_0(q: str, q_id: str):
    """
    API Format: /api/v1.0/<string:q>/<string:q_id>.json'

    <string:q>    : Type of Data (areas, class4)
    <string:q_id> :

    """
    if q == "areas":
        data = utils.misc.list_areas(q_id)
    elif q == "class4":
        data = class4.list_class4(q_id)
    else:
        raise APIError(
            "The Specified Parameter is Invalid - Must be one of (areas, class4)"
        )

    resp = jsonify(data)
    resp.cache_control.max_age = 86400
    return resp


@bp_v1_0.route(
    "/api/v1.0/<string:q>/<string:projection>/<int:resolution>/<string:extent>/<string:file_id>.json"  # noqa: E501
)
def query_file_v1_0(
    q: str, projection: str, resolution: int, extent: str, file_id: str
):
    """
    <string:q>          : Type of data (points, lines, areas, class4)
    <string:projection> : Current projection of the map (EPSG:3857, EPSG:32661, EPSG:3031)  # noqa: E501
    <int:resolution>    : Current zoom level of the map
    <string:extent>     : The current bounds of the map view
    <string:file_id>    :

    **All components must be included**
    **Used Primarily by WebPage**
    """

    data = []
    max_age = 86400

    if q == "points":
        data = utils.misc.points(file_id, projection, resolution, extent)
    elif q == "lines":
        data = utils.misc.lines(file_id, projection, resolution, extent)
    elif q == "areas":
        data = utils.misc.areas(file_id, projection, resolution, extent)
    elif q == "class4":
        data = class4.class4(file_id, projection, resolution, extent)
    else:
        raise FAILURE

    resp = jsonify(data)
    resp.cache_control.max_age = max_age
    return resp
'''


@router.get("/dataset/{dataset}/{variable}/timestamps")
async def timestamps(
    dataset: str = Path(..., title="The key of the dataset.", example="giops_day"),
    variable: str = Path(..., title="The key of the variable.", example="votemper"),
):
    """
    Returns all timestamps available for a given variable in a dataset.
    This is variable-dependent because datasets can have multiple "quantums",
    as in surface 2D variables may be hourly, while 3D variables may be daily.

    Returns:
        All timestamp pairs (e.g. [netcdf_timestamp_integer, iso_8601_date_string])
        for the given dataset and variable.
    """

    config = DatasetConfig(dataset)

    # Handle possible list of URLs for staggered grid velocity field datasets
    url = config.url if not isinstance(config.url, list) else config.url[0]
    if url.endswith(".sqlite3"):
        with SQLiteDatabase(url) as db:
            if variable in config.calculated_variables:
                data_vars = get_data_vars_from_equation(
                    config.calculated_variables[variable]["equation"],
                    [v.key for v in db.get_data_variables()],
                )
                vals = db.get_timestamps(data_vars[0])
            else:
                vals = db.get_timestamps(variable)
    else:
        with open_dataset(config, variable=variable) as ds:
            vals = list(map(int, ds.nc_data.time_variable.values))
    converted_vals = time_index_to_datetime(vals, config.time_dim_units)

    result = []
    for idx, date in enumerate(converted_vals):
        if config.quantum == "month" or config.variable[variable].quantum == "month":
            date = datetime.datetime(date.year, date.month, 15)
        result.append({"id": vals[idx], "value": date.isoformat()})

    result = sorted(result, key=lambda k: k["id"])

    return jsonable_encoder(result)


@router.get("/tiles/{dataset}/{variable}/{time}/{depth}/{zoom}/{x}/{y}")
async def data_tile(
    dataset: str = Path(
        ..., description="The key of the dataset.", example="giops_day"
    ),
    variable: str = Path(
        ..., description="The key of the variable.", example="votemper"
    ),
    time: int = Path(..., description="NetCDF timestamp"),
    depth: str = Path(..., description="Depth index", example=0),
    zoom: int = Path(..., example=4),
    x: int = Path(..., example=0),
    y: int = Path(..., example=1),
    projection: str = Query(
        default="EPSG:3857", description="EPSG projection code.", example="EPSG:3857"
    ),
    interp: e.InterpolationType = Query(default="gaussian"),
    radius: int = Query(default=25, example=25),
    neighbours: int = Query(default=10, example=10),
    scale: str = Query(..., example="-5,30"),
):
    """
    Produces the map data tiles
    """

    settings = get_settings()

    f = os.path.join(
        settings.cache_dir,
        "api",
        "v1.0",
        "tiles",
        str(interp),
        str(radius),
        str(neighbours),
        projection,
        dataset,
        variable,
        str(time),
        depth,
        scale,
        str(zoom),
        str(x),
        f"{y}.png",
    )

    if os.path.isfile(f):
        return FileResponse(
            f,
            media_type="image/png",
            headers={"Cache-Control": f"max-age={MAX_CACHE}"},
        )

    if depth != "bottom" and depth != "all":
        depth = int(depth)

    img = plotting.tile.plot(
        projection,
        x,
        y,
        zoom,
        {
            "interp": interp,
            "radius": radius * 1000,
            "neighbours": neighbours,
            "dataset": dataset,
            "variable": variable,
            "time": time,
            "depth": depth,
            "scale": scale,
        },
    )

    return _cache_and_send_img(img, f)


@router.get("/tiles/topo/{zoom}/{x}/{y}")
async def topography_tiles(
    zoom: int = Path(..., example=4),
    x: int = Path(..., example=0),
    y: int = Path(..., example=1),
    shaded_relief: bool = Query(default=False),
    projection: str = Query(
        default="EPSG:3857", description="EPSG projection code.", example="EPSG:3857"
    ),
):
    """
    Generates topographical tiles
    """

    settings = get_settings()

    if zoom > 7:
        return FileResponse(
            os.path.join(settings.shape_file_dir, "blank.png"),
            media_type="image/png",
            headers={"Cache-Control": f"max-age={MAX_CACHE}"},
        )

    f = os.path.join(
        settings.cache_dir,
        "api",
        "v1.0",
        "tiles",
        "topo",
        projection,
        str(zoom),
        str(x),
        f"{y}.png",
    )

    if os.path.isfile(f):
        return FileResponse(
            f,
            media_type="image/png",
            headers={"Cache-Control": f"max-age={MAX_CACHE}"},
        )

    img = plot_topography(projection, x, y, zoom, shaded_relief)
    return _cache_and_send_img(img, f)


@router.get("/tiles/bath/{zoom}/{x}/{y}")
async def bathymetry_tiles(
    zoom: int = Path(..., example=4),
    x: int = Path(..., example=0),
    y: int = Path(..., example=1),
    projection: str = Query(
        default="EPSG:3857", description="EPSG projection code.", example="EPSG:3857"
    ),
):
    """
    Generates bathymetry tiles
    """

    settings = get_settings()

    if zoom > 7:
        return FileResponse(
            os.path.join(settings.shape_file_dir, "blank.png"),
            media_type="image/png",
            headers={"Cache-Control": f"max-age={MAX_CACHE}"},
        )

    f = os.path.join(
        settings.cache_dir,
        "api",
        "v1.0",
        "tiles",
        "bath",
        projection,
        str(zoom),
        str(x),
        f"{y}.png",
    )

    if os.path.isfile(f):
        return FileResponse(
            f,
            media_type="image/png",
            headers={"Cache-Control": f"max-age={MAX_CACHE}"},
        )

    img = plot_bathymetry(projection, x, y, zoom)
    return _cache_and_send_img(img, f)


'''
@bp_v1_0.route(
    "/api/v1.0/mbt/<string:projection>/<string:tiletype>/<int:zoom>/<int:x>/<int:y>"
)
def mbt(projection: str, tiletype: str, zoom: int, x: int, y: int):
    """
    Serves mbt files
    """
    cache_dir = current_app.config["CACHE_DIR"]
    shape_file_dir = current_app.config["SHAPE_FILE_DIR"]
    requestf = str(os.path.join(cache_dir, request.path[1:]))
    basedir = requestf.rsplit("/", 1)[0]

    # Send blank tile if conditions aren't met
    if (zoom < 7) or (projection != "EPSG:3857"):
        return send_file(shape_file_dir + "/blank.mbt")

    if (zoom > 11) and (tiletype == "bath"):
        return send_file(shape_file_dir + "/blank.mbt")

    # Send file if cached or select data in SQLite file
    if os.path.isfile(requestf):
        return send_file(requestf)

    y = (2**zoom - 1) - y
    connection = sqlite3.connect(shape_file_dir + "/{}.mbtiles".format(tiletype))
    selector = connection.cursor()
    sqlite = f"SELECT tile_data FROM tiles WHERE zoom_level = {zoom} AND tile_column = {x} AND tile_row = {y}"  # noqa: E501
    selector.execute(sqlite)
    tile = selector.fetchone()
    if tile is None:
        return send_file(shape_file_dir + "/blank.mbt")

    # Write tile to cache and send file
    if not os.path.isdir(basedir):
        os.makedirs(basedir)
    with open(requestf + ".pbf", "wb") as f:
        f.write(tile[0])
    with gzip.open(requestf + ".pbf", "rb") as gzipped:
        with open(requestf, "wb") as tileout:
            shutil.copyfileobj(gzipped, tileout)
    return send_file(requestf)
'''


@router.get("/observation/datatypes")
async def observation_datatypes(db: Session = Depends(get_db)):
    """
    Returns the list of observational data types

    **Used in ObservationSelector**
    """
    #max_age = 86400

    data = [
        {
            "id": dt.key,
            "value": dt.name,
        }
        for dt in ob_queries.get_datatypes(db)
    ]
    # resp = jsonify(data)
    # resp.cache_control.max_age = max_age
    return data


@router.get("/observation/meta_keys/{platform_types}.json")
async def observation_keys(platform_types, db: Session = Depends(get_db)):#platform_types: str = Path(
#         None,
#         title="List of platform types (comma seperated).",
#         example="argo,drifter,animal,mission,glider",
#     )
# ):
    """
    API Format: /api/v1.0/observation/meta_keys/<string:platform_types>.json

    <string:platform_types> : Comma seperated list of platform types

    Gets the set of metadata keys for a list of platform types

    **Used in ObservationSelector**
    """
    max_age = 86400
    data = ob_queries.get_meta_keys(db, platform_types.split(","))
    # resp = jsonify(data)
    # resp.cache_control.max_age = max_age
    return data


@router.get("/observation/meta_values/{platform_types}/{key}.json")
def observation_values_v1_0(platform_types: str, key: str, db: Session = Depends(get_db)):
    """
    API Format: /api/v1.0/observation/meta_values/<string:platform_types>.json

    <string:platform_types> : Comma seperated list of platform types
    <string:key> : Metadata key

    Gets the set of metadata values for a list of platform types and key

    **Used in ObservationSelector**
    """
    max_age = 86400
    data = ob_queries.get_meta_values(db, platform_types.split(","), key)
    # resp = jsonify(data)
    # resp.cache_control.max_age = max_age
    return data


@router.get("/observation/tracktimerange/{platform_id}.json")
def observation_tracktime_v1_0(platform_id: str, db: Session = Depends(get_db)):
    """
    API Format: /api/v1.0/observation/tracktimerange/<string:platform_id>.json

    <string:platform_id> : Platform ID

    Queries the min and max times for the track

    **Used in TrackWindow**
    """
    max_age = 86400
    platform = db.query(Platform).get(platform_id)
    data = (
        db.query(
            func.min(Station.time),
            func.max(Station.time),
        )
        .filter(Station.platform == platform)
        .one()
    )
    resp = {
            "min": data[0].isoformat(),
            "max": data[1].isoformat(),
        }
    
    #resp.cache_control.max_age = max_age
    return resp


@router.get("/observation/track/{query}.json")
def observation_track_v1_0(query: str, db: Session = Depends(get_db)):
    """
    API Format: /api/v1.0/observation/track/<string:query>.json

    <string:query> : List of key=value pairs, seperated by ;
        valid query keys are: start_date, end_date, datatype, platform_type,
            meta_key, meta_value, mindepth, maxdepth, area, radius, quantum

    Observational query for tracks

    **Used in ObservationSelector**
    """
    query_dict = {key: value for key, value in [q.split("=") for q in query.split(";")]}
    data = []
    max_age = 86400
    params = {}

    MAPPING = {
        "start_date": "starttime",
        "end_date": "endtime",
        "platform_type": "platform_types",
        "meta_key": "meta_key",
        "meta_value": "meta_value",
    }
    for k, v in query_dict.items():
        if k not in MAPPING:
            continue

        if k in ["start_date", "end_date"]:
            params[MAPPING[k]] = dateparse(v)
        elif k in ["datatype", "meta_key", "meta_value"]:
            if k == "meta_key" and v == "Any":
                continue
            if k == "meta_value" and query_dict.get("meta_key") == "Any":
                continue

            params[MAPPING[k]] = v
        elif k == "platform_type":
            params[MAPPING[k]] = v.split(",")
        else:
            params[MAPPING[k]] = float(v)

    if "area" in query_dict:
        area = json.loads(query_dict.get("area"))
        if len(area) > 1:
            lats = [c[0] for c in area]
            lons = [c[1] for c in area]
            params["minlat"] = min(lats)
            params["minlon"] = min(lons)
            params["maxlat"] = max(lats)
            params["maxlon"] = max(lons)
        else:
            params["latitude"] = area[0][0]
            params["longitude"] = area[0][1]
            params["radius"] = float(query_dict.get("radius", 10))

        platforms = ob_queries.get_platforms(db, **params)
        for param in [
            "minlat",
            "maxlat",
            "minlon",
            "maxlon",
            "latitude",
            "longitude",
            "radius",
        ]:
            if param in params:
                del params[param]

        params["platforms"] = platforms

    coordinates = ob_queries.get_platform_tracks(
        db, query_dict.get("quantum", "day"), **params
    )

    if len(coordinates) > 1:
        df = pd.DataFrame(np.array(coordinates), columns=["id", "type", "lon", "lat"])
        df["id"] = df.id.astype(int)
        df["lon"] = (df["lon"] + 360) % 360

        vc = df.id.value_counts()
        for p_id in vc.where(vc > 1).dropna().index:
            d = {
                "type": "Feature",
                "geometry": {
                    "type": "LineString",
                    "coordinates": df[["lon", "lat"]][df.id == p_id].values.tolist(),
                },
                "properties": {
                    "id": int(p_id),
                    "type": df.type[df.id == p_id].values[0].name,
                    "class": "observation",
                },
            }
            data.append(d)

    result = {
        "type": "FeatureCollection",
        "features": data,
    }
    # resp = jsonify(result)
    # resp.cache_control.max_age = max_age
    return result


 
@router.get("/observation/point/{query}.json")
def observation_point_v1_0(query: str, db: Session = Depends(get_db)):
    """
    API Format: /api/v1.0/observation/point/<string:query>.json

    <string:query> : List of key=value pairs, seperated by ;
        valid query keys are: start_date, end_date, datatype, platform_type,
            meta_key, meta_value, mindepth, maxdepth, area, radius

    Observational query for points

    **Used in ObservationSelector**
    """
    query_dict = {key: value for key, value in [q.split("=") for q in query.split(";")]}
    data = []
    max_age = 86400
    params = {}
    MAPPING = {
        "start_date": "starttime",
        "end_date": "endtime",
        "datatype": "variable",
        "platform_type": "platform_types",
        "meta_key": "meta_key",
        "meta_value": "meta_value",
        "mindepth": "mindepth",
        "maxdepth": "maxdepth",
    }
    for k, v in query_dict.items():
        if k not in MAPPING:
            continue

        if k in ["start_date", "end_date"]:
            params[MAPPING[k]] = dateparse(v)
        elif k in ["datatype", "meta_key", "meta_value"]:
            if k == "meta_key" and v == "Any":
                continue
            if k == "meta_value" and query_dict.get("meta_key") == "Any":
                continue

            params[MAPPING[k]] = v
        elif k == "platform_type":
            params[MAPPING[k]] = v.split(",")
        else:
            params[MAPPING[k]] = float(v)

    checkpoly = False
    with_radius = False
    if "area" in query_dict:
        area = json.loads(query_dict.get("area"))
        if len(area) > 1:
            lats = [c[0] for c in area]
            lons = [c[1] for c in area]
            params["minlat"] = min(lats)
            params["minlon"] = min(lons)
            params["maxlat"] = max(lats)
            params["maxlon"] = max(lons)
            poly = Polygon(LinearRing(area))
            checkpoly = True
        else:
            params["latitude"] = area[0][0]
            params["longitude"] = area[0][1]
            params["radius"] = float(query_dict.get("radius", 10))
            with_radius = True

    if with_radius:
        stations = ob_queries.get_stations_radius(session=db, **params)
    else:
        stations = ob_queries.get_stations(session=db, **params)

    if len(stations) > 500:
        stations = stations[:: round(len(stations) / 500)]

    for s in stations:
        if checkpoly and not poly.contains(Point(s.latitude, s.longitude)):
            continue

        d = {
            "type": "Feature",
            "geometry": {"type": "Point", "coordinates": [s.longitude, s.latitude]},
            "properties": {
                "type": s.platform.type.name,
                "id": s.id,
                "class": "observation",
            },
        }
        if s.name:
            d["properties"]["name"] = s.name

        data.append(d)

    result = {
        "type": "FeatureCollection",
        "features": data,
    }
    # resp = jsonify(result)
    # resp.cache_control.max_age = max_age
    return result


@router.get("/observation/meta.json")
def observation_meta_v1_0(request: Request, db: Session = Depends(get_db)):
    """
    API Format: /api/v1.0/observation/meta.json

    Observational query for all the metadata for a platform or station

    **Used in Map for the observational tooltip**
    """
    key = request.query_params.get('type', 'platform')
    identifier = request.query_params.get("id", "0")
    max_age = 86400
    data = {}
    if key == "station":
        station = db.query(Station).get(identifier)
        data["Time"] = station.time.isoformat(" ")
        if station.name:
            data["Station Name"] = station.name

        platform = station.platform

    elif key == "platform":
        platform = db.query(Platform).get(identifier)
    else:
        raise FAILURE

    data.update(platform.attrs)
    data["Platform Type"] = platform.type.name
    data = {k: data[k] for k in sorted(data)}
    # resp = jsonify(data)
    # resp.cache_control.max_age = max_age
    return data


@router.get("/observation/variables/{query}.json")
def observation_variables_v1_0(query: str, db: Session = Depends(get_db)):
    """
    API Format: /api/v1.0/observation/variables/<string:query>.json

    <string:query> : A key=value pair, where key is either station or platform
    and value is the id

    Observational query for variables for a platform or station

    **Used in PointWindow for the observational variable selection**
    """
    key, identifier = query.split("=")
    data = []
    max_age = 86400
    if key == "station":
        station = db.query(Station).get(identifier)
    elif key == "platform":
        platform = db.query(Platform).get(identifier)
        station = db.query(Station).filter(Station.platform == platform).first()
    else:
        raise FAILURE

    datatype_keys = [
        k[0]
        for k in db.query(func.distinct(Sample.datatype_key))
        .filter(Sample.station == station)
        .all()
    ]

    datatypes = (
        db.query(DataType)
        .filter(DataType.key.in_(datatype_keys))
        .order_by(DataType.key)
        .all()
    )

    data = [
        {
            "id": idx,
            "value": dt.name,
        }
        for idx, dt in enumerate(datatypes)
    ]

    # resp = jsonify(data)
    # resp.cache_control.max_age = max_age
    return data

'''
@bp_v1_0.after_request
def after_request(response):
    # https://flask.palletsprojects.com/en/1.1.x/security/

    header = response.headers
    # Relying on iptables to keep this safe
    header["Access-Control-Allow-Origin"] = "*"
    header["X-ONav-Git-Hash"] = current_app.git_hash
    header["X-ONav-Git-Tag"] = current_app.git_tag
    header["X-XSS-Protection"] = "1; mode=block"
    header["X-Frame-Options"] = "SAMEORIGIN"

    return response
'''
<<<<<<< HEAD

def _is_cache_valid(dataset: str, f: str) -> bool:
    """
    Returns True if dataset cache is valid
    """

    config = DatasetConfig(dataset)
    if os.path.isfile(f):
        cache_time = config.cache
        if cache_time is not None:
            modtime = datetime.datetime.fromtimestamp(os.path.getmtime(f))
            age_hours = (datetime.datetime.now() - modtime).total_seconds() / 3600
            if age_hours > cache_time:
                os.remove(f)
                return False
            return True
        else:
            return True
    else:
        return False
=======
>>>>>>> a20362c2


def _cache_and_send_img(bytesIOBuff: BytesIO, f: str):
    """
    Caches a rendered image buffer on disk and sends it to the browser

    bytesIOBuff: BytesIO object containing image data
    f: filename of image to be cached
    """
    p = os.path.dirname(f)
    if not os.path.isdir(p):
        os.makedirs(p)

    bytesIOBuff.seek(0)
    im = Image.open(bytesIOBuff)
    im.save(f, format="PNG", optimize=True)
    bytesIOBuff.seek(0)

    return StreamingResponse(
        bytesIOBuff,
        media_type="image/png",
        headers={"Content-Disposition": f"attachment; filename=#{os.path.basename(f)}"},
    )<|MERGE_RESOLUTION|>--- conflicted
+++ resolved
@@ -1506,29 +1506,6 @@
 
     return response
 '''
-<<<<<<< HEAD
-
-def _is_cache_valid(dataset: str, f: str) -> bool:
-    """
-    Returns True if dataset cache is valid
-    """
-
-    config = DatasetConfig(dataset)
-    if os.path.isfile(f):
-        cache_time = config.cache
-        if cache_time is not None:
-            modtime = datetime.datetime.fromtimestamp(os.path.getmtime(f))
-            age_hours = (datetime.datetime.now() - modtime).total_seconds() / 3600
-            if age_hours > cache_time:
-                os.remove(f)
-                return False
-            return True
-        else:
-            return True
-    else:
-        return False
-=======
->>>>>>> a20362c2
 
 
 def _cache_and_send_img(bytesIOBuff: BytesIO, f: str):
