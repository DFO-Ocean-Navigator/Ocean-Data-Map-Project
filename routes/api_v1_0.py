--- conflicted
+++ resolved
@@ -306,13 +306,8 @@
 @bp_v1_0.route('/api/v1.0/tiles/<string:interp>/<int:radius>/<int:neighbours>/<string:projection>/<string:dataset>/<string:variable>/<string:time>/<string:depth>/<string:scale>/<int:masked>/<string:display>/<int:zoom>/<int:x>/<int:y>.png')
 def tile_v1_0(projection: str, interp: str, radius: int, neighbours: int, dataset: str, variable: str, time: str, depth: str, scale: str, masked: int, display: str, zoom: int, x: int, y: int):
   
-<<<<<<< HEAD
-  with open_dataset(get_dataset_url(dataset)) as ds: 
-    
-=======
   config = DatasetConfig(dataset)
   with open_dataset(config) as ds:
->>>>>>> d45aeae1
     date = ds.convert_to_timestamp(time)
     response = routes.routes_impl.tile_impl(projection, interp, radius, neighbours, dataset, variable, date, depth, scale, masked, display, zoom, x, y)
     
