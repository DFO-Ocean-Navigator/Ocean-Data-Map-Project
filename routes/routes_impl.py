#!env python
# vim: set fileencoding=utf-8 :

"""
Handles API Queries

This module handles all API Queries
"""

from flask import Response, Blueprint, request, redirect, send_file, send_from_directory, jsonify, current_app
from flask_babel import gettext, format_date
import json
import datetime
from io import BytesIO
from PIL import Image
import io

<<<<<<< HEAD
from oceannavigator.dataset_config import (
    get_variable_name, get_datasets, get_variable_type,
    get_dataset_url, get_dataset_climatology, get_variable_scale,
    is_variable_hidden, get_dataset_cache, get_dataset_help,
    get_dataset_name, get_dataset_quantum, get_dataset_attribution,get_dataset_envtype
)
=======
from oceannavigator import DatasetConfig
>>>>>>> d45aeae1
from utils.errors import ErrorBase, ClientError, APIError
import utils.misc

from plotting.transect import TransectPlotter
from plotting.drifter import DrifterPlotter
from plotting.map import MapPlotter
from plotting.timeseries import TimeseriesPlotter
from plotting.ts import TemperatureSalinityPlotter
from plotting.sound import SoundSpeedPlotter
from plotting.profile import ProfilePlotter
from plotting.hovmoller import HovmollerPlotter
from plotting.observation import ObservationPlotter
from plotting.class4 import Class4Plotter
from plotting.stick import StickPlotter
from plotting.stats import stats as areastats
import plotting.colormap
import plotting.tile
import plotting.scale
import numpy as np
import re
import os
import netCDF4
import base64
import pytz
from data import open_dataset

MAX_CACHE = 315360000
FAILURE = ClientError("Bad API usage")


"""
    Error handler
"""
def handle_error_impl(error):
    response = jsonify(error.to_dict())
    response.status_code = error.status_code
    return response


"""
    Range Query V0.1
"""
def range_query_impl(interp, radius, neighbours, dataset, projection, extent, variable, depth, time):
    extent = list(map(float, extent.split(",")))

    min, max = plotting.scale.get_scale(
        dataset, variable, depth, time, projection, extent, interp, radius*1000, neighbours)
    resp = jsonify({
        'min': min,
        'max': max,
    })
    resp.cache_control.max_age = MAX_CACHE
    return resp


def info_impl():
    raise APIError("This is the Ocean Navigator API - Additional Parameters are required to complete a request, help can be found at ...")

def query_impl(q: str):
    """
    API Format: /api/<string:q>/

    <string:q> : Zone Type Can be (points,lines, areas, or class4)

    Returns predefined  points / lines / areas / class4's
    """

    data = []
    
    if q == 'points':
        data = utils.misc.list_kml_files('point')
    elif q == 'lines':
        data = utils.misc.list_kml_files('line')
    elif q == 'areas':
        data = utils.misc.list_kml_files('area')
    elif q == 'class4':
        data = utils.misc.list_class4_files()
    else:
        raise APIError("Invalid API Query - Please review the API documentation for help.")

    resp = jsonify(data)
    resp.cache_control.max_age = 86400
    return resp


def query_id_impl(q: str, q_id: str):
    """
    API Format: /api/<string:q>/<string:q_id>.json'

    <string:q>    : Type of Data (areas, class4, drifters, observation)
    <string:q_id> : 

    """
    if q == 'areas':
        data = utils.misc.list_areas(q_id)
    elif q == 'class4':
        data = utils.misc.list_class4(q_id)
    elif q == 'drifters' and q_id == 'meta':
        data = utils.misc.drifter_meta()
    elif q == 'observation' and q_id == 'meta':
        data = utils.misc.observation_meta()
    else:
        raise APIError("The Specified Parameter is Invalid - Must be one of (areas, class4, drifters, observation)")

    resp = jsonify(data)
    resp.cache_control.max_age = 86400
    return resp


def get_data_impl(dataset: str, variable: str, time: int, depth: str, location: str):
    """
    API Format: /api/data/<string:dataset>/<string:variable>/<int:time>/<string:Depth>/<string:location>.json'

    <string:dataset>  : Dataset to extract data - Can be found using /api/datasets
    <string:variable> : Type of data to retrieve - found using /api/variables/?dataset='...'
    <int:time>        : Time retrieved data was gathered/modeled
    <string:depth>    : Water Depth - found using /api/depth/?dataset='...'
    <string:location> : Location of the data you want to retrieve (Lat, Long)
    
    **All Components Must be Included**
    """
    data = utils.misc.get_point_data(
        dataset, variable, time, depth,
        list(map(float, location.split(",")))
    )
    resp = jsonify(data)
    resp.cache_control.max_age = 2
    return resp


def query_file_impl(q: str, projection: str, resolution: int, extent: str, file_id: str):
    """
    API Format: /api/<string:q>/<string:projection>/<int:resolution>/<string:extent>/<string:file_id>.json

    <string:q>          : Type of data (points, lines, areas, class4, drifters, observations)
    <string:projection> : Current projection of the map (EPSG:3857, EPSG:32661, EPSG:3031)
    <int:resolution>    : Current zoom level of the map
    <string:extent>     : The current bounds of the map view
    <string:file_id>    : 

    **All components must be included**
    **Used Primarily by WebPage**
    """

    data = []
    max_age = 86400

    if q == 'points':
        data = utils.misc.points(
            file_id, projection, resolution, extent)
    elif q == 'lines':
        data = utils.misc.lines(
            file_id, projection, resolution, extent)
    elif q == 'areas':
        data = utils.misc.areas(
            file_id, projection, resolution, extent)
    elif q == 'class4':
        data = utils.misc.class4(
            file_id, projection, resolution, extent)
    elif q == 'drifters':
        data = utils.misc.drifters(
            file_id, projection, resolution, extent)
        max_age = 3600
    elif q == 'observations':
        data = utils.misc.observations(
            file_id, projection, resolution, extent)
    else:
        raise FAILURE

    resp = jsonify(data)
    resp.cache_control.max_age = max_age
    return resp


def query_datasets_impl(args):
    """
    API Format: /api/datasets/
    ?id : will show only the name and id of the dataset

    Will return a list of possible datasets and their corresponding data
    """

    data = []
<<<<<<< HEAD
    if 'envType' in args:
        for key in get_datasets():
            types = get_dataset_envtype(key)
            if args.get('envType') in types:
                data.append({
                    'id': key,
                    'value': get_dataset_name(key),
                    'quantum': get_dataset_quantum(key),
                    'help': get_dataset_help(key),
                    'attribution': get_dataset_attribution(key),
                })
    elif 'id' in args:
        for key in get_datasets():
            data.append({
                'id': key,
                'value': get_dataset_name(key)
=======
    if 'id' not in args:
        for key in DatasetConfig.get_datasets():
            config = DatasetConfig(key)
            data.append({
                'id': key,
                'value': config.name,
                'quantum': config.quantum,
                'help': config.help,
                'attribution': config.attribution,
>>>>>>> d45aeae1
            })
    else:
        for key in DatasetConfig.get_datasets():
            config = DatasetConfig(key)
            data.append({
                'id': key,
<<<<<<< HEAD
                'value': get_dataset_name(key),
                'quantum': get_dataset_quantum(key),
                'help': get_dataset_help(key),
                'attribution': get_dataset_attribution(key),
=======
                'value': config.name
>>>>>>> d45aeae1
            })

    data = sorted(data, key=lambda k: k['value'])
    resp = jsonify(data)
    resp.headers['Access-Control-Allow-Origin'] = '*'
    return resp


def colors_impl(args):
    """
    API Format: /api/colors/

    Returns a list of colours for use in colour maps
    """
    data = [
        {'id': 'k', 'value': gettext('Black')},
        {'id': 'b', 'value': gettext('Blue')},
        {'id': 'g', 'value': gettext('Green')},
        {'id': 'r', 'value': gettext('Red')},
        {'id': 'c', 'value': gettext('Cyan')},
        {'id': 'm', 'value': gettext('Magenta')},
        {'id': 'y', 'value': gettext('Yellow')},
        {'id': 'w', 'value': gettext('White')},
    ]
    if args.get('random'):
        data.insert(0, {'id': 'rnd', 'value': gettext('Randomize')})
    if args.get('none'):
        data.insert(0, {'id': 'none', 'value': gettext('None')})
    
    resp = jsonify(data)
    return resp


def colormaps_impl():
    """
    API Format: /api/colormaps/

    Returns a list of colourmaps
    """

    data = sorted([
        {
            'id': i,
            'value': n
        }
        for i, n in list(plotting.colormap.get_colormap_names().items())
    ], key=lambda k: k['value'])
    data.insert(0, {'id': 'default', 'value': gettext('Default for Variable')})

    resp = jsonify(data)
    return resp


def colormap_image_impl():
    """
    API Format: /colormaps.png

    Returns image of colourmap example configurations
    """

    img = plotting.colormap.plot_colormaps()
    resp = Response(img, status=200, mimetype='image/png')
    resp.cache_control.max_age = 86400
    return resp


def depth_impl(args):
    """
    API Format: /api/depth/?dataset=''&variable=' '

    dataset  : Dataset to extract data - Can be found using /api/datasets
    variable : Type of data to retrieve - found using /api/variables/?dataset='...'

    Returns all depths available for that variable in the dataset
    """

    #Checking for valid Query
    if 'variable' not in args or ('dataset' not in args):
        if 'dataset' in args:
            raise APIError("Please Specify a variable using &variable='...' ")
        if 'variable' in args:
            raise APIError("Please Specify a Dataset using &dataset='...' ")
        raise APIError("Please Specify a Dataset and Variable using ?dataset='...'&variable='...' ")

    var = args.get('variable')
    variables = var.split(',')

    data = []
   
    dataset = args['dataset']
    config = DatasetConfig(dataset)

    with open_dataset(config) as ds:
        for variable in variables:
            if variable and \
                variable in ds.variables and \
                    set(ds.depth_dimensions) & \
               set(ds.variables[variable].dimensions):
                if str(args.get('all')).lower() in ['true',
                                                            'yes',
                                                            'on']:
                    data.append(
                        {'id': 'all', 'value': gettext('All Depths')})

                for idx, value in enumerate(np.round(ds.depths)):
                    data.append({
                        'id': idx,
                        'value': "%d m" % (value)
                    })

            if len(data) > 0:
                data.insert(
                    0, {'id': 'bottom', 'value': gettext('Bottom')})
    data = [
        e for i, e in enumerate(data) if data.index(e) == i
    ]

    resp = jsonify(data)
    return resp


def obs_vars_query_impl():
    """
    API Format: /api/observationvariables/

    Returns a list of the possible observation variables
    """

    data = []
    for idx, v in enumerate(utils.misc.observation_vars()):
        data.append({'id': idx, 'value': v})

    resp = jsonify(data)
    return resp


def vars_query_impl(args):
    """
    API Format: /api/variables/?dataset='...'&3d_only='...'&vectors_only='...'&vectors='...'

    **Only use variables required for your specific request**

    dataset      : Dataset to extract data - Can be found using /api/datasets
    3d_only      : Boolean Value; When True, only variables with depth will be shown
    vectors_only : Boolean Value; When True, ONLY variables with magnitude will be shown 
    vectors      : Boolean Value; When True, magnitude components will be included

    **Boolean: True / False**
    """ 

    if 'dataset' not in args.keys():
        raise APIError("Please Specify a Dataset Using ?dataset='...' ")
<<<<<<< HEAD
    
    if args['dataset'] == 'all':
        resp = all_vars_query_impl(args)
        
        return resp
    
    else:
        datasets = [args['dataset']]   #Dataset Specified in query
    
    data = []       #Initializes empty data list
    
    for dataset in datasets:
        #Queries config files
        if get_dataset_climatology(dataset) != "" and 'anom' in args:   #If a url exists for the dataset and an anomaly
=======

    data = []       #Initializes empty data list
    dataset = args['dataset']   #Dataset Specified in query
    config = DatasetConfig(dataset)
>>>>>>> d45aeae1

            with open_dataset(get_dataset_climatology(dataset)) as ds:
                climatology_variables = list(map(str, ds.variables))

<<<<<<< HEAD
        else:
            climatology_variables = []

        #three_d = '3d_only' in args     #Checks if 3d_only is in args
        #If three_d is true - Only 3d variables will be returned

        with open_dataset(get_dataset_url(dataset)) as ds:
            if 'vectors_only' not in args:      #Vectors_only -> Magnitude Only

                # 'v' is a Variable in the Dataset
                #  v Contains:  dimensions, key, name, unit, valid_min, valid_max
                print("DS.VARIABLES: ", ds.variables)
                for v in ds.variables:  #Iterates through all the variables in the dataset
                    print("VARIABLE: ", v)
                    #If a time period and at least one other unit type is specified
                    print("DIMENSION: ", v.dimensions)
                    if ('time_counter' in v.dimensions or   
                        'time' in v.dimensions or 'time1' in v.dimensions or 'time2' in v.dimensions) \
                            and ('y' in v.dimensions or
                                 'yc' in v.dimensions or
                                 'node' in v.dimensions or
                                 'nele' in v.dimensions or
                                 'latitude' in v.dimensions or
                                 'lat' in v.dimensions):
                        print("TIME COUNTER")
                        if ('3d_only' in args) and not (
                            set(ds.depth_dimensions) & set(v.dimensions)
                        ):
                            continue
                        else:
                            if not is_variable_hidden(dataset, v):
                                print("VARIABLE NOT HIDDEN")
                                if 'envType' in args or 'envtype' in args:
                                    if 'envType' in args:
                                        envType = args.get('envType')
                                    else:
                                        envType = args.get('envtype')
                                    print("ENV TYPE: ", envType)
                                    print("VARIABLE ENVTYPE: ", get_variable_type(dataset, v))
                                    if get_variable_type(dataset, v) == envType:
                                        data.append({
                                            'id': v.key,
                                            'value': get_variable_name(dataset, v),
                                            'scale': get_variable_scale(dataset, v),
                                        }) 
                                        if v.key in climatology_variables:
                                            data.append({
                                                'id': v.key + "_anom",
                                                'value': get_variable_name(dataset, v) + " Anomaly",
                                                'scale': [-10, 10],
                                            })
                                else:
                                    data.append({
                                        'id': v.key,
                                        'value': get_variable_name(dataset, v),
                                        'scale': get_variable_scale(dataset, v),
                                    })
                                    if v.key in climatology_variables:
                                        data.append({
                                            'id': v.key + "_anom",
                                            'value': get_variable_name(dataset, v) + " Anomaly",
                                            'scale': [-10, 10],
                                        })
                            else:
                                data.append({
                                    'id': v.key,
                                    'value': get_variable_name(dataset, v),
                                    'scale': get_variable_scale(dataset, v),
                                })
                                if v.key in climatology_variables:
                                    data.append({
                                        'id': v.key + "_anom",
                                        'value': get_variable_name(dataset, v) + " Anomaly",
                                        'scale': [-10, 10],
                                    })

            VECTOR_MAP = {
                'vozocrtx': 'vozocrtx,vomecrty',
                'itzocrtx': 'itzocrtx,itmecrty',
                'iicevelu': 'iicevelu,iicevelv',
                'u_wind': 'u_wind,v_wind',
                'u': 'u,v',
                'ua': 'ua,va',
                'u-component_of_wind_height_above_ground': 'u-component_of_wind_height_above_ground,v-component_of_wind_height_above_ground',
            }

            #If Vectors are needed
=======
    with open_dataset(config) as ds:
        if 'vectors_only' not in args:      #Vectors_only -> Magnitude Only

            # 'v' is a Variable in the Dataset
            #  v Contains:  dimensions, key, name, unit, valid_min, valid_max
            for v in ds.variables:  #Iterates through all the variables in the dataset

                #If a time period and at least one other unit type is specified
                if ('time_counter' in v.dimensions or   
                    'time' in v.dimensions) \
                        and ('y' in v.dimensions or
                             'yc' in v.dimensions or
                             'node' in v.dimensions or
                             'nele' in v.dimensions or
                             'latitude' in v.dimensions or
                             'lat' in v.dimensions):
                    if ('3d_only' in args) and not (
                        set(ds.depth_dimensions) & set(v.dimensions)
                    ):
                        continue
                    else:
                        if not config.variable[v].is_hidden:
                             
                            data.append({
                                'id': v.key,
                                'value': config.variable[v].name,
                                'scale': config.variable[v].scale
                            })
     
        """
        VECTOR_MAP = {
            #'vozocrtx': 'vozocrtx,vomecrty',
            'vozocrte': 'vozocrte,vomecrtn',
            'itzocrtx': 'itzocrtx,itmecrty',
            'iicevelu': 'iicevelu,iicevelv',
            'u_wind': 'u_wind,v_wind',
            'u': 'u,v',
            'ua': 'ua,va',
            'u-component_of_wind_height_above_ground': 'u-component_of_wind_height_above_ground,v-component_of_wind_height_above_ground',
        }
>>>>>>> d45aeae1

            
<<<<<<< HEAD
=======
            rxp = r"(?i)(x |y |zonal |meridional |northward |eastward |East |North)"
            for key, value in list(VECTOR_MAP.items()):
                if key in ds.variables:
                    n = config.variable[ds.variables[key]].name #Returns a normal variable type   
                    data.append({
                        'id': value,
                        'value': re.sub(r" +", " ", re.sub(rxp, " ", n)),
                        'scale': [0, config.variable[ds.variables[key]].scale[1]]
                    })
        """
    #If Vectors are needed
    if 'vectors' in args or 'vectors_only' in args:
        for variable in config.vector_variables:
            data.append({
                'id': variable,
                'value': config.variable[variable].name,
                'scale': config.variable[variable].scale,
            })
>>>>>>> d45aeae1

            if 'vectors' in args or 'vectors_only' in args:

                rxp = r"(?i)(x |y |zonal |meridional |northward |eastward |East |North)"
                for key, value in list(VECTOR_MAP.items()):
                    if key in data:
                        n = get_variable_name(dataset, ds.variables[key]) #Returns a normal variable type   
                        data.append({
                            'id': value,
                            'value': re.sub(r" +", " ", re.sub(rxp, " ", n)),
                            'scale': [0, get_variable_scale(
                                dataset,
                                ds.variables[key]
                            )[1]],
                        })

    # END OF DATASET LOOP
        
    data = sorted(data, key=lambda k: k['value'])      #Sorts data alphabetically using the value
    
    #Data is set of scale, id, value objects
    
    resp = jsonify(data)
    return resp

def all_vars_query_impl(args):
    print('all_vars_query_impl')

    variables = dict()
    for dataset in get_datasets():

        with open_dataset(get_dataset_url(dataset)) as ds:
            for v in ds.variables:
                if not is_variable_hidden(dataset, v):
                    #print("VARIABLE TYPE: ", get_variable_type(dataset, v)),
                    var_name = get_variable_name(dataset, v)
                    if var_name not in variables:
                        var_type = get_variable_type(dataset, v)
        
                        if not ('env_type' in args and var_type not in args['env_type']):
                            variables[var_name] = {
                                'id': var_name,
                                'datasets': [dataset],
                                'env_type': var_type,
                                'info': {
                                    dataset: {
                                        'id': v.key,
                                        'scale': get_variable_scale(dataset, v),
                                    }
                                }    
                            }
                    else:
                        print("CURRENT DATASET: ", dataset)
                        variables[var_name]['datasets'].append(dataset)

                        variables[var_name]['info'][dataset] = {
                           'id': v.key,
                           'scale': get_variable_scale(dataset, v),
                        }
                        print("ELSE")
    
    
    #data = dict()
    #data = sorted(variables.items())
    data = variables
    data = jsonify(data)
    
    return data


def all_time_query_impl(args):
    """
    API Format: /api/v1.0/all/timestamps/

    Retrieves all timestamps for all available datasets
    """
    times = dict()

    for dataset in get_datasets():
        with open_dataset(get_dataset_url(dataset)) as ds:
            for date in ds.timestamps:
                #print("DATE: ", date)
                #print("YEAR: ", date.year)
                #print("MONTH: ", date.month)
                #print("DAY: ", date.day)
                print("DATE: ", date)
                print("HOUR: ", date.hour)
                print("MINUTE: ", date.minute)
                if date.year not in times:
                    times[date.year] = {
                        date.month: {
                            date.day: { 
                                date.hour: [date.minute]
                            }
                        }
                    }
                else:
                    if date.month not in times[date.year]:
                        times[date.year][date.month] = {
                            date.day: {
                                date.hour: [date.minute]
                            }
                        }
                       
                        #times[date.year][date.month][date.day] = [date.hour]

                    else:
                        if date.day not in times[date.year][date.month]:
                            times[date.year][date.month][date.day] = {
                                date.hour: [date.minute]
                            }
                        
                        else:
                            if date.hour not in times[date.year][date.month][date.day]:
                                times[date.year][date.month][date.day][date.hour] = [date.minute]
                            elif date.minute not in times[date.year][date.month][date.day][date.hour]:
                                times[date.year][date.month][date.day][date.hour].append(date.minute)


    #print(times)
    js = json.dumps(times)
    return js

def time_query_impl(args):
    """
    API Format: /api/timestamps/?dataset=' '

    dataset : Dataset to extract data - Can be found using /api/datasets

    Finds all data timestamps available for a specific dataset
    """

    if 'dataset' not in args and 'all' not in args:
        raise APIError("Please Specify a Dataset Using ?dataset='...' ")


    data = []
    dataset = args['dataset']
    config = DatasetConfig(dataset)
    quantum = args.get('quantum')
    
    with open_dataset(config) as ds:
        for idx, date in enumerate(ds.timestamps):
            if quantum == 'month':
                date = datetime.datetime(
                    date.year,
                    date.month,
                    15
                )
            data.append(
                {'id': idx, 'value': date.replace(tzinfo=pytz.UTC)})

    data = sorted(data, key=lambda k: k['id'])

    class DateTimeEncoder(json.JSONEncoder):
    
        def default(self, o):
            if isinstance(o, datetime.datetime):
                return o.isoformat()

            return json.JSONEncoder.default(self, o)
    js = json.dumps(data, cls=DateTimeEncoder)
    
    resp = Response(js, status=200, mimetype='application/json')
    return resp
    


    
def timestamp_for_date_impl(old_dataset: str, date: int, new_dataset: str):
    """
    API Format: /api/timestamp/<string:old_dataset>/<int:date>/<string:new_dataset>

    <string:old_dataset> : Previous dataset used
    <int:date>           : Date of desired data - Can be found using /api/timestamps/?datasets='...'
    <string:new_dataset> : Dataset to extract data - Can be found using /api/datasets

    **Used when changing datasets.**
    """

    old_config = DatasetConfig(old_dataset)
    new_config = DatasetConfig(new_dataset)
    with open_dataset(old_config) as ds:
        timestamp = ds.timestamps[date]

    with open_dataset(new_config) as ds:
        timestamps = ds.timestamps

    diffs = np.vectorize(lambda x: x.total_seconds())(timestamps - timestamp)
    idx = np.where(diffs <= 0)[0]
    res = 0
    if len(idx) > 0:
        res = idx.max().item() # https://stackoverflow.com/a/11389998/2231969

    return Response(json.dumps(res), status=200, mimetype='application/json')


def scale_impl(dataset: str, variable: str, scale: str, colourmap: str, orientation: str, transparency: str, label:str):
    """
    API Format: /scale/<string:dataset>/<string:variable>/<string:scale>.png

    <string:dataset>  : Dataset to extract data
    <string:variable> : Type of data to retrieve - found using /api/variables/?dataset='...'
    <string:scale>    : Desired Scale

    Returns a scale bar
    """

    bytesIOBuff = plotting.tile.scale({
        'dataset': dataset,
        'variable': variable,
        'scale': scale,
        'colourmap': colourmap,
        'orientation': orientation,
        'transparency': transparency,
        'label': label
    })
    
    return send_file(bytesIOBuff, mimetype="image/png", cache_timeout=MAX_CACHE)

def _cache_and_send_img(bytesIOBuff: BytesIO, f: str):
    """
        Caches a rendered image buffer on disk and sends it to the browser

        bytesIOBuff: BytesIO object containing image data
        f: filename of image to be cached
    """
    p = os.path.dirname(f)
    if not os.path.isdir(p):
        os.makedirs(p)

    # This seems excessive
    bytesIOBuff.seek(0)
    dataIO = BytesIO(bytesIOBuff.read())
    im = Image.open(dataIO)
    im.save(f, format='PNG', optimize=True) # For cache

    bytesIOBuff.seek(0)
    return send_file(bytesIOBuff, mimetype="image/png", cache_timeout=MAX_CACHE)

def tile_impl(projection: str, interp: str, radius: int, neighbours: int, dataset: str, variable: str, time: int, depth: str, scale: str, masked: int, display: str, zoom: int, x: int, y: int):
    """
        Produces the data tiles
    """

    
    cache_dir = current_app.config['CACHE_DIR']
    f = os.path.join(cache_dir, request.path[1:])
    
    # Check if the tile/image is cached and send it
    #if _is_cache_valid(dataset, f):
    #    return send_file(f, mimetype='image/png', cache_timeout=MAX_CACHE)
    # Render a new tile/image, then cache and send it
    #else:

    display = display.split(',')
    
    if depth != "bottom" and depth != "all":
        depth = int(depth)
        print("DISPLAY: ", display)
        if display[0] == 'colour':
            img = plotting.tile.plot(projection, x, y, zoom, {
                'interp': interp,
                'radius': radius*1000,
                'neighbours': neighbours,
                'dataset': dataset,
                'variable': variable,
               'time': time,
                'depth': depth,
                'scale': scale,
                'masked': masked,
                'display': display[1]
            })
        elif display[0] == 'contours':
            img = plotting.tile.contour(projection, x, y, zoom, {
                'interp': interp,
                'radius': radius*1000,
                'neighbours': neighbours,
                'dataset': dataset,
                'variable': variable,
                'time': time,
                'depth': depth,
                'scale': scale,
                'masked': masked,
                'contours': display[1],
            })
        elif display[0] == 'windbarbs':
            img = plotting.tile.wind_barbs(projection, x, y, zoom, {
                'interp': interp,
                'radius': radius*1000,
                'neighbours': neighbours,
                'dataset': dataset,
                'variable': variable,
                'time': time,
                'depth': depth,
                'scale': scale,
                'masked': masked,
                'wind_barbs': display[1],   
            })
        else:
            raise ValueError
            return
    return _cache_and_send_img(img, f)

def topo_impl(projection: str, zoom: int, x: int, y: int, shaded_relief: bool):
    """
        Generates topographical tiles
    """

    cache_dir = current_app.config['CACHE_DIR']
    f = os.path.join(cache_dir, request.path[1:])
    
    if os.path.isfile(f):
        return send_file(f, mimetype='image/png', cache_timeout=MAX_CACHE)
    else:
        bytesIOBuff = plotting.tile.topo(projection, x, y, zoom, shaded_relief)
        
        return _cache_and_send_img(bytesIOBuff, f)


def bathymetry_impl(projection: str, zoom: int, x: int, y: int):
    """
       Generates bathymetry tiles
    """

    cache_dir = current_app.config['CACHE_DIR']
    f = os.path.join(cache_dir, request.path[1:])

    if os.path.isfile(f):
        return send_file(f, mimetype='image/png', cache_timeout=MAX_CACHE)
    else:
        img = plotting.tile.bathymetry(projection, x, y, zoom, {})
        return _cache_and_send_img(img, f)


def drifter_query_impl(q: str, drifter_id: str):
    """
    API Format: /api/drifters/<string:q>/<string:drifter_id>

    <string:q>          : vars / time (Data Request)
    <string:drifter_id> : ID of Drifter of Interest - Options can be found using /api/

    Vars - Returns a list of Variables applicable to the specified drifter
    Time - Returns the max and min time of the specified drifter
    }
    """
    
    if q == 'vars':
        pts = utils.misc.drifters_vars(drifter_id)
    elif q == 'time':
        pts = utils.misc.drifters_time(drifter_id)
    else:
        raise FAILURE

    resp = jsonify(pts)
    resp.cache_control.max_age = 3600
    return resp


def class4_query_impl(q: str, class4_id: str, index: str):
    """
    API Format: /api/class4/<string:q>/<string:class4_id>/

    <string:q>         : forecasts / models (Data Request)
    <string:class4_id> : ID of the desired class4 - Can be found using /api/class4/

    Returns a list of class4 datapoints for a given day 
    """

    if class4_id == None:
        raise APIError("Please Specify an ID ")
    
    if q == 'forecasts':
        pts = utils.misc.list_class4_forecasts(class4_id)
    elif q == 'models':
        pts = utils.misc.list_class4_models(class4_id)
    else:
        raise APIError(gettext("Please specify either forecasts or models using /models/ or /forecasts/"))

    resp = jsonify(pts)
    resp.cache_control.max_age = 86400
    return resp
    
def subset_query_impl(args):
    """
    API Format: /subset/?query='...'
    
    **Query must be written in JSON and converted to encodedURI**
    **Not all components of query are required
    """

    working_dir = None
    subset_filename = None
    config = DatasetConfig(args.get('dataset_name'))
    with open_dataset(config) as dataset:
        working_dir, subset_filename = dataset.subset(args)
            
    return send_from_directory(working_dir, subset_filename, as_attachment=True)


def plot_impl(args, query = None):
    """
    API Format: /plot/?query='...'&format

    query = {
        dataset   : Dataset to extract data
        names     :
        plottitle : Title of Plot (Default if blank)
        quantum   : (year, month, day, hour)
        showmap   : Include a map of the plots location on the map
        station   : Coordinates of the point/line/area/etc
        time      : Time retrieved data was gathered/modeled
        type      : File / Plot Type (Check Navigator for Possible options)
        variable  : Type of data to plot - Options found using /api/variables/?dataset='...'
    }
    **Query must be written in JSON and converted to encodedURI**
    **Not all components of query are required
    """

    #Checks if query has already been extracted from args
    if query == None:
        if 'query' not in args:
            raise APIError("Please Specify a Query - This should be written in JSON and converted to an encodedURI")
        query = json.loads(args.get('query'))
    
    if ("format" in args and args.get("format") == "json"):
        # Generates a Base64 encoded string
        def make_response(data, mime):
            b64 = base64.encodebytes(data).decode()

            return Response(json.dumps("data:%s;base64,%s" % (
                mime,
                b64
            )), status=200, mimetype="application/json")
    else:
        def make_response(data, mime):
            return Response(data, status=200, mimetype=mime)

    dataset = query.get('dataset')
    
    opts = {
        'dpi': 72,
        'query': query,
    }
    plottype = query.get('type')

    if 'station' in query:
        station = query.get('station')

        def wrapdeg(num):   #Ensures the lat and lon are between -180 and 180deg
            num = num % 360
            if num > 180:
                num = num - 360
            return num

        for index in range(0, len(station)):
            if station[index][0] >= 0:
                station[index][0] = wrapdeg(station[index][0])
            else:
                station[index][0] = wrapdeg(station[index][0])

            if station[index][1] >= 0:
                station[index][1] = wrapdeg(station[index][1])
            else:
                station[index][1] = wrapdeg(station[index][1])

    size = None
    if 'save' in args:
        if 'size' in args:
            size = args.get('size')
        if 'dpi' in args:
            opts['dpi'] = args.get('dpi')

    if 'format' in args:
        opts['format'] = args.get('format')


    if size is None:
        opts['size'] = '11x9'
    else:
        opts['size'] = size

    filename = 'png'
    img = ""


    # Determine which plotter we need.
    if plottype == 'map':
        plotter = MapPlotter(dataset, query, args.get('format'))
    elif plottype == 'transect':
        plotter = TransectPlotter(dataset, query, args.get('format'))
    elif plottype == 'timeseries':
        plotter = TimeseriesPlotter(dataset, query, args.get('format'))
    elif plottype == 'ts':
        plotter = TemperatureSalinityPlotter(dataset, query, args.get('format'))
    elif plottype == 'sound':
        plotter = SoundSpeedPlotter(dataset, query, args.get('format'))
    elif plottype == 'profile':
        plotter = ProfilePlotter(dataset, query, args.get('format'))
    elif plottype == 'hovmoller':
        plotter = HovmollerPlotter(dataset, query, args.get('format'))
    elif plottype == 'observation':
        plotter = ObservationPlotter(dataset, query, args.get('format'))
    elif plottype == 'drifter':
        plotter = DrifterPlotter(dataset, query, args.get('format'))
    elif plottype == 'class4':
        plotter = Class4Plotter(dataset, query, args.get('format'))
    elif plottype == 'stick':
        plotter = StickPlotter(dataset, query, args.get('format'))
    else:
        raise APIError("You Have Not Selected a Plot Type - Please Review your Query")

    # Get the data from the selected plotter.
    if 'data' in request.args:
        data = plotter.prepare_plot(size=size, dpi=args.get('dpi'))
        return data   
    
    img, mime, filename = plotter.run(size=size, dpi=args.get('dpi'))
    
    if img != "":
        response = make_response(img, mime)
    else:
        raise FAILURE

    if 'save' in args:
        response.headers[
            'Content-Disposition'] = "attachment; filename=\"%s\"" % filename

    response.cache_control.max_age = 300

    return response


def stats_impl(args, query = None):
    """
    API Format: /stats/?query='...'

    query = {
        dataset  : Dataset to extract data
        variable : Type of data to plot - Options found using /api/variables/?dataset='...'
        time     : Time retrieved data was gathered/modeled
        depth    : Water Depth - found using /api/depth/?dataset='...'
        area     : Selected Area
    }
    **Query must be written in JSON and converted to encodedURI**
    **Not all components of query are required
    """
    if query == None:
        #Invalid API Check
        if 'query' not in args: #Invalid API Check
            raise APIError("A Query must be specified in the form /stats/?query='...' ")
        #Retrieves Query as JSON based on Request Method
        query = json.loads(args.get('query'))

    dataset = query.get('dataset')  #Retrieves dataset from query

    data = areastats(dataset, query)
    return Response(data, status=200, mimetype='application/json')


def _is_cache_valid(dataset: str, f: str) -> bool:
    """
        Returns True if dataset cache is valid
    """

    config = DatasetConfig(dataset)
    if os.path.isfile(f):
        cache_time = config.cache
        if cache_time is not None:
            modtime = datetime.datetime.fromtimestamp(
                os.path.getmtime(f)
            )
            age_hours = (
                datetime.datetime.now() - modtime
            ).total_seconds() / 3600
            if age_hours > cache_time:
                os.remove(f)
                return False
            else:
                return True
        else:
            return True
    else:
        return False<|MERGE_RESOLUTION|>--- conflicted
+++ resolved
@@ -15,16 +15,7 @@
 from PIL import Image
 import io
 
-<<<<<<< HEAD
-from oceannavigator.dataset_config import (
-    get_variable_name, get_datasets, get_variable_type,
-    get_dataset_url, get_dataset_climatology, get_variable_scale,
-    is_variable_hidden, get_dataset_cache, get_dataset_help,
-    get_dataset_name, get_dataset_quantum, get_dataset_attribution,get_dataset_envtype
-)
-=======
 from oceannavigator import DatasetConfig
->>>>>>> d45aeae1
 from utils.errors import ErrorBase, ClientError, APIError
 import utils.misc
 
@@ -208,48 +199,39 @@
     """
 
     data = []
-<<<<<<< HEAD
-    if 'envType' in args:
-        for key in get_datasets():
-            types = get_dataset_envtype(key)
-            if args.get('envType') in types:
-                data.append({
-                    'id': key,
-                    'value': get_dataset_name(key),
-                    'quantum': get_dataset_quantum(key),
-                    'help': get_dataset_help(key),
-                    'attribution': get_dataset_attribution(key),
-                })
-    elif 'id' in args:
+    if 'id' not in args:
+
+    	if 'envType' in args:
+       	    for key in DatasetConfig.get_datasets():
+            	config = DatasetConfig(key)
+        	types = get_dataset_envtype(key)
+        	if args.get('envType') in types:
+        	    data.append({
+        	        'id': key,
+     	                'value': get_dataset_name(key),
+                        'quantum': get_dataset_quantum(key),
+                        'help': get_dataset_help(key),
+                        'attribution': get_dataset_attribution(key),
+                    })
+	else:
+            for key in DatasetConfig.get_datasets():
+                config = DatasetConfig(key)
+            	    data.append({
+            	        'id': key,
+            	        'value': get_dataset_name(key),
+            	        'quantum': get_dataset_quantum(key),
+            	        'help': get_dataset_help(key),
+            	        'attribution': get_dataset_attribution(key),
+            	    })
+    else:
         for key in get_datasets():
             data.append({
                 'id': key,
-                'value': get_dataset_name(key)
-=======
-    if 'id' not in args:
-        for key in DatasetConfig.get_datasets():
-            config = DatasetConfig(key)
+            })
+    else:
             data.append({
                 'id': key,
-                'value': config.name,
-                'quantum': config.quantum,
-                'help': config.help,
-                'attribution': config.attribution,
->>>>>>> d45aeae1
-            })
-    else:
-        for key in DatasetConfig.get_datasets():
-            config = DatasetConfig(key)
-            data.append({
-                'id': key,
-<<<<<<< HEAD
-                'value': get_dataset_name(key),
-                'quantum': get_dataset_quantum(key),
-                'help': get_dataset_help(key),
-                'attribution': get_dataset_attribution(key),
-=======
                 'value': config.name
->>>>>>> d45aeae1
             })
 
     data = sorted(data, key=lambda k: k['value'])
@@ -402,8 +384,7 @@
 
     if 'dataset' not in args.keys():
         raise APIError("Please Specify a Dataset Using ?dataset='...' ")
-<<<<<<< HEAD
-    
+
     if args['dataset'] == 'all':
         resp = all_vars_query_impl(args)
         
@@ -415,187 +396,58 @@
     data = []       #Initializes empty data list
     
     for dataset in datasets:
-        #Queries config files
-        if get_dataset_climatology(dataset) != "" and 'anom' in args:   #If a url exists for the dataset and an anomaly
-=======
-
-    data = []       #Initializes empty data list
-    dataset = args['dataset']   #Dataset Specified in query
-    config = DatasetConfig(dataset)
->>>>>>> d45aeae1
-
-            with open_dataset(get_dataset_climatology(dataset)) as ds:
-                climatology_variables = list(map(str, ds.variables))
-
-<<<<<<< HEAD
-        else:
-            climatology_variables = []
-
-        #three_d = '3d_only' in args     #Checks if 3d_only is in args
-        #If three_d is true - Only 3d variables will be returned
-
-        with open_dataset(get_dataset_url(dataset)) as ds:
+
+        config = DatasetConfig(dataset)
+        with open_dataset(config) as ds:
             if 'vectors_only' not in args:      #Vectors_only -> Magnitude Only
-
+    
                 # 'v' is a Variable in the Dataset
                 #  v Contains:  dimensions, key, name, unit, valid_min, valid_max
-                print("DS.VARIABLES: ", ds.variables)
                 for v in ds.variables:  #Iterates through all the variables in the dataset
-                    print("VARIABLE: ", v)
+    
                     #If a time period and at least one other unit type is specified
-                    print("DIMENSION: ", v.dimensions)
                     if ('time_counter' in v.dimensions or   
-                        'time' in v.dimensions or 'time1' in v.dimensions or 'time2' in v.dimensions) \
+                        'time' in v.dimensions) \
                             and ('y' in v.dimensions or
                                  'yc' in v.dimensions or
                                  'node' in v.dimensions or
                                  'nele' in v.dimensions or
                                  'latitude' in v.dimensions or
                                  'lat' in v.dimensions):
-                        print("TIME COUNTER")
                         if ('3d_only' in args) and not (
                             set(ds.depth_dimensions) & set(v.dimensions)
                         ):
                             continue
                         else:
-                            if not is_variable_hidden(dataset, v):
-                                print("VARIABLE NOT HIDDEN")
+                            if not config.variable[v].is_hidden:
+                                 print("VARIABLE NOT HIDDEN")
                                 if 'envType' in args or 'envtype' in args:
                                     if 'envType' in args:
                                         envType = args.get('envType')
                                     else:
                                         envType = args.get('envtype')
-                                    print("ENV TYPE: ", envType)
-                                    print("VARIABLE ENVTYPE: ", get_variable_type(dataset, v))
-                                    if get_variable_type(dataset, v) == envType:
+                                    
+                                    if config.variable[v].type == envType:
                                         data.append({
                                             'id': v.key,
-                                            'value': get_variable_name(dataset, v),
-                                            'scale': get_variable_scale(dataset, v),
+                                            'value': config.variable[v].name,
+                                            'scale': config.variable[v].scale,
                                         }) 
-                                        if v.key in climatology_variables:
-                                            data.append({
-                                                'id': v.key + "_anom",
-                                                'value': get_variable_name(dataset, v) + " Anomaly",
-                                                'scale': [-10, 10],
-                                            })
+                                     
                                 else:
                                     data.append({
                                         'id': v.key,
-                                        'value': get_variable_name(dataset, v),
-                                        'scale': get_variable_scale(dataset, v),
+                                        'value': config.variable[v].name,
+                                        'scale': config.variable[v].scale,
                                     })
-                                    if v.key in climatology_variables:
-                                        data.append({
-                                            'id': v.key + "_anom",
-                                            'value': get_variable_name(dataset, v) + " Anomaly",
-                                            'scale': [-10, 10],
-                                        })
+                                       
                             else:
                                 data.append({
                                     'id': v.key,
-                                    'value': get_variable_name(dataset, v),
-                                    'scale': get_variable_scale(dataset, v),
+                                    'value': config.variable[v].name,
+                                    'scale': config.variable[v].scale,
                                 })
-                                if v.key in climatology_variables:
-                                    data.append({
-                                        'id': v.key + "_anom",
-                                        'value': get_variable_name(dataset, v) + " Anomaly",
-                                        'scale': [-10, 10],
-                                    })
-
-            VECTOR_MAP = {
-                'vozocrtx': 'vozocrtx,vomecrty',
-                'itzocrtx': 'itzocrtx,itmecrty',
-                'iicevelu': 'iicevelu,iicevelv',
-                'u_wind': 'u_wind,v_wind',
-                'u': 'u,v',
-                'ua': 'ua,va',
-                'u-component_of_wind_height_above_ground': 'u-component_of_wind_height_above_ground,v-component_of_wind_height_above_ground',
-            }
-
-            #If Vectors are needed
-=======
-    with open_dataset(config) as ds:
-        if 'vectors_only' not in args:      #Vectors_only -> Magnitude Only
-
-            # 'v' is a Variable in the Dataset
-            #  v Contains:  dimensions, key, name, unit, valid_min, valid_max
-            for v in ds.variables:  #Iterates through all the variables in the dataset
-
-                #If a time period and at least one other unit type is specified
-                if ('time_counter' in v.dimensions or   
-                    'time' in v.dimensions) \
-                        and ('y' in v.dimensions or
-                             'yc' in v.dimensions or
-                             'node' in v.dimensions or
-                             'nele' in v.dimensions or
-                             'latitude' in v.dimensions or
-                             'lat' in v.dimensions):
-                    if ('3d_only' in args) and not (
-                        set(ds.depth_dimensions) & set(v.dimensions)
-                    ):
-                        continue
-                    else:
-                        if not config.variable[v].is_hidden:
-                             
-                            data.append({
-                                'id': v.key,
-                                'value': config.variable[v].name,
-                                'scale': config.variable[v].scale
-                            })
      
-        """
-        VECTOR_MAP = {
-            #'vozocrtx': 'vozocrtx,vomecrty',
-            'vozocrte': 'vozocrte,vomecrtn',
-            'itzocrtx': 'itzocrtx,itmecrty',
-            'iicevelu': 'iicevelu,iicevelv',
-            'u_wind': 'u_wind,v_wind',
-            'u': 'u,v',
-            'ua': 'ua,va',
-            'u-component_of_wind_height_above_ground': 'u-component_of_wind_height_above_ground,v-component_of_wind_height_above_ground',
-        }
->>>>>>> d45aeae1
-
-            
-<<<<<<< HEAD
-=======
-            rxp = r"(?i)(x |y |zonal |meridional |northward |eastward |East |North)"
-            for key, value in list(VECTOR_MAP.items()):
-                if key in ds.variables:
-                    n = config.variable[ds.variables[key]].name #Returns a normal variable type   
-                    data.append({
-                        'id': value,
-                        'value': re.sub(r" +", " ", re.sub(rxp, " ", n)),
-                        'scale': [0, config.variable[ds.variables[key]].scale[1]]
-                    })
-        """
-    #If Vectors are needed
-    if 'vectors' in args or 'vectors_only' in args:
-        for variable in config.vector_variables:
-            data.append({
-                'id': variable,
-                'value': config.variable[variable].name,
-                'scale': config.variable[variable].scale,
-            })
->>>>>>> d45aeae1
-
-            if 'vectors' in args or 'vectors_only' in args:
-
-                rxp = r"(?i)(x |y |zonal |meridional |northward |eastward |East |North)"
-                for key, value in list(VECTOR_MAP.items()):
-                    if key in data:
-                        n = get_variable_name(dataset, ds.variables[key]) #Returns a normal variable type   
-                        data.append({
-                            'id': value,
-                            'value': re.sub(r" +", " ", re.sub(rxp, " ", n)),
-                            'scale': [0, get_variable_scale(
-                                dataset,
-                                ds.variables[key]
-                            )[1]],
-                        })
-
     # END OF DATASET LOOP
         
     data = sorted(data, key=lambda k: k['value'])      #Sorts data alphabetically using the value
