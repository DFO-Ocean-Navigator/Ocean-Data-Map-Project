--- conflicted
+++ resolved
@@ -455,36 +455,6 @@
     returns a list of unique variables available in the datasets
     """
     dataset_keys = DatasetConfig.get_datasets()
-<<<<<<< HEAD
-    variables={}
-    for dataset_key in dataset_keys:
-        config = DatasetConfig(dataset_key)
-        if not isinstance(config.url, list) and config.url.endswith(".sqlite3"):
-                with SQLiteDatabase(config.url) as db:
-                        dims=db.get_all_dimensions()
-        else:
-                if not isinstance(config.url, list):
-                        data = xr.open_mfdataset([config.url])
-                else:
-                        data = xr.open_mfdataset(config.url)
-                dims=data.dims
-        has_depth="depth" in dims
-        if config.model_class != "Nemo":
-                vector_variables = list(config.vector_variables.keys())
-        else:
-            vector_variables=[]
-
-        for variable in config.variables:
-            variable_name=config.variable[variable].name
-            scale = config.variable[variable].scale
-
-            entry={
-                "dataset_id":dataset_key,
-                "variable_id":variable,
-                "variable_scale":scale,
-                "vector_variables":vector_variables,
-                "depth":has_depth
-=======
     variables = {}
     for dataset_key in dataset_keys:
         config = DatasetConfig(dataset_key)
@@ -513,22 +483,15 @@
                 "variable_scale": scale,
                 "vector_variables": vector_variables,
                 "depth": has_depth,
->>>>>>> 812eecc5
             }
 
             if variable_name in variables:
                 variables[variable_name].append(entry)
             else:
-<<<<<<< HEAD
-                variables[variable_name]=[entry]
-    return variables
-
-=======
                 variables[variable_name] = [entry]
     return variables
 
 
->>>>>>> 812eecc5
 @router.get("/datasets/filter/date")
 def filter_datasets_by_date(
     target_date: str = Query(description="Target date in ISO format"),
@@ -548,17 +511,12 @@
             with SQLiteDatabase(config.url) as db:
                 vals = np.array(db.get_all_timestamps())
                 time_dim_units = config.time_dim_units
-<<<<<<< HEAD
-                lowest=np.min(vals)
-                highest=np.max(vals)
-                converted_times = time_index_to_datetime([lowest,highest], time_dim_units)
-=======
                 lowest = np.min(vals)
                 highest = np.max(vals)
                 converted_times = time_index_to_datetime(
                     [lowest, highest], time_dim_units
                 )
->>>>>>> 812eecc5
+
                 if (
                     converted_times[0] <= parsed_date
                     and converted_times[1] >= parsed_date
@@ -570,23 +528,12 @@
             else:
                 data = xr.open_mfdataset(config.url)
             time_vals = data.time.values
-<<<<<<< HEAD
-            first_timestamp = time_vals[0].astype("datetime64[s]").astype(int)
-            last_timestamp = time_vals[-1].astype("datetime64[s]").astype(int)
-            first_time = datetime.fromtimestamp(first_timestamp, tz=timezone.utc)
-            last_time = datetime.fromtimestamp(last_timestamp, tz=timezone.utc)
-            if first_time <= parsed_date and last_time >= parsed_date:
-                matching_dataset_ids.append(dataset_id)
-
-    return {"dataset_ids": matching_dataset_ids}
-=======
             if time_vals.min() <= np.datetime64(
                 parsed_date
             ) and time_vals.max() >= np.datetime64(parsed_date):
                 matching_dataset_ids.append(dataset_id)
 
     return matching_dataset_ids
->>>>>>> 812eecc5
 
 
 @router.get("/datasets/filter/location")
@@ -598,12 +545,6 @@
     """
     Returns only matching dataset IDs for location filter.
     """
-<<<<<<< HEAD
-    dataset_id_list = [id.strip() for id in dataset_ids.split(",") if id.strip()]
-
-    point = Point([longitude, latitude])
-    shapes_dir = FilePath("/data/misc/dataset_shapes")
-=======
 
     settings = get_settings()
 
@@ -611,29 +552,10 @@
 
     point = Point([longitude, latitude])
     shapes_dir = pathlib.Path(settings.dataset_shape_file_dir)
->>>>>>> 812eecc5
 
     matching_dataset_ids = []
 
     for dataset_id in dataset_id_list:
-<<<<<<< HEAD
-        try:
-            name = dataset + ".pkl"
-            path = shapes_dir / name
-
-            if not path.exists():
-                continue
-
-            with open(path, "rb") as f:
-                poly = pickle.load(f)
-
-            if poly.contains(point):
-                matching_dataset_ids.append(dataset_id)
-        except:
-            continue
-
-    return {"dataset_ids": matching_dataset_ids}
-=======
         name = dataset_id + ".pkl"
         path = shapes_dir / name
 
@@ -647,7 +569,6 @@
             matching_dataset_ids.append(dataset_id)
 
     return matching_dataset_ids
->>>>>>> 812eecc5
 
 
 @router.get("/class4/{class4_type}")
