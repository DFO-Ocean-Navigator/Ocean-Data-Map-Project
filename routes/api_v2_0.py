--- conflicted
+++ resolved
@@ -428,83 +428,6 @@
     }
 
 
-<<<<<<< HEAD
-=======
-@router.get("/data")
-async def data(
-    dataset: str = Query(
-        ..., description="The key of the dataset.", example="giops_day"
-    ),
-    variable: str = Query(
-        ..., description="The key of the variable.", example="votemper"
-    ),
-    time: int = Query(..., description="NetCDF timestamp"),
-    depth: int = Query(..., description="Depth index", example=0),
-):
-    """
-    Returns a geojson representation of requested model data.
-    """
-
-    settings = get_settings()
-
-    cached_file_name = os.path.join(
-        settings.cache_dir,
-        "data",
-        f"get_data_{dataset}_{variable}_{depth}_{time}.geojson",
-    )
-
-    if os.path.isfile(cached_file_name):
-        log().info(f"Using cached {cached_file_name}.")
-        return FileResponse(cached_file_name, media_type="application/json")
-
-    config = DatasetConfig(dataset)
-
-    with open_dataset(config, variable=variable, timestamp=time) as ds:
-        lat_var, lon_var = ds.nc_data.latlon_variables
-
-        stride = config.vector_arrow_stride
-
-        lat_slice = slice(0, lat_var.size, stride)
-        lon_slice = slice(0, lon_var.size, stride)
-
-        time_index = ds.nc_data.timestamp_to_time_index(time)
-
-        data = ds.nc_data.get_dataset_variable(variable)
-
-        if len(data.shape) == 3:
-            data_slice = (time_index, lat_slice, lon_slice)
-        else:
-            data_slice = (time_index, depth, lat_slice, lon_slice)
-
-        data = data[data_slice]
-
-        bearings = None
-        bearings_var = config.variable[variable].bearing_component
-        if variable in config.vector_variables and bearings_var:
-            with open_dataset(
-                config, variable=bearings_var, timestamp=time
-            ) as ds_bearing:
-                bearings = ds_bearing.nc_data.get_dataset_variable(bearings_var)[
-                    data_slice
-                ].squeeze(drop=True)
-
-        d = await data_array_to_geojson(
-            data.squeeze(drop=True),
-            bearings,  # this is a hack
-            lat_var[lat_slice],
-            lon_var[lon_slice],
-            config.variable[variable].scale,
-        )
-
-        path = pathlib.Path(cached_file_name).parent
-        path.mkdir(parents=True, exist_ok=True)
-        with open(cached_file_name, "w", encoding="utf-8") as f:
-            geojson.dump(d, f)
-
-        return d
-
-
->>>>>>> 7c188273
 @router.get("/class4")
 def class4_files():
     """
