import pyresample
import numpy as np
import warnings
<<<<<<< HEAD
from netCDF4 import Dataset
import cftime
#import cftime
from data.netcdf_data import NetCDFData
=======
from netCDF4 import Dataset, netcdftime
from data.calculated import CalculatedData
>>>>>>> d45aeae1
from pint import UnitRegistry
from cachetools import TTLCache
from data.data import Variable, VariableList
from data.nearest_grid_point import find_nearest_grid_point
import math
import pytz
import re

class Mercator(CalculatedData):
    __depths = None

    def __init__(self, url, **kwargs):
        self.latvar = None
        self.lonvar = None
        self.__latsort = None
        self.__lonsort = None

        super(Mercator, self).__init__(url, **kwargs)

    def __enter__(self):
        super(Mercator, self).__enter__()

        if self.latvar is None:
            self.latvar = self.__find_var(['nav_lat', 'latitude', 'lat'])
            self.lonvar = self.__find_var(['nav_lon', 'longitude', 'lon'])
            self.__latsort = np.argsort(self.latvar[:])
            self.__lonsort = np.argsort(np.mod(self.lonvar[:] + 360, 360))

        return self

    """
        Finds, caches, and returns the valid depths for the dataset.
    """
    @property
    def depths(self) -> np.ndarray:
        if self.__depths is None:
            var = None
            for v in self.depth_dimensions:
                # Depth is usually a "coordinate" variable
                if v in list(self._dataset.coords.keys()):
                    # Get DataArray for depth
                    var = self.get_dataset_variable(v)
                    break

            if var is not None:
                ureg = UnitRegistry()
                unit = ureg.parse_units(var.attrs['units'].lower())
                self.__depths = ureg.Quantity(
                    var[:].values, unit
                ).to(ureg.meters).magnitude
            else:
                self.__depths = np.array([0])

            self.__depths.flags.writeable = False

        return self.__depths

    def __find_var(self, candidates):
        for c in candidates:
            if c in self._dataset.variables:
                return self.get_dataset_variable(c)

        return None

    def __bounding_box(self, lat, lon, n=10):

        y, x, _ = find_nearest_grid_point(lat, lon, self._dataset, self.latvar, self.lonvar, n)

        def fix_limits(data, limit):
            mx = np.amax(data)
            mn = np.amin(data)

            mn -= np.int64(n / 2)
            mx += np.int64(n / 2)

            mn = np.clip(mn, 0, limit)
            mx = np.clip(mx, 0, limit)

            return mn, mx

        miny, maxy = fix_limits(y, self.latvar.shape[0])
        minx, maxx = fix_limits(x, self.lonvar.shape[0])

        return np.int64(miny), np.int64(maxy), np.int64(minx), np.int64(maxx), np.amax(50000)

    def __resample(self, lat_in, lon_in, lat_out, lon_out, var, radius=50000):
        if len(var.shape) == 3:
            var = np.rollaxis(var, 0, 3)

        origshape = var.shape

        data = np.ma.masked_invalid(var[:])

        lon_in, lat_in = pyresample.utils.check_and_wrap(lon_in, lat_in)

        masked_lon_in = np.ma.array(lon_in)
        masked_lat_in = np.ma.array(lat_in)

        output_def = pyresample.geometry.SwathDefinition(
            lons=np.ma.array(lon_out),
            lats=np.ma.array(lat_out)
        )

        if len(data.shape) == 3:
            output = []
            # multiple depths
            for d in range(0, data.shape[2]):
                grid_lat, grid_lon = np.meshgrid(
                    masked_lat_in,
                    masked_lon_in
                )
                grid_lat.mask = grid_lon.mask = \
                    data[:, :, d].view(np.ma.MaskedArray).mask.transpose()
                input_def = pyresample.geometry.SwathDefinition(
                    lons=grid_lon,
                    lats=grid_lat
                )

                output.append(super(Mercator, self)._interpolate(input_def, output_def, data[:, :, d].transpose()))

            output = np.ma.array(output).transpose()
        else:
            grid_lat, grid_lon = np.meshgrid(
                masked_lat_in,
                masked_lon_in
            )
            grid_lat.mask = grid_lon.mask = \
                data.view(np.ma.MaskedArray).mask.transpose()

            input_def = pyresample.geometry.SwathDefinition(
                lons=grid_lon,
                lats=grid_lat
            )

            output = super(Mercator, self)._interpolate(input_def, output_def, data.transpose())

        if len(origshape) == 4:
            output = output.reshape(origshape[2:])

        return np.squeeze(output)

    def get_raw_point(self, latitude, longitude, depth, time, variable):
        miny, maxy, minx, maxx, radius = self.__bounding_box(
            latitude, longitude, 10)

        if not hasattr(latitude, "__len__"):
            latitude = np.array([latitude])
            longitude = np.array([longitude])

        var = self.get_dataset_variable(variable)

        if depth == 'bottom':
            if hasattr(time, "__len__"):
                d = var[time[0], :, miny:maxy, minx:maxx]
            else:
                d = var[time, :, miny:maxy, minx:maxx]

            reshaped = np.ma.masked_invalid(d.reshape([d.shape[0], -1]))

            edges = np.array(np.ma.notmasked_edges(reshaped, axis=0))
            depths = edges[1, 0, :]
            indices = edges[1, 1, :]

            if hasattr(time, "__len__"):
                data_in = var[time, :, miny:maxy, minx:maxx]
                data_in = data_in.reshape(
                    [data_in.shape[0], data_in.shape[1], -1])
                data = []
                for i, t in enumerate(time):
                    data.append(data_in[i, depths, indices])
                data = np.ma.array(data).reshape([len(time), d.shape[-2],
                                                  d.shape[-1]])
            else:
                data = np.ma.MaskedArray(np.zeros(d.shape[1:]),
                                         mask=True,
                                         dtype=d.dtype)
                data[np.unravel_index(indices, data.shape)] = \
                    reshaped[depths, indices]
        else:
            if len(var.shape) == 4:
                data = var[time, depth, miny:maxy, minx:maxx]
            else:
                data = var[time, miny:maxy, minx:maxx]

        lat_out, lon_out = np.meshgrid(self.latvar[miny:maxy],
                                       self.lonvar[minx:maxx])
        
        return (
            lat_out,
            lon_out,
            data
        )

    def get_point(self, latitude, longitude, depth, time, variable,
                  return_depth=False):

        miny, maxy, minx, maxx, radius = self.__bounding_box(
            latitude, longitude, 10)

        if not hasattr(latitude, "__len__"):
            latitude = np.array([latitude])
            longitude = np.array([longitude])

        var = self.get_dataset_variable(variable)

        if depth == 'bottom':
            if hasattr(time, "__len__"):
                d = var[time[0], :, miny:maxy, minx:maxx]
            else:
                d = var[time, :, miny:maxy, minx:maxx]

            reshaped = np.ma.masked_invalid(d.values.reshape([d.shape[0], -1]))

            edges = np.array(np.ma.notmasked_edges(reshaped, axis=0))
            depths = edges[1, 0, :]
            indices = edges[1, 1, :]

            if hasattr(time, "__len__"):
                data_in = var[time, :, miny:maxy, minx:maxx]
                data_in = data_in.reshape(
                    [data_in.shape[0], data_in.shape[1], -1])
                data = []
                for i, t in enumerate(time):
                    di = np.ma.MaskedArray(np.zeros(data_in.shape[-1]),
                                           mask=True,
                                           dtype=data_in.dtype)
                    di[indices] = data_in[i, depths, indices]
                    data.append(di)
                data = np.ma.array(data).reshape([len(time), d.shape[-2],
                                                  d.shape[-1]])
            else:
                data = np.ma.MaskedArray(np.zeros(d.shape[1:]),
                                         mask=True,
                                         dtype=d.dtype)
                data[np.unravel_index(indices, data.shape)] = \
                    reshaped[depths, indices]

            res = self.__resample(
                self.latvar[miny:maxy],
                np.mod(self.lonvar[minx:maxx] + 360, 360),
                [latitude], [longitude],
                data,
                radius
            )

            if return_depth:
                d = np.ma.MaskedArray(np.zeros(d.shape[1:]),
                                      mask=True,
                                      dtype=self.depths.dtype)

                d[np.unravel_index(indices, d.shape)] = self.depths[depths]

                if hasattr(time, "__len__"):
                    d = [d] * len(time)

                dep = self.__resample(
                    self.latvar[miny:maxy],
                    self.lonvar[minx:maxx],
                    latitude, longitude,
                    np.reshape(d, data.shape),
                    radius
                )

        else:
            if len(var.shape) == 4:
                data = var[time, int(depth), miny:maxy, minx:maxx]
            else:
                data = var[time, miny:maxy, minx:maxx]

            res = self.__resample(
                self.latvar[miny:maxy],
                self.lonvar[minx:maxx],
                latitude, longitude,
                data.values,
                radius
            )

            if return_depth:
                dep = self.depths[depth]
                dep = np.tile(dep, len(latitude))
                if hasattr(time, "__len__"):
                    dep = np.array([dep] * len(time))

        if return_depth:
            return res, dep
        else:
            return res

    def get_profile(self, latitude, longitude, time, variable):
        miny, maxy, minx, maxx, radius = self.__bounding_box(
            latitude, longitude, 10)

        if not hasattr(latitude, "__len__"):
            latitude = np.array([latitude])
            longitude = np.array([longitude])

        var = self.get_dataset_variable(variable)
        res = self.__resample(
            self.latvar[miny:maxy],
            self.lonvar[minx:maxx],
            [latitude], [longitude],
            var[time, :, miny:maxy, minx:maxx].values,
            radius
        )

        return res, np.squeeze([self.depths] * len(latitude))<|MERGE_RESOLUTION|>--- conflicted
+++ resolved
@@ -1,15 +1,9 @@
 import pyresample
 import numpy as np
 import warnings
-<<<<<<< HEAD
 from netCDF4 import Dataset
 import cftime
-#import cftime
-from data.netcdf_data import NetCDFData
-=======
-from netCDF4 import Dataset, netcdftime
 from data.calculated import CalculatedData
->>>>>>> d45aeae1
 from pint import UnitRegistry
 from cachetools import TTLCache
 from data.data import Variable, VariableList
