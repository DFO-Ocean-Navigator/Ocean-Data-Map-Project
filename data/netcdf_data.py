import netCDF4
from flask_babel import format_date
import dateutil.parser
from data.data import Data, Variable, VariableList
from data.nearest_grid_point import find_nearest_grid_point
import xarray as xr
import os
from cachetools import TTLCache
import pytz
import warnings
import pyresample
import numpy as np
import re
import geopy
import datetime
import uuid
import pandas
import zipfile

class NetCDFData(Data):

    def __init__(self, url: str):
        self._dataset: [xr.core.dataset.Dataset, netCDF4.Dataset] = None
        self._variable_list: VariableList = None
        self.__timestamp_cache: TTLCache = TTLCache(1, 3600)
        super(NetCDFData, self).__init__(url)

    def __enter__(self):
        # Don't decode times since we do it anyways.
        self._dataset = xr.open_dataset(self.url, decode_times=False)
        
        return self

    def __exit__(self, exc_type, exc_value, traceback):
        self._dataset.close()

<<<<<<< HEAD

    #
    # Converts ISO 8601 Extended date, to the corresponding dataset time index
    #
    def convert_to_timestamp(self, date):
        
        # Time is in ISO 8601 Extended format
        # Get time index from dataset

        time_range = [dateutil.parser.parse(x) for x in date.split(',')]
        time_var = self.__get_time_variable()
        time_range[0] = time_range[0].replace(tzinfo=None)
        time_range = [date2num(x, time_var.attrs['units']) for x in time_range]
        time_range = [np.where(time_var.values == x)[0] for x in time_range]

        #~~~~~~~~~~~~~~~~~~
        # Format and return
        if len(time_range) == 1:    #Single Date
            return int(str(time_range[0][0]))       #Returns as Int
        else:                          #Multiple Dates
            date_formatted = {} #Initialize dictionary
            i = 0
            for x in date.split(','):   # x is a single date
                new_date = {x : int(str(time_range[i][0]))}
                date_formatted.update(new_date)     #Add Next pair
                i += 1
            return date_formatted                   #Returns as Key Value pair
        #~~~~~~~~~~~~~~~~~~
        
        
=======
    def __resample(self, lat_in, lon_in, lat_out, lon_out, var):
        pass
  
>>>>>>> 6b2710de
    """
        Subsets a netcdf file with all depths
    """
    def subset(self, query):
             
        # Ensure we have an output folder that will be cleaned by tmpreaper
        if not os.path.isdir("/tmp/subset"):
            os.makedirs("/tmp/subset")
        working_dir = "/tmp/subset/"
        
        entire_globe = True # subset the globe?
        if 'min_range' in query:
            # Area explicitly specified
            entire_globe = False
            # Bounding box extents
            bottom_left = [float(x) for x in query.get('min_range').split(',')]
            top_right = [float(x) for x in query.get('max_range').split(',')]

        # Time range
        try:
            time_range = [int(x) for x in query.get('time').split(',')]
        except ValueError:
            # Time is in ISO 8601 format
            # Get time index from dataset
            
            time_range = [dateutil.parser.parse(x) for x in query.get('time').split(',')]
            time_var = self.__get_time_variable()
            time_range = [netCDF4.date2num(x, time_var.attrs['units']) for x in time_range]
            time_range = [np.where(time_var.values == x)[0] for x in time_range]

        apply_time_range = False
        if time_range[0] != time_range[1]:
            apply_time_range = True

        # Finds a variable in a dictionary given a substring containing common characters
        # Not a fool-proof method but I want to avoid regex because I hate it.
        def find_variable(substring: str, variables: list):
            for key in variables:
                if substring in key:
                    return key
            return None

        variable_list = list(self._dataset.variables.keys())

        # Get lat/lon variable names from dataset (since they all differ >.>)
        lat_var = find_variable("lat", variable_list)
        lon_var = find_variable("lon", variable_list)

        depth_var = find_variable("depth", variable_list)

        if not entire_globe:
            # Find closest indices in dataset corresponding to each calculated point
            ymin_index, xmin_index, _ = find_nearest_grid_point(
                bottom_left[0], bottom_left[1], self._dataset, self._dataset.variables[lat_var], self._dataset.variables[lon_var]
            )
            ymax_index, xmax_index, _ = find_nearest_grid_point(
                top_right[0], top_right[1], self._dataset, self._dataset.variables[lat_var], self._dataset.variables[lon_var]
            )

            # Compute min/max for each slice in case the values are flipped
            # the netCDF4 module does not support unordered slices
            y_slice = slice(min(ymin_index, ymax_index), max(ymin_index, ymax_index))
            x_slice = slice(min(xmin_index, xmax_index), max(xmin_index, xmax_index))

            # Get nicely formatted bearings
            p0 = geopy.Point(bottom_left)
            p1 = geopy.Point(top_right)
        else:
            y_slice = slice(self._dataset.variables[lat_var].size)
            x_slice = slice(self._dataset.variables[lon_var].size)

            p0 = geopy.Point([-85.0, -180.0])
            p1 = geopy.Point([85.0, 180.0])

        # Get timestamp
        time_var = find_variable("time", variable_list)
        timestamp = str(format_date(pandas.to_datetime(np.float64(self._dataset[time_var][time_range[0]].values)), "yyyyMMdd"))
        endtimestamp = ""
        if apply_time_range:
            endtimestamp = "-" + str(format_date(pandas.to_datetime(np.float64(self._dataset[time_var][time_range[1]].values)), "yyyyMMdd"))
        
        dataset_name = query.get('dataset_name')
        # Figure out coordinate dimension names
        if "riops" in dataset_name:
            lon_coord = "xc"
            lat_coord = "yc"
        elif dataset_name == "giops_forecast":
            lon_coord = "longitude"
            lat_coord = "latitude"
        else:
            lon_coord = "y"
            lat_coord = "y"
        # Do subset along coordinates
        subset = self._dataset.isel(**{lat_coord: y_slice, lon_coord: x_slice})

        # Select requested time (time range if applicable)
        if apply_time_range:
            subset = subset.isel(**{time_var: slice(int(time_range[0]), int(time_range[1]) + 1)}) # slice doesn't include the last element
        else:
            subset = subset.isel(**{time_var: slice(int(time_range[0]), int(time_range[0]) + 1)})

        # Filter out unwanted variables
        output_vars = query.get('variables').split(',')
        output_vars.extend([depth_var, time_var, lat_var, lon_var]) # Keep the coordinate variables
        for variable in subset.data_vars:
            if variable not in output_vars:
                subset = subset.drop(variable)

        output_format = query.get('output_format')
        filename =  dataset_name + "_" + "%dN%dW-%dN%dW" % (p0.latitude, p0.longitude, p1.latitude, p1.longitude) \
                    + "_" + timestamp + endtimestamp + "_" + output_format

        # "Special" output
        if output_format == "NETCDF3_NC":
            # Regrids an input data array according to it's input grid definition
            # to the output definition
            def regrid( data: np.ndarray,
                        input_def: pyresample.geometry.SwathDefinition,
                        output_def: pyresample.geometry.SwathDefinition):
                
                data = np.rollaxis(data, 0, 4) # Roll time axis backward
                data = np.rollaxis(data, 0, 4) # Roll depth axis backward
                data = data.reshape([data.shape[0], data.shape[1], -1]) # Merge time + depth axis together
                
                # Perform regridding using nearest neighbour weighting
                regridded = pyresample.kd_tree.resample_nearest(input_def, data, output_def, 50000, fill_value=None, nprocs=8)
                return np.moveaxis(regridded, -1, 0) # Move merged axis back to front

            GRID_RESOLUTION = 50

            # Check lat/lon wrapping
            lon_vals, lat_vals = pyresample.utils.check_and_wrap(lons=subset[lon_var].values, lats=subset[lat_var].values)

            # Generate our lat/lon grid of 50x50 resolution
            min_lon, max_lon = np.amin(lon_vals), np.amax(lon_vals)
            min_lat, max_lat = np.amin(lat_vals), np.amax(lat_vals)
            XI = np.linspace(min_lon, max_lon, num=GRID_RESOLUTION, dtype=lon_vals.dtype)
            YI = np.linspace(min_lat, max_lat, num=GRID_RESOLUTION, dtype=lat_vals.dtype)
            XI_mg, YI_mg = np.meshgrid(XI, YI)

            # Define input/output grid definitions
            input_def = pyresample.geometry.SwathDefinition(lons=lon_vals, lats=lat_vals)
            output_def = pyresample.geometry.SwathDefinition(lons=XI_mg, lats=YI_mg)

            # Find correct variable names in subset
            temp_var = find_variable('temp', subset.variables)
            saline_var = find_variable('salin', subset.variables)
            x_vel_var = find_variable('crtx', subset.variables)
            y_vel_var = find_variable('crty', subset.variables)

            # Create file
            time_range = len(subset[time_var][:]) - 1
            filename = dataset_name.upper() + "_" + \
                datetime.date.today().strftime("%Y%m%d") +"_d0" + \
                (("-"+str(time_range)) if time_range > 0 else "") + "_" + \
                str(np.round(min_lat).astype(int)) + "N" + str(np.abs(np.round(max_lon).astype(int))) + "W-" + \
                str(np.round(min_lat).astype(int)) + "N" + str(np.abs(np.round(min_lon)).astype(int)) + "W"
            ds = netCDF4.Dataset(working_dir + filename + ".nc", 'w', format="NETCDF3_CLASSIC")
            ds.description = "Converted " + dataset_name
            ds.history = "Created: " + str(datetime.datetime.now())
            ds.source = "www.navigator.oceansdata.ca"

            # Create the netcdf dimensions
            ds.createDimension('lat', GRID_RESOLUTION)
            ds.createDimension('lon', GRID_RESOLUTION)
            ds.createDimension('time', len(subset[time_var][:]))

            # Create the netcdf variables and assign the values
            latitudes = ds.createVariable('lat', 'd', ('lat',))
            longitudes = ds.createVariable('lon', 'd', ('lon',))
            latitudes[:] = YI
            longitudes[:] = XI
            
            # Variable Attributes
            latitudes.long_name = "Latitude"
            latitudes.units = "degrees_north"
            latitudes.NAVO_code = 1

            longitudes.long_name = "Longitude"
            longitudes.units = "degrees_east"
            longitudes.NAVO_code = 2

            # LOL I had CreateDimension vs createDimension here >.< Stumped Clyde too hehe :P
            ds.createDimension('depth', len(subset[depth_var][:]))
            levels = ds.createVariable('depth', 'i', ('depth',))
            levels[:] = subset[depth_var][:]
            levels.long_name = "Depth"
            levels.units = "meter"
            levels.positive = "down"
            levels.NAVO_code = 5

            if temp_var is not None:
                origshape = subset[temp_var].shape
                temp_data = regrid(subset[temp_var].values, input_def, output_def)
                temp_data = np.reshape(temp_data, (origshape[0], origshape[1], GRID_RESOLUTION, GRID_RESOLUTION))
                
                temp = ds.createVariable('water_temp', 'd', ('time', 'depth', 'lat', 'lon'), fill_value=-30000.0)
                # Convert from Kelvin to Celcius
                for i in range(0, len(subset[depth_var][:])):
                    temp[:,i, :, :] = temp_data[:,i,:,:] - 273.15
                temp.valid_min = -100.0
                temp.valid_max = 100.0
                temp.long_name = "Water Temperature"
                temp.units = "degC"
                temp.NAVO_code = 15
            if saline_var is not None:
                salinity = ds.createVariable('salinity', 'd', ('time', 'depth', 'lat', 'lon'), fill_value=-30000.0)
                salinity[:] = regrid(subset[saline_var].values, input_def, output_def)[:] # Note the automatic reshaping by numpy here ^.^
                salinity.long_name = "Salinity"
                salinity.units = "psu"
                salinity.valid_min = 0.0
                salinity.valid_max = 45.0
                salinity.NAVO_code = 16
            if x_vel_var is not None:
                x_velo = ds.createVariable('water_u', 'd', ('time', 'depth', 'lat', 'lon'), fill_value=-30000.0)
                x_velo[:] = regrid(subset[x_vel_var].values, input_def, output_def)[:]
                x_velo.long_name = "Eastward Water Velocity"
                x_velo.units = "meter/sec"
                x_velo.NAVO_code = 17
            if y_vel_var is not None:
                y_velo = ds.createVariable('water_v', 'd', ('time', 'depth', 'lat', 'lon'), fill_value=-30000.0)
                y_velo[:] = regrid(subset[y_vel_var].values, input_def, output_def)[:]
                y_velo.long_name = "Northward Water Velocity"
                y_velo.units = "meter/sec"
                y_velo.NAVO_code = 18

            temp_file_name = working_dir + str(uuid.uuid4()) + ".nc"
            subset.to_netcdf(temp_file_name)
            subset.close()

            # Reopen using netCDF4 to get non-encoded time values
            subset = netCDF4.Dataset(temp_file_name, 'r')

            times = ds.createVariable('time', 'i', ('time',))
            # Convert time from seconds to hours
            for i in range(0, len(subset[time_var])):
                times[i] = subset[time_var][i] / 3600

            times.long_name = "Validity time"
            times.units = "hours since 1950-01-01 00:00:00"
            times.time_origin = "1950-01-01 00:00:00"

            ds.close()
            subset.close()
        else:
            # Save subset normally
            subset.to_netcdf(working_dir + filename + ".nc", format=output_format)

        if int(query.get('should_zip')) == 1:
            myzip = zipfile.ZipFile('%s%s.zip' % (working_dir, filename), mode='w')
            myzip.write('%s%s.nc' % (working_dir, filename), os.path.basename('%s%s.nc' % (working_dir, filename)))
            myzip.comment = b"Generated from www.navigator.oceansdata.ca"
            myzip.close() # Must be called to actually create zip
            return working_dir, filename+".zip"

        return working_dir, filename+".nc"
    
    """
        Interpolates data given input and output definitions
        and the selected interpolation algorithm.
    """
    def _interpolate(self, input_def, output_def, data):
        
        # Ignore pyresample warnings
        with warnings.catch_warnings():
            warnings.simplefilter("ignore", RuntimeWarning)
            warnings.simplefilter("ignore", UserWarning)
            
            # Interpolation with gaussian weighting
            if self.interp == "gaussian":
                return pyresample.kd_tree.resample_gauss(input_def, data,
                    output_def, radius_of_influence=float(self.radius), sigmas=self.radius / 2, fill_value=None,
                    nprocs=8)

            # Bilinear weighting
            elif self.interp == "bilinear":
                """
                    Weight function used to determine the effect of surrounding points
                    on a given point
                """
                def weight(r):
                    r = np.clip(r, np.finfo(r.dtype).eps,
                                np.finfo(r.dtype).max)
                    return 1. / r

                return pyresample.kd_tree.resample_custom(input_def, data,
                    output_def, radius_of_influence=float(self.radius), neighbours=self.neighbours, fill_value=None,
                    weight_funcs=weight, nprocs=8)

            # Inverse-square weighting
            elif self.interp == "inverse":
                """
                    Weight function used to determine the effect of surrounding points
                    on a given point
                """
                def weight(r):
                    r = np.clip(r, np.finfo(r.dtype).eps,
                                np.finfo(r.dtype).max)
                    return 1. / r ** 2

                return pyresample.kd_tree.resample_custom(input_def, data,
                    output_def, radius_of_influence=float(self.radius), neighbours=self.neighbours, fill_value=None,
                    weight_funcs=weight, nprocs=8)


            # Nearest-neighbour interpolation (junk)
            elif self.interp == "nearest":

                return pyresample.kd_tree.resample_nearest(input_def, data,
                    output_def, radius_of_influence=float(self.radius), nprocs=8)
       
    """
        Finds and returns the xArray.IndexVariable containing
        the time dimension in self._dataset
    """
    def __get_time_variable(self):
        for v in self.time_variables:
            if v in self._dataset.variables.keys():
                # Get the xarray.DataArray for time variable
                return self._dataset.variables[v]

    """
        Returns the possible names of the depth dimension in the dataset
    """
    @property
    def depth_dimensions(self) -> list:
        return ['depth', 'deptht', 'z']

    """
        Returns the value of a given variable name from the dataset
    """
    def get_dataset_variable(self, key: str):
        return self._dataset.variables[key]

    """
        Returns a list of all data variables and their 
        attributes in the dataset.
    """
    @property
    def variables(self):
        # Check if variable list has been created yet.
        # This saves approx 3 lookups per tile, and
        # over a dozen when a new dataset is loaded.
        if self._variable_list == None:
            l = []
            # Get "data variables" from dataset
            variables = list(self._dataset.data_vars.keys())

            for name in variables:
                # Get variable DataArray
                # http://xarray.pydata.org/en/stable/api.html#dataarray
                var = self._dataset.variables[name]

                # Get variable attributes
                attrs = list(var.attrs.keys())
            
                if 'long_name' in attrs:
                    long_name = var.attrs['long_name']
                else:
                    long_name = name

                if 'units' in attrs:
                    units = var.attrs['units']
                else:
                    units = None

                if 'valid_min' in attrs:
                    valid_min = float(re.sub(r"[^0-9\.\+,eE]", "",
                                             str(var.attrs['valid_min'])))
                    valid_max = float(re.sub(r"[^0-9\,\+,eE]", "",
                                         str(var.attrs['valid_max'])))
                else:
                    valid_min = None
                    valid_max = None

                # Add to our "Variable" wrapper
                l.append(Variable(name, long_name, units, var.dims,
                              valid_min, valid_max))

            self._variable_list = VariableList(l) # Cache the list for later
        
        return self._variable_list

    """
        Returns the possible names of the time dimension in the dataset
    """
    @property
    def time_variables(self):
        return ['time', 'time_counter', 'Times']

    """
        Loads, caches, and returns the time dimension from a dataset.
    """
    @property
    def timestamps(self):
        # If the timestamp cache is empty
        if self.__timestamp_cache.get("timestamps") is None:
            
            var = self.__get_time_variable()

            # Convert timestamps to UTC
            t = netCDF4.netcdftime.utime(var.attrs['units']) # Get time units from variable
            time_list = list(map(
                                lambda time: t.num2date(time).replace(tzinfo=pytz.UTC),
                                var.values
                            ))
            timestamps = np.array(time_list)
            timestamps.setflags(write=False) # Make immutable
            self.__timestamp_cache["timestamps"] = timestamps

        return self.__timestamp_cache.get("timestamps")<|MERGE_RESOLUTION|>--- conflicted
+++ resolved
@@ -34,7 +34,9 @@
     def __exit__(self, exc_type, exc_value, traceback):
         self._dataset.close()
 
-<<<<<<< HEAD
+    def __resample(self, lat_in, lon_in, lat_out, lon_out, var):
+        pass
+  
 
     #
     # Converts ISO 8601 Extended date, to the corresponding dataset time index
@@ -65,11 +67,6 @@
         #~~~~~~~~~~~~~~~~~~
         
         
-=======
-    def __resample(self, lat_in, lon_in, lat_out, lon_out, var):
-        pass
-  
->>>>>>> 6b2710de
     """
         Subsets a netcdf file with all depths
     """
