#!/usr/bin/env python

import functools

import metpy.calc
import numpy as np
import numpy.ma
import seawater
import xarray as xr
from metpy.units import units
from pint import UnitRegistry

_ureg = UnitRegistry()

# All functions in this file (that do not start with an underscore) will be
# available to the parser.

sin = np.sin
cos = np.cos
tan = np.tan
asin = np.arcsin
acos = np.arccos
atan = np.arctan

atan2 = np.arctan2

ln = np.log
log = np.log10
log2 = np.log2

abs = np.abs


def max(arg):
    return np.ravel(arg).max()


def min(arg):
    return np.ravel(arg).min()


def magnitude(a, b):
    """
    Calculates the element-wise magnitude of a and b:
    np.sqrt(a ** 2 + b ** 2). See:
    https://en.wikipedia.org/wiki/Hadamard_product_(matrices)

    Paramters:
    a: ndarray
    b: ndarray

    Returns:
        ndarray -- magnitude of a and b
    """
    return np.sqrt(a ** 2 + b ** 2)


def sspeed(depth, latitude, temperature, salinity):
    """
    Calculates the speed of sound.

    Parameters:
    depth: The depth(s) in meters
    latitude: The latitude(s) in degrees North
    temperature: The temperatures(s) in Celsius
    salinity: The salinity (unitless)
    """
    try:
        press = [seawater.pres(d, latitude) for d in depth]
    except TypeError:
        press = seawater.pres(depth, latitude)
    
    speed = seawater.svel(salinity, temperature, press)
    return np.array(speed)


<<<<<<< HEAD
def sspeedmin(depth, lat, lon, temperature, salinity):
    """
    Finds the global minimum of the speed of sound

    Parameters:
    sspeed: Speed of Sound
    latitude: The latitude(s) in degrees North
    """
    
    speed = sspeed(depth, lat, temperature, salinity)
    speed = speed.transpose()
    
    for x in range(speed.shape[0]):
        for y in range(speed.shape[1]):
            min_val = np.nanmin(speed[x][y])
            idx = np.where(speed[x][y] == min_val)
            if (np.isnan(min_val)):
                speed[x][y] = np.nan
            elif idx[0].shape[0] > 1:
                idx = idx[0][0]

                speed[x][y] = depth.values[idx]
            else:
                speed[x][y] = depth.values[idx]
            #speed[x][y] = depth[np.where(speed[x][y] == np.nanmin(speed[x][y]))]  #np.nanmin(speed[x][y])
    
    speed = speed.transpose()

    speed = speed[0]

    return np.array(speed)

def soniclayerdepth(depth, lat, lon, temperature, salinity):
    """
    Finds the local maxima of the speed of sound

    Parameters:
    sspeed: Speed of Sound
    latitude: The latitude(s) in degrees North
    """
    
    speed = sspeed(depth, lat, temperature, salinity)
    speed = speed.transpose()
    sld = np.nan
    for x in range(speed.shape[0]):
        for y in range(speed.shape[1]):
            sca_value = np.nanmin(speed[x][y])
            sca_idx = np.where(speed[x][y] == sca_value)
            
            if (np.isnan(sca_value)):
                pass
            else:
                sca_idx = sca_idx[0][0]

                subset = speed[x][y][0:int(sca_idx) + 1]
                sld_value = subset.max()
                
                if (np.isnan(sld_value)):
                    pass
                else:
                    sld_idx = np.where(subset == sld_value)[0][0]
                    sld = depth.values[sld_idx]
                    speed[x][y] = sld

    speed = speed.transpose()
    speed = speed[0]
    return np.array(speed)


def find_sca_idx(speed):
    """


    Parameters:
    speed: np.ndarray as point profile
    """
    
    sca_value = np.nanmin(speed)
    idx = np.where(speed == sca_value)

    if np.isnan(sca_value):
        return np.nan

    idx = idx[0][0]

    return int(idx)


def find_sld_idx(sca_idx, speed):
    """
    Returns the index of the sound layer depth
    """
    
    subset = speed[0:int(sca_idx) + 1]
    sld_value = subset.max()
    if np.isnan(sld_value):
        return np.nan
    
    # No shifting, idx in subset is same as idx in full array
    sld_idx = np.where(subset == sld_value)[0][0]

    return int(sld_idx)


def find_cd_idx(sca_idx, sld_idx, speed):
    """
    Finds the index in speed[x][y] of the Critical Depth

    Parameters:
    sca_idx: integer indicating location of value in speed[x][y]
    sld_idx: integer indicating location of vlaue in speed[x][y]
    speed: np.array of data values in a single point profile
    """

    # No critical depth exists
    if sca_idx == sld_idx:
        return np.nan

    # Find Sound Layer Depth
    sld_value = speed[sld_idx]

    # Find total_idx
    total_idx = speed.size - np.count_nonzero(np.isnan(speed)) - 1
    
    # Create Layer Subset
    lower_subset = speed[sca_idx + 1: total_idx + 1]

    if lower_subset.size == 0:
        return np.nan

    # Find min and max value of subset
    min_value = np.nanmin(lower_subset)
    max_value = np.nanmax(lower_subset)

    # Determine if Critical Depth exists
    if max_value < sld_value:
        return np.nan

    # Find closest idx to sld_value
    idx = np.abs(lower_subset - sld_value).argmin()

    # Find size of lower subset
    subset_size = lower_subset.size - np.count_nonzero(np.isnan(lower_subset)) - 1

    # Shift to get index for non subset
    cd_idx = total_idx - (subset_size - idx)

    return cd_idx

def cd_interpolation(cd_idx, sld_idx, speed_point, depth):

    # Now that we have the nearest critical depth idx we must perform linear interpolation
    def linearInterp(x1, y1, x2, y2, x):
        """
        Finds the linear interpolation given 2 points
        """    
        y = y1 + ((x - x1) * ((y2 - y1) / (x2 - x1)))
        return y

    sld_value = speed_point[sld_idx]
    cd_value = speed_point[cd_idx]
    cd_depth = depth.values[cd_idx]

    if cd_value < sld_value:
        
        # Find 2 Points
        cd_value_1 = cd_value
        cd_value_2 = speed_point[cd_idx + 1]

        cd_depth_1 = depth.values[cd_idx]
        cd_depth_2 = depth.values[cd_idx + 1]

        cd_depth = linearInterp(cd_value_1, cd_depth_1, cd_value_2, cd_depth_2, sld_value)

    elif cd_value > sld_value:
        
        # Find 2 Points
        cd_value_1 = speed_point[cd_idx - 1]
        cd_value_2 = cd_value

        cd_depth_1 = depth.values[cd_idx - 1]
        cd_depth_2 = depth.values[cd_idx]

        cd_depth = linearInterp(cd_value_1, cd_depth_1, cd_value_2, cd_depth_2, sld_value)

    return cd_depth

def criticaldepth(depth, lat, lon, temperature, salinity):
    """
    Finds the next location of the sonic layer depth.

    Parameters:
    sspeed: Speed of Sound
    latitude: The latitude(s) in degrees North
    """

    speed = sspeed(depth, lat, temperature, salinity)
    speed = speed.transpose()
    sld = 0
    sca = 0
    for x in range(speed.shape[0]):
        for y in range(speed.shape[1]):
            if (speed[x][y].size - np.count_nonzero(np.isnan(speed[x][y]))) != 0:
                speed_point = speed[x][y]
                sca_idx = find_sca_idx(speed_point)
                if not np.isnan(sca_idx):
                
                    sld_idx = find_sld_idx(sca_idx, speed_point)

                    if not np.isnan(sld_idx):
                        cd_idx = find_cd_idx(sca_idx, sld_idx, speed_point)
                        if not np.isnan(cd_idx):
                            #cd_value = speed_point[cd_idx]
                            #cd_depth = depth.values[cd_idx]

                            # Now that we have the nearest critical depth idx we must perform linear interpolation
                            cd_depth = cd_interpolation(cd_idx, sld_idx, speed_point, depth)

                        else:
                            cd_depth = np.nan
                    else:
                        cd_depth = np.nan
            else:
                cd_depth = np.nan

            speed[x][y] = cd_depth
                

    speed = speed.transpose()
    speed = speed[0]
    return np.array(speed)

def depthexcess(depth, lat, lon, temperature, salinity):
    """
    Finds the next location of the sonic layer depth.

    Parameters:
    sspeed: Speed of Sound
    latitude: The latitude(s) in degrees North
    """

    speed = sspeed(depth, lat, temperature, salinity)
    speed = speed.transpose()
    sld = 0
    sca = 0
    for x in range(speed.shape[0]):
        for y in range(speed.shape[1]):
            if (speed[x][y].size - np.count_nonzero(np.isnan(speed[x][y]))) != 0:
                speed_point = speed[x][y]
                sca_idx = find_sca_idx(speed_point)
                if not np.isnan(sca_idx):
                
                    sld_idx = find_sld_idx(sca_idx, speed_point)

                    if not np.isnan(sld_idx):
                        cd_idx = find_cd_idx(sca_idx, sld_idx, speed_point)
                        if not np.isnan(cd_idx):
                            #cd_value = speed_point[cd_idx]
                            #cd_depth = depth.values[cd_idx]

                            # Now that we have the nearest critical depth idx we must perform linear interpolation
                            cd_depth = cd_interpolation(cd_idx, sld_idx, speed_point, depth)
                            total_idx = speed_point.size - np.count_nonzero(np.isnan(speed_point)) - 1
                            max_depth = depth.values[total_idx]
                            depth_excess = max_depth - cd_depth
                            if depth_excess < 0:
                                depth_excess = np.nan
                        else:
                            depth_excess = np.nan
                    else:
                        depth_excess = np.nan
            else:
                depth_excess = np.nan

            speed[x][y] = depth_excess
                

    speed = speed.transpose()
    speed = speed[0]
    return np.array(speed)


=======
>>>>>>> 9e0b2cd1
def _metpy(func, data, lat, lon, dim):
    """Wrapper for MetPy functions

    Parameters:
    func -- the MetPy function
    data -- the xarray or netcdf variable (already sliced)
    lat -- an array of latitudes, the shape must match that of data
    lon -- an array of longitudes, the shape must match that of data
    dim -- the dimension to return, a string, x or y
    """
    if hasattr(data, "dims"):
        dims = data.dims
    else:
        dims = data.dimensions

    dx, dy = metpy.calc.lat_lon_grid_deltas(np.array(lon), np.array(lat))
    dim_order = "".join([d for d in dims if d in 'yx'])

    if dim_order == "yx":
        deltas = [dy, dx]
    else:
        deltas = [dx, dy]

    if len(dims) > 2:
        axes = list(range(0, len(dims)))
        new_axes = list(axes)
        new_dims = list(dims)
        if dim_order == 'yx':
            new_axes += [new_axes.pop(new_dims.index('y'))]
            new_dims += [new_dims.pop(new_dims.index('y'))]
            new_axes += [new_axes.pop(new_dims.index('x'))]
            new_dims += [new_dims.pop(new_dims.index('x'))]
            restore_axes = [x for _, x in sorted(zip(new_axes, range(0,
                                                                     len(dims))))]
        else:
            new_axes += [new_axes.pop(new_dims.index('x'))]
            new_dims += [new_dims.pop(new_dims.index('x'))]
            new_axes += [new_axes.pop(new_dims.index('y'))]
            new_dims += [new_dims.pop(new_dims.index('y'))]
            restore_axes = [x for _, x in sorted(zip(new_axes, range(0,
                                                                     len(dims))))]

        data = np.transpose(np.array(data), new_axes)

        oshape = data.shape
        extra_axes = data.shape[:-2]
        data = np.reshape(data, (functools.reduce(np.multiply, extra_axes),
                                 *data.shape[-2:]))

        result = []
        for j in range(0, len(data)):
            result.append(
                func(np.array(data[j]), deltas=deltas, dim_order=dim_order)[
                    dim_order.index(dim)].magnitude
            )

        result = np.array(result)
        result = np.reshape(result, oshape)

        result = np.transpose(result, restore_axes)

        return result
    else:
        return func(np.array(data), deltas=deltas, dim_order=dim_order)[dim_order.index(dim)].magnitude


def _metpy_uv(func, u, v, lat, lon):
    """Wrapper for MetPy vector functions

    Parameters:
    func -- the MetPy function
    u -- the u-component xarray or netcdf variable (already sliced)
    v -- the v-component xarray or netcdf variable (already sliced)
    lat -- an array of latitudes, the shape must match that of data
    lon -- an array of longitudes, the shape must match that of data
    """
    if hasattr(u, "dims"):
        dims = u.dims
    else:
        dims = u.dimensions

    dx, dy = metpy.calc.lat_lon_grid_deltas(np.array(lon), np.array(lat))
    dim_order = "".join([d for d in dims if d in 'yx'])

    if len(dims) > 2:
        axes = list(range(0, len(dims)))
        new_axes = list(axes)
        new_dims = list(dims)
        if dim_order == 'yx':
            new_axes += [new_axes.pop(new_dims.index('y'))]
            new_dims += [new_dims.pop(new_dims.index('y'))]
            new_axes += [new_axes.pop(new_dims.index('x'))]
            new_dims += [new_dims.pop(new_dims.index('x'))]
            restore_axes = [x for _, x in sorted(zip(new_axes, range(0,
                                                                     len(dims))))]
        else:
            new_axes += [new_axes.pop(new_dims.index('x'))]
            new_dims += [new_dims.pop(new_dims.index('x'))]
            new_axes += [new_axes.pop(new_dims.index('y'))]
            new_dims += [new_dims.pop(new_dims.index('y'))]
            restore_axes = [x for _, x in sorted(zip(new_axes, range(0,
                                                                     len(dims))))]

        u = np.transpose(np.array(u), new_axes)
        v = np.transpose(np.array(v), new_axes)

        oshape = u.shape
        extra_axes = u.shape[:-2]
        u = np.reshape(u, (functools.reduce(
            np.multiply, extra_axes), *u.shape[-2:]))
        v = np.reshape(v, (functools.reduce(
            np.multiply, extra_axes), *v.shape[-2:]))

        result = []
        for j in range(0, len(u)):
            result.append(
                func(
                    np.array(u[j]) * units.meter / units.second,
                    np.array(v[j]) * units.meter / units.second,
                    dx, dy, dim_order=dim_order).magnitude
            )

        result = np.array(result)
        result = np.reshape(result, oshape)

        result = np.transpose(result, restore_axes)

        return result
    else:
        u = np.array(u) * units.meter / units.second
        v = np.array(v) * units.meter / units.second
        return func(u, v, dx, dy, dim_order=dim_order).magnitude


def geostrophic_x(h, lat, lon):
    """Calculates the X component of geostrophic currents

    Parameters:
    h -- Sea Surface Height, xarray or netcdf variable, already sliced
    lat -- an array of latitudes, the shape must match that of h
    lon -- an array of longitudes, the shape must match that of h
    """
    if isinstance(lat, xr.Variable):
        lat = lat.values

    if hasattr(h, "dims"):
        dims = h.dims
    else:
        dims = h.dimensions

    dim_order = "".join([d for d in dims if d in 'yx'])

    def f(heights, **kwargs):
        c = metpy.calc.coriolis_parameter(lat * _ureg.degrees)
        if dim_order == "yx":
            dy, dx = kwargs['deltas']
        else:
            dx, dy = kwgard['deltas']

        return metpy.calc.geostrophic_wind(xr.DataArray(heights), c, dx, dy,
                                           dim_order=kwargs['dim_order'])

    return _metpy(f, h, lat, lon, dim_order[0])


def geostrophic_y(h, lat, lon):
    """Calculates the Y component of geostrophic currents

    Parameters:
    h -- Sea Surface Height, xarray or netcdf variable, already sliced
    lat -- an array of latitudes, the shape must match that of h
    lon -- an array of longitudes, the shape must match that of h
    """
    if isinstance(lat, xr.Variable):
        lat = lat.values

    if hasattr(h, "dims"):
        dims = h.dims
    else:
        dims = h.dimensions

    dim_order = "".join([d for d in dims if d in 'yx'])

    def f(heights, **kwargs):
        c = metpy.calc.coriolis_parameter(lat * _ureg.degrees)
        if dim_order == "yx":
            dy, dx = kwargs['deltas']
        else:
            dx, dy = kwgard['deltas']

        return metpy.calc.geostrophic_wind(xr.DataArray(heights), c, dx, dy,
                                           dim_order=kwargs['dim_order'])

    return _metpy(f, h, lat, lon, dim_order[1])


def vorticity(u, v, lat, lon):
    """Calculates the vorticity

    Parameters:
    u -- u component of the current, xarray or netcdf variable, already sliced
    v -- v component of the current, xarray or netcdf variable, already sliced
    lat -- an array of latitudes, the shape must match that of u and v
    lon -- an array of longitudes, the shape must match that of u and v
    """
    return _metpy_uv(metpy.calc.vorticity, u, v, lat, lon)


def divergence(u, v, lat, lon):
    """Calculates the divergence

    Parameters:
    u -- u component of the current, xarray or netcdf variable, already sliced
    v -- v component of the current, xarray or netcdf variable, already sliced
    lat -- an array of latitudes, the shape must match that of u and v
    lon -- an array of longitudes, the shape must match that of u and v
    """
    return _metpy_uv(metpy.calc.divergence, u, v, lat, lon)


def gradient_x(d, lat, lon):
    """Calculates the X component of the gradient of a variable

    Parameters:
    d -- xarray or netcdf variable, already sliced
    lat -- an array of latitudes, the shape must match that of d
    lon -- an array of longitudes, the shape must match that of d
    """
    return _metpy(metpy.calc.gradient, d, lat, lon, 'x')


def gradient_y(d, lat, lon):
    """Calculates the Y component of the gradient of a variable

    Parameters:
    d -- xarray or netcdf variable, already sliced
    lat -- an array of latitudes, the shape must match that of d
    lon -- an array of longitudes, the shape must match that of d
    """
    return _metpy(metpy.calc.gradient, d, lat, lon, 'y')<|MERGE_RESOLUTION|>--- conflicted
+++ resolved
@@ -74,7 +74,6 @@
     return np.array(speed)
 
 
-<<<<<<< HEAD
 def sspeedmin(depth, lat, lon, temperature, salinity):
     """
     Finds the global minimum of the speed of sound
@@ -357,8 +356,6 @@
     return np.array(speed)
 
 
-=======
->>>>>>> 9e0b2cd1
 def _metpy(func, data, lat, lon, dim):
     """Wrapper for MetPy functions
 
