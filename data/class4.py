--- conflicted
+++ resolved
@@ -24,7 +24,6 @@
     not accessible, this function falls back to the slow method of generating
     the list on the fly.
     """
-<<<<<<< HEAD
 
     pickle_files = ['class4_files.pickle', 'class4_ola_files.pickle']
     class4_path =  ['CLASS4_OP_PATH', 'CLASS4_RAO_PATH']
@@ -33,29 +32,6 @@
     for i,p in enumerate(pickle_files):
         cache_file_name = os.path.join(current_app.config['CACHE_DIR'], p)
 
-=======
-    cache_file_name = os.path.join(
-        current_app.config["CACHE_DIR"], "class4_files.pickle"
-    )
-    try:
-        fp = open(cache_file_name, "rb")
-    except IOError as e:
-        msg = f"""Warning: Unable to open cache list of Class 4 files: {str(e)}.
-               Falling back to slow method for generating the list of 
-               Class 4 files on the fly.
-               """
-        print(msg)
-        return _list_class4_files_slowly()
-
-    # We need to read from the cache file. To ensure another process is not
-    # currently *writing* to the cache file, first acquire a shared lock (i.e.,
-    # a read lock) on the file. We make at most "max_tries" attempts to acquire
-    # the lock.
-    num_tries, max_tries = 0, 10
-    attempt_lock, lock_acquired = True, False
-    attempt_lock = True
-    while attempt_lock:
->>>>>>> 50c155cd
         try:
             fp = open(cache_file_name, 'rb')
         except IOError as e:
@@ -107,12 +83,7 @@
     return data
 
 
-<<<<<<< HEAD
 def _list_class4_files_slowly(class4_path):
-=======
-def _list_class4_files_slowly():
-    class4_path = current_app.config["CLASS4_PATH"]
->>>>>>> 50c155cd
     return generate_class4_list.list_class4_files(class4_path)
 
 
@@ -168,7 +139,6 @@
 
 def class4(class4_type, class4_id, projection, resolution, extent):
     # Expecting specific class4 ID format: "class4_YYYMMDD_*.nc"
-<<<<<<< HEAD
     if class4_type == 'ocean_predict':
         fname_pattern = current_app.config["CLASS4_OP_FNAME_PATTERN"]
     else:
@@ -176,12 +146,6 @@
 
     dataset_url = fname_pattern % (
             class4_id[7:11], class4_id[7:15], class4_id)
-=======
-    dataset_url = current_app.config["CLASS4_FNAME_PATTERN"] % (
-        class4_id[7:11],
-        class4_id,
-    )
->>>>>>> 50c155cd
 
     proj = pyproj.Proj(projection)
     view = get_view_from_extent(extent)
@@ -217,7 +181,7 @@
     for idx, ll in enumerate(loc):
         if np.ma.is_masked(rmse[idx]):
             continue
-<<<<<<< HEAD
+            
         points.append({
             'type': "Feature",
             'geometry': {
@@ -234,25 +198,6 @@
                 'resolution': 0,
             },
         })
-=======
-        points.append(
-            {
-                "type": "Feature",
-                "geometry": {
-                    "type": "Point",
-                    "coordinates": ll,
-                },
-                "properties": {
-                    "name": f"{identifiers[idx]}",
-                    "id": f"{class4_id}/{point_id[idx]}",
-                    "error": float(rmse[idx]),
-                    "error_norm": float(rmse_norm[idx]),
-                    "type": "class4",
-                    "resolution": 0,
-                },
-            }
-        )
->>>>>>> 50c155cd
 
     result = {
         "type": "FeatureCollection",
@@ -273,19 +218,14 @@
 
         List of dictionaries with `id` and `name` fields.
     """
-<<<<<<< HEAD
+
     if class4_type == 'ocean_predict':
         fname_pattern = current_app.config["CLASS4_OP_FNAME_PATTERN"]
     else:
         fname_pattern = current_app.config["CLASS4_RAO_FNAME_PATTERN"]
     dataset_url = fname_pattern % (
         class4_id[7:11], class4_id[7:15], class4_id.rsplit('_', maxsplit=1)[0])
-=======
-    dataset_url = current_app.config["CLASS4_FNAME_PATTERN"] % (
-        class4_id[7:11],
-        class4_id.rsplit("_", maxsplit=1)[0],
-    )
->>>>>>> 50c155cd
+
     with xr.open_dataset(dataset_url, decode_times=False) as ds:
         forecast_date = [
             f"{d:%d %B %Y}" for d in cftime.num2date(ds.modeljuld, ds.modeljuld.units)
