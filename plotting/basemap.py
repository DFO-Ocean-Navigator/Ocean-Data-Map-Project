--- conflicted
+++ resolved
@@ -9,16 +9,8 @@
 import matplotlib.pyplot as plt
 import numpy as np
 import shapely.geometry as sgeom
-<<<<<<< HEAD
-
-from oceannavigator.settings import get_settings
-
-settings = get_settings()
-=======
 from flask import current_app
 from typing import Union
-from pathlib import Path
->>>>>>> 13d72f3b
 
 
 def get_resolution(height: float, width: float) -> str:
