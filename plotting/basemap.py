--- conflicted
+++ resolved
@@ -50,13 +50,8 @@
                 )
             elif projection == 'merc':
                 basemap = Basemap(
-<<<<<<< HEAD
-                    resolution=get_resolution(height, width),
-                    area_thresh=((height*width)/(1000*1000))*0.00001 , #display islands whose area is 0.001% of displayed area 
-=======
                     resolution='c',
                     #area_thresh=((height*width)/(1000*1000))*0.00001 , #display islands whose area is 0.001% of displayed area 
->>>>>>> a93d6c81
                     ellps='WGS84',
                     projection=projection,
                     llcrnrlat=height[0],
