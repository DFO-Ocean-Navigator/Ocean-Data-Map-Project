import contextlib
import math
import os
import re
from io import BytesIO

import matplotlib.cm
import matplotlib.colors
import matplotlib.pyplot as plt
import numpy as np
import pyproj
from flask import current_app
from flask_babel import gettext
from matplotlib.colorbar import ColorbarBase
from matplotlib.ticker import ScalarFormatter
from netCDF4 import Dataset
from PIL import Image
from pyproj import Proj
from scipy.ndimage.filters import gaussian_filter
from skimage import measure

import plotting.colormap as colormap
import plotting.utils as utils
from data import open_dataset
from data.sqlite_database import SQLiteDatabase
from oceannavigator import DatasetConfig


def deg2num(lat_deg, lon_deg, zoom):
    lat_rad = math.radians(lat_deg)
    n = 2.0 ** zoom
    xtile = int((lon_deg + 180.0) / 360.0 * n)
    ytile = int((1.0 - math.log(math.tan(lat_rad) +
                                (1 / math.cos(lat_rad))) / math.pi) / 2.0 * n)
    return (xtile, ytile)


def num2deg(xtile, ytile, zoom):
    n = 2.0 ** zoom
    lon_deg = xtile / n * 360.0 - 180.0
    lat_rad = math.atan(math.sinh(math.pi * (1 - 2 * ytile / n)))
    lat_deg = math.degrees(lat_rad)
    return (lat_deg, lon_deg)


def get_m_coords(projection, x, y, z):
    if projection == 'EPSG:3857':
        nw = num2deg(x, y, z)
        se = num2deg(x + 1, y + 1, z)

        wgs84 = Proj(init='EPSG:4326')
        dest = Proj(init=projection)

        # 0,0 is top-left, 1st dim is rows
        x1, y1 = pyproj.transform(wgs84, dest, nw[1], nw[0])
        x2, y2 = pyproj.transform(wgs84, dest, se[1], se[0])
    elif projection == 'EPSG:32661' or projection == 'EPSG:3031':
        if projection == 'EPSG:32661':
            boundinglat = 60.0
            lon_0 = 0
            llcrnr_lon = -45
            urcrnr_lon = 135
        elif projection == 'EPSG:3031':
            boundinglat = -60.0
            lon_0 = 0
            llcrnr_lon = -135
            urcrnr_lon = 45

        proj = Proj(init=projection)

        xx, yy = proj(lon_0, boundinglat)
        lon, llcrnr_lat = proj(math.sqrt(2.) * yy, 0., inverse=True)
        urcrnr_lat = llcrnr_lat

        urcrnrx, urcrnry = proj(urcrnr_lon, urcrnr_lat)
        llcrnrx, llcrnry = proj(llcrnr_lon, llcrnr_lat)

        n = 2 ** z
        x_tile = (urcrnrx - llcrnrx) / n
        y_tile = (urcrnry - llcrnry) / n

        dx = x_tile / 256
        dy = y_tile / 256

        x = llcrnrx + x * x_tile + \
            dx * np.indices((256, 256), np.float32)[0, :, :]
        y = llcrnry + (n - y - 1) * y_tile + \
            dy * np.indices((256, 256), np.float32)[1, :, :]
        x = x[:, ::-1]
        y = y[:, ::-1]

        return x, y

    x0 = np.linspace(x1, x2, 256)
    y0 = np.linspace(y1, y2, 256)

    return x0, y0


def get_latlon_coords(projection, x, y, z):
    x0, y0 = get_m_coords(projection, x, y, z)
    # webmerc = Proj(init='EPSG:3857')
    dest = Proj(init=projection)
    lon, lat = dest(x0, y0, inverse=True)

    return lat, lon


def scale(args):
    """
    Draws the variable scale that is placed over the map.
    Returns a BytesIO object.
    """

    dataset_name = args.get('dataset')
    config = DatasetConfig(dataset_name)
    scale = args.get('scale')
    scale = [float(component) for component in scale.split(',')]

    variable = args.get('variable')
    variable = variable.split(',')

<<<<<<< HEAD
    with open_dataset(config) as dataset:
        if len(variable) > 1:
            variable_unit = config.variable[",".join(variable)].unit
            variable_name = config.variable[",".join(variable)].name
        else:
            variable_unit = config.variable[dataset.variables[variable[0]]].unit
            variable_name = config.variable[dataset.variables[variable[0]]].name
        
        if 'colourmap' in args:
            if args.get('colourmap') == 'default':
                cmap = colormap.find_colormap(variable[0])
            else:
                cmap = colormap.colormaps[args.get('colourmap')]
        else:
            cmap = colormap.find_colormap(variable_name)
    
        #cmap = colormap.find_colormap(variable_name)
=======
    if len(variable) > 1:
        variable_unit = config.variable[",".join(variable)].unit
        variable_name = config.variable[",".join(variable)].name
    else:
        variable_unit = config.variable[variable[0]].unit
        variable_name = config.variable[variable[0]].name

    cmap = colormap.find_colormap(variable_name)
>>>>>>> b9134aaf

    if len(variable) == 2:
        cmap = colormap.colormaps.get('speed')

    fig = plt.figure(figsize=(2, 5), dpi=75)
    if args.get('orientation') == 'vertical':
        fig = plt.figure(figsize=(2, 5), dpi=75)
        ax = fig.add_axes([0.05, 0.05, 0.25, 0.9])
    else:
        fig = plt.figure(figsize=(5,2), dpi=75)
        ax = fig.add_axes([0.05, 0.05, 0.75, 0.25])
    norm = matplotlib.colors.Normalize(vmin=scale[0], vmax=scale[1])

    formatter = ScalarFormatter()
    formatter.set_powerlimits((-3, 4))
    bar = ColorbarBase(ax, cmap=cmap, norm=norm, orientation=args.get('orientation'),
                       format=formatter)
    
    if args.get('label') == 'True':
        bar.set_label("%s (%s)" % (variable_name.title(),
                                   utils.mathtext(variable_unit)), fontsize=12)
    # Increase tick font size
    bar.ax.tick_params(labelsize=12)

    buf = BytesIO()
    plt.savefig(buf, format='png', dpi='figure', transparent=(args.get('transparency') == 'True'),
                bbox_inches='tight', pad_inches=0.05)
    plt.close(fig)

    buf.seek(0)  # Move buffer back to beginning
    return buf


def plot(projection, x, y, z, args):
    
    lat, lon = get_latlon_coords(projection, x, y, z)
    if len(lat.shape) == 1:
        lat, lon = np.meshgrid(lat, lon)

    dataset_name = args.get('dataset')
    config = DatasetConfig(dataset_name)
    variable = args.get('variable')

    variable = variable.split(',')

    depth = args.get('depth')

    scale = args.get('scale')
    scale = [float(component) for component in scale.split(',')]

    time = args.get('time')

<<<<<<< HEAD
        timestamp = dataset.timestamps[time]
        
=======
    data = []
    with open_dataset(config, variable=variable, timestamp=time) as dataset:

>>>>>>> b9134aaf
        for v in variable:
            data.append(dataset.get_area(
                np.array([lat, lon]),
                depth,
                time,
                v,
                args.get('interp'),
                args.get('radius'),
                args.get('neighbours')
            ))

        vc = config.variable[dataset.variables[variable[0]]]
        variable_name = vc.name
        variable_unit = vc.unit
        scale_factor = vc.scale_factor
        if 'display' in args:
            if args.get('display') == 'default':
                cmap = colormap.find_colormap(variable[0])
            else:
                cmap = colormap.colormaps[args.get('display')]
        else:
            cmap = colormap.find_colormap(variable_name)


        if depth != 'bottom':
            depthm = dataset.depths[depth]
        else:
            depthm = 0

    if scale_factor != 1.0:
        for idx, val in enumerate(data):
            data[idx] = np.multiply(val, scale_factor)

    if len(data) == 1:
        data = data[0]

    if len(data) == 2:
        data = np.sqrt(data[0] ** 2 + data[1] ** 2)
        cmap = colormap.colormaps.get('speed')

    data = data.transpose()
    xpx = x * 256
    ypx = y * 256

    # Mask out any topography if we're below the vector-tile threshold
    if z < 8:
        with Dataset(current_app.config['ETOPO_FILE'] % (projection, z), 'r') as dataset:
            bathymetry = dataset["z"][ypx:(ypx + 256), xpx:(xpx + 256)]

        bathymetry = gaussian_filter(bathymetry, 0.5)

        data[np.where(bathymetry > -depthm)] = np.ma.masked

    sm = matplotlib.cm.ScalarMappable(
        matplotlib.colors.Normalize(vmin=scale[0], vmax=scale[1]), cmap=cmap)

    img = sm.to_rgba(np.ma.masked_invalid(np.squeeze(data)))
    im = Image.fromarray((img * 255.0).astype(np.uint8))
    
    x = np.asarray(im.convert('RGBA')).copy()
    
    mask = (x[:,:,0] <= 3) & (x[:,:,1] <= 5) & (x[:,:,2] <= 18)
    #mask = x[:,:,0] < 50
    
    x[:, :, 3] = (255 * (1 - mask)).astype(np.uint8)#(255 * (x[:, :, :3] != 255).any(axis=2)).astype(np.uint8)
    

    im = Image.fromarray(x.astype(np.uint8))

    buf = BytesIO()
    im.save(buf, format='PNG', optimize=True)
    return buf

def contour(projection, x, y, z, args):
    lat, lon = get_latlon_coords(projection, x, y, z)

    if len(lat.shape) == 1:
        lat, lon = np.meshgrid(lat, lon)

    dataset_name = args.get('dataset')
    variable = args.get('variable')

    if variable.endswith('_anom'):
        variable = variable[0:-5]
        anom = True
    else:
        anom = False

    variable = variable.split(',')
    depth = args.get('depth')
    scale = args.get('scale')
    scale = [float(component) for component in scale.split(',')]

    contour_data = []
    
    config = DatasetConfig(dataset_name)
    with open_dataset(config) as dataset:

        if args.get('time') is None or (type(args.get('time')) == str and
                                        len(args.get('time')) == 0):
            time = -1
        else:
            time = int(args.get('time'))

        t_len = len(dataset.timestamps)
        while time >= t_len:
            time -= t_len

        while time < 0:
            time += len(dataset.timestamps)

        timestamp = dataset.timestamps[time]

        contour_data = []

        for v in variable:
            contour_data.append(dataset.get_area(
                np.array([lat, lon]),
                depth,
                time,
                v,
                args.get('interp'),
                args.get('radius'),
                args.get('neighbours')
            ))
        variables = config.variable[dataset.variables[variable[0]]]
        contour_name = variables.name
        contour_unit = variables.unit
        contour_factor = variables.scale_factor
        
        if contour_unit.startswith("Kelvin"):
            contour_unit = "Celsius"
            for idx, val in enumerate(contour_data):
                contour_data[idx] = np.add(val, -273.15)

        if contour_factor != 1.0:
            for idx, val in enumerate(contour_data):
                contour_data[idx] = np.multiply(val, contour_factor)

        if len(contour_data) == 1:
            contour_data = contour_data[0]

        if len(contour_data) == 2:
            contour_data = np.sqrt(contour_data[0] ** 2 + contour_data[1] ** 2)
            
        contour_data = contour_data.transpose()
        contour_data = np.flip(contour_data, 0)

        

        #timestamp = dataset.timestamps(args.get('time'))

    difference = (scale[1] - scale[0]) / 5
    levels = [scale[0] + difference, scale[0] + 2*difference, scale[0] + 3*difference, scale[0] + 4* difference, scale[1]]
    
    xpx = x * 256
    ypx = y * 256

    if depth != 'bottom':
            depthm = dataset.depths[depth]
    else:
        depthm = 0

    with Dataset(current_app.config['ETOPO_FILE'] % (projection, z), 'r') as dataset:
        #bathymetry = dataset["z"][ypx:(ypx + 256), xpx:(xpx + 256)]
        #bathymetry = gaussian_filter(bathymetry, 0.5)
        bathymetry = dataset["z"][ypx:(ypx + 256), xpx:(xpx + 256)] * -1
        bathymetry = bathymetry[::-1, :]
        if (args.get('masked') == 1):
            pass
        else:
            contour_data[np.where(bathymetry < depthm)] = np.ma.masked
            #contour_data[np.where(bathymetry > 0)] = np.ma.masked

    min_indices = contour_data.min()
    contour_data[np.where(contour_data == np.ma.masked)] = -50

    normalized = matplotlib.colors.Normalize(vmin=scale[0], vmax=scale[1])(levels)
    
    if args.get('contours') == 'default':
        cmap = colormap.find_colormap(variable[0])
    else:
        cmap = colormap.colormaps[args.get('contours')]
    
    colors = cmap(normalized)
    
    fig = plt.figure()
    fig.set_size_inches(4, 4)
    ax = plt.Axes(fig, [0, 0, 1, 1])
    ax.set_axis_off()
    fig.add_axes(ax)
    
    
    #contour_data[np.where(contour_data <= levels[0])] = 0
    #print(contour_data[np.where(contour_data <= 0)])
    for i, l in enumerate(levels):
        
        contours = measure.find_contours(contour_data, l)
        
        #if l == levels[0]:
        #    contours = []
        #    print("CONTOURS: ", contours)
        
        for n, contour in enumerate(contours):
            ax.plot(contour[:, 1], contour[:, 0], color=colors[i], linewidth=3)
    
     
    plt.xlim([0, 255])
    plt.ylim([0, 255])
    #plt.clabel(colors, inline=1, fontsize=10)

    with contextlib.closing(BytesIO()) as buf:
        plt.savefig(
            buf,
            format='png',
            dpi=64,
            transparent=True,
        )
        plt.close(fig)
        buf.seek(0)
        im = Image.open(buf)

        #x = np.asarray(im.convert('RGBA')).copy()
        #print("X: ", x)
        #print("COLORS[0]: ", colors[levels[0]])
        #x[np.where(x == colors[0])] = np.ma.masked
        #print("X AGAIN: ", x)
        #im = Image.fromarray(x.astype(np.uint8))
        #print(im)
        buf2 = BytesIO()
        im.save(buf2, format='PNG', optimize=True)
        return buf2

    return None

def wind_barbs(projection, x, y, z, args):
    lat, lon = get_latlon_coords(projection, x, y, z)
    print('LAT, LON: ', lat, lon)
    print("LAT: ", lat)
    if len(lat.shape) == 1:
        lat, lon = np.meshgrid(lat, lon)

    dataset_name = args.get('dataset')
    variable = args.get('variable')
    print("VARIABLE: ", variable)
    variable = variable.split(',')
    print("NEW VARIABLE: ", variable)
    if variable != ['u-component_of_wind_height_above_ground', 'v-component_of_wind_height_above_ground']:
        raise ValueError
        return
    depth = args.get('depth')
    scale = args.get('scale')
    scale = [float(component) for component in scale.split(',')]

    data = []
    config = DatasetConfig(dataset_name)
    with open_dataset(config) as dataset:
        #print(dataset.variables[variable[0]].dimensions)
        if args.get('time') is None or (type(args.get('time')) == str and
                                        len(args.get('time')) == 0):
            time = -1
        else:
            time = int(args.get('time'))

        t_len = len(dataset.timestamps)
        while time >= t_len:
            time -= t_len

        while time < 0:
            time += len(dataset.timestamps)
        print("TIME: ", time)
        timestamp = dataset.timestamps[time]
        print("TIMESTAMP: ", timestamp)

        data = []
        all_vars = []
        print("Variables: ", variable)
        for v in variable:
            print("CURRENT VARIABLE: ", v)
            all_vars.append(v)
            d = dataset.get_area(
                np.array([lat, lon]),
                depth,
                time,
                v,
                args.get('interp'),
                args.get('radius'),
                args.get('neighbours')
            )
            print("AFTER GET AREA")
            variables = config.variable[dataset.variables[variable[0]]]
            name = variables.name
            unit = variables.unit
            factor = variables.scale_factor
            d.transpose()
            np.flip(d,0)
            data.append(d)

        #if len(data) == 2:
        #    data = np.sqrt(data[0] ** 2 + data[1] ** 2)
            
        #data = data.transpose()
        #data = np.flip(data, 0)

    print(data)
    print("DATA TYPE: ", type(data))
    
    nparray_data = []
    for d in data:
        #print(d.shape)
        nparray_data.append(np.array(d))
        #d.reshape(-1, 3)
        #d.reshape(-1, 3)
        #nparray_data.append(d.reshape(-1, 5).mean(axis=1))
        
        #print(len(nparray_data[0]))
    #data = nparray_data
    data = nparray_data
    print(data)
    print("NEW DATA TYPE: ", type(data))
    X, Y = np.meshgrid(data[0], data[1], sparse=True)   #Changing sparse to False will likely result in your pc crashing
    #U, V = 12* X, 12*Y
    #print("NEW DATA TYPE: ", type(data))

    #fig, axs = plt.subplots(nrows=2, ncols=2)  

    U = np.multiply(X,1.94384)
    V = np.multiply(Y,1.94384)
    #manager = plt.get_current_fig_manager()
    #manager.window.showMaximized()
    fig, ax = plt.subplots()
    fig.set_size_inches(50,50)
    #plt.figure(figsize=(4,4))
    #ax = plt.plot(1,1,1,projection=ccrs.Mercator())
    #ax.coastlines('50m')
    #ax.set_extent([])
    #fig.set_size_inches(4, 4)
    ax = plt.Axes(fig, [0, 0, 1, 1])
    plt.axis('off')
    plt.barbs(X, Y, U, V, length=10, pivot='middle', sizes=dict(spacing=1.5))
    
    

    #plt.show()

        #timestamp = dataset.timestamps(args.get('time'))

    #difference = (scale[1] - scale[0]) / 5
    #levels = [scale[0] + difference, scale[0] + 2*difference, scale[0] + 3*difference, scale[0] + 4* difference, scale[1]]
    
    #xpx = x * 256
    #ypx = y * 256

    #if depth != 'bottom':
    #        depthm = dataset.depths[depth]
    #else:
    #    depthm = 0

    #with Dataset(current_app.config['ETOPO_FILE'] % (projection, z), 'r') as dataset:
    #    #bathymetry = dataset["z"][ypx:(ypx + 256), xpx:(xpx + 256)]
    #    #bathymetry = gaussian_filter(bathymetry, 0.5)
    #    bathymetry = dataset["z"][ypx:(ypx + 256), xpx:(xpx + 256)] * -1
    #    bathymetry = bathymetry[::-1, :]
    #    if (args.get('masked') == 1):
    #        pass
    #    else:
    #        data[np.where(bathymetry < depthm)] = np.ma.masked
    #        #contour_data[np.where(bathymetry > 0)] = np.ma.masked

    #min_indices = data.min()
    #data[np.where(data == np.ma.masked)] = -50

    #normalized = matplotlib.colors.Normalize(vmin=scale[0], vmax=scale[1])(levels)
    
    
    #if args.get('contours') == 'default':
    #    cmap = colormap.find_colormap(variable[0])
    #else:
    #    cmap = colormap.colormaps[args.get('contours')]
    
    #colors = cmap(normalized)
    
    #fig = plt.figure()
    
    #ax = plt.Axes(fig, [0, 0, 1, 1])
    #ax.set_axis_off()
    #fig.add_axes(ax)
    
    
    #contour_data[np.where(contour_data <= levels[0])] = 0
    #print(contour_data[np.where(contour_data <= 0)])
    #for i, l in enumerate(levels):
        
    #    contours = measure.find_contours(data, l)
        
        #if l == levels[0]:
        #    contours = []
        #    print("CONTOURS: ", contours)
        
    #    for n, contour in enumerate(contours):
    #        ax.plot(contour[:, 1], contour[:, 0], color=colors[i], linewidth=3)
    
     
    #plt.xlim([0, 255])
    #plt.ylim([0, 255])
    #plt.clabel(colors, inline=1, fontsize=10)

    with contextlib.closing(BytesIO()) as buf:
        plt.savefig(
            buf,
            format='png',
            dpi=64,
            transparent=True,
        )
        #plt.close(fig)
        buf.seek(0)
        im = Image.open(buf)

        #x = np.asarray(im.convert('RGBA')).copy()
        #print("X: ", x)
        #print("COLORS[0]: ", colors[levels[0]])
        #x[np.where(x == colors[0])] = np.ma.masked
        #print("X AGAIN: ", x)
        #im = Image.fromarray(x.astype(np.uint8))
        #print(im)
        buf2 = BytesIO()
        im.save(buf2, format='PNG', optimize=True)
        return buf2

    return None


def topo(projection, x, y, z, shaded_relief):
    lat, lon = get_latlon_coords(projection, x, y, z)
    if len(lat.shape) == 1:
        lat, lon = np.meshgrid(lat, lon)

    xpx = x * 256
    ypx = y * 256

    scale = [-4000, 1000]
    cmap = 'BrBG_r'

    land_colors = plt.cm.BrBG_r(np.linspace(0.6, 1, 128))
    water_colors = colormap.colormaps['bathymetry'](np.linspace(1, 0.25, 128))
    colors = np.vstack((water_colors, land_colors))
    cmap = matplotlib.colors.LinearSegmentedColormap.from_list('topo', colors)

    data = None
    with Dataset(current_app.config['ETOPO_FILE'] % (projection, z), 'r') as dataset:
        data = dataset["z"][ypx:(ypx + 256), xpx:(xpx + 256)]

    shade = 0
    if shaded_relief:
        x, y = np.gradient(data)
        slope = np.pi / 2. - np.arctan(np.sqrt(x * x + y * y))
        aspect = np.arctan2(-x, y)
        altitude = np.pi / 4.
        azimuth = np.pi / 2.

        shaded = np.sin(altitude) * np.sin(slope)\
            + np.cos(altitude) * np.cos(slope)\
            * np.cos((azimuth - np.pi / 2.) - aspect)
        shade = (shaded + 1) / 8
        shade = np.repeat(np.expand_dims(shade, 2), 4, axis=2)
        shade[:, :, 3] = 0

    sm = matplotlib.cm.ScalarMappable(
        matplotlib.colors.SymLogNorm(linthresh=0.1,
                                     vmin=scale[0],
                                     vmax=scale[1]),
        cmap=cmap)
    img = sm.to_rgba(np.squeeze(data))

    img = img + shade
    img = np.clip(img, 0, 1)

    im = Image.fromarray((img * 255.0).astype(np.uint8))
    buf = BytesIO()
    im.save(buf, format='PNG', optimize=True)

    return buf


def bathymetry(projection, x, y, z, args):
    lat, lon = get_latlon_coords(projection, x, y, z)
    if len(lat.shape) == 1:
        lat, lon = np.meshgrid(lat, lon)

    xpx = x * 256
    ypx = y * 256

    with Dataset(current_app.config['ETOPO_FILE'] % (projection, z), 'r') as dataset:
        data = dataset["z"][ypx:(ypx + 256), xpx:(xpx + 256)] * -1
        data = data[::-1, :]

    LEVELS = [100, 200, 500, 1000, 2000, 3000, 4000, 5000, 6000]

    normalized = matplotlib.colors.LogNorm(vmin=1, vmax=6000)(LEVELS)
    cmap = matplotlib.colors.LinearSegmentedColormap.from_list(
        'transparent_gray',
        [(0, 0, 0, 1), (0, 0, 0, 0.5)]
    )
    colors = cmap(normalized)

    fig = plt.figure()
    fig.set_size_inches(4, 4)
    ax = plt.Axes(fig, [0, 0, 1, 1])
    ax.set_axis_off()
    fig.add_axes(ax)

    for i, l in enumerate(LEVELS):
        contours = measure.find_contours(data, l)

        for n, contour in enumerate(contours):
            ax.plot(contour[:, 1], contour[:, 0], color=colors[i], linewidth=1)

    plt.xlim([0, 255])
    plt.ylim([0, 255])

    with contextlib.closing(BytesIO()) as buf:
        plt.savefig(
            buf,
            format='png',
            dpi=64,
            transparent=True,
        )
        plt.close(fig)
        buf.seek(0)
        im = Image.open(buf)

        buf2 = BytesIO()
        im.save(buf2, format='PNG', optimize=True)
        return buf2

    return None<|MERGE_RESOLUTION|>--- conflicted
+++ resolved
@@ -120,7 +120,6 @@
     variable = args.get('variable')
     variable = variable.split(',')
 
-<<<<<<< HEAD
     with open_dataset(config) as dataset:
         if len(variable) > 1:
             variable_unit = config.variable[",".join(variable)].unit
@@ -138,16 +137,6 @@
             cmap = colormap.find_colormap(variable_name)
     
         #cmap = colormap.find_colormap(variable_name)
-=======
-    if len(variable) > 1:
-        variable_unit = config.variable[",".join(variable)].unit
-        variable_name = config.variable[",".join(variable)].name
-    else:
-        variable_unit = config.variable[variable[0]].unit
-        variable_name = config.variable[variable[0]].name
-
-    cmap = colormap.find_colormap(variable_name)
->>>>>>> b9134aaf
 
     if len(variable) == 2:
         cmap = colormap.colormaps.get('speed')
@@ -200,14 +189,9 @@
 
     time = args.get('time')
 
-<<<<<<< HEAD
-        timestamp = dataset.timestamps[time]
-        
-=======
     data = []
     with open_dataset(config, variable=variable, timestamp=time) as dataset:
 
->>>>>>> b9134aaf
         for v in variable:
             data.append(dataset.get_area(
                 np.array([lat, lon]),
