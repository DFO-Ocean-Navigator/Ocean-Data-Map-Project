from netCDF4 import Dataset
import matplotlib.pyplot as plt
import matplotlib.cm
import matplotlib.colors
from matplotlib.colorbar import ColorbarBase
from matplotlib.ticker import ScalarFormatter
import numpy as np
import re
import plotting.colormap as colormap
import plotting.utils as utils
from io import BytesIO
import os
import math
from oceannavigator import DatasetConfig
from pyproj import Proj
import pyproj
from scipy.ndimage.filters import gaussian_filter
from PIL import Image
from flask_babel import gettext
from skimage import measure
import contextlib
from data import open_dataset
from flask import current_app
#import cartopy.crs as ccrs

def deg2num(lat_deg, lon_deg, zoom):
    lat_rad = math.radians(lat_deg)
    n = 2.0 ** zoom
    xtile = int((lon_deg + 180.0) / 360.0 * n)
    ytile = int((1.0 - math.log(math.tan(lat_rad) +
                                (1 / math.cos(lat_rad))) / math.pi) / 2.0 * n)
    return (xtile, ytile)


def num2deg(xtile, ytile, zoom):
    n = 2.0 ** zoom
    lon_deg = xtile / n * 360.0 - 180.0
    lat_rad = math.atan(math.sinh(math.pi * (1 - 2 * ytile / n)))
    lat_deg = math.degrees(lat_rad)
    return (lat_deg, lon_deg)


def get_m_coords(projection, x, y, z):
    if projection == 'EPSG:3857':
        nw = num2deg(x, y, z)
        se = num2deg(x + 1, y + 1, z)

        wgs84 = Proj(init='EPSG:4326')
        dest = Proj(init=projection)

        # 0,0 is top-left, 1st dim is rows
        x1, y1 = pyproj.transform(wgs84, dest, nw[1], nw[0])
        x2, y2 = pyproj.transform(wgs84, dest, se[1], se[0])
    elif projection == 'EPSG:32661' or projection == 'EPSG:3031':
        if projection == 'EPSG:32661':
            boundinglat = 60.0
            lon_0 = 0
            llcrnr_lon = -45
            urcrnr_lon = 135
        elif projection == 'EPSG:3031':
            boundinglat = -60.0
            lon_0 = 0
            llcrnr_lon = -135
            urcrnr_lon = 45

        proj = Proj(init=projection)

        xx, yy = proj(lon_0, boundinglat)
        lon, llcrnr_lat = proj(math.sqrt(2.) * yy, 0., inverse=True)
        urcrnr_lat = llcrnr_lat

        urcrnrx, urcrnry = proj(urcrnr_lon, urcrnr_lat)
        llcrnrx, llcrnry = proj(llcrnr_lon, llcrnr_lat)

        n = 2 ** z
        x_tile = (urcrnrx - llcrnrx) / n
        y_tile = (urcrnry - llcrnry) / n

        dx = x_tile / 256
        dy = y_tile / 256

        x = llcrnrx + x * x_tile + \
            dx * np.indices((256, 256), np.float32)[0, :, :]
        y = llcrnry + (n - y - 1) * y_tile + \
            dy * np.indices((256, 256), np.float32)[1, :, :]
        x = x[:, ::-1]
        y = y[:, ::-1]

        return x, y

    x0 = np.linspace(x1, x2, 256)
    y0 = np.linspace(y1, y2, 256)

    return x0, y0


def get_latlon_coords(projection, x, y, z):
    x0, y0 = get_m_coords(projection, x, y, z)
    # webmerc = Proj(init='EPSG:3857')
    dest = Proj(init=projection)
    lon, lat = dest(x0, y0, inverse=True)

    return lat, lon

"""
    Draws the variable scale that is placed over the map.
    Returns a BytesIO object.
"""
def scale(args):
    dataset_name = args.get('dataset')
    config = DatasetConfig(dataset_name)
    scale = args.get('scale')
    scale = [float(component) for component in scale.split(',')]

    variable = args.get('variable')
    variable = variable.split(',')

    with open_dataset(config) as dataset:
        if len(variable) > 1:
            variable_unit = config.variable[",".join(variable)].unit
            variable_name = config.variable[",".join(variable)].name
        else:
            variable_unit = config.variable[dataset.variables[variable[0]]].unit
            variable_name = config.variable[dataset.variables[variable[0]]].name

<<<<<<< HEAD
    if anom:
        cmap = colormap.colormaps['anomaly']
        variable_name = gettext("%s Anomaly") % variable_name
    elif args.get('colourmap') != 'default':
        print("COLOURMAP PROVIDED")
        cmap = colormap.colormaps[args.get('colourmap')]
    else:
        cmap = colormap.find_colormap(variable_name)

    if len(variable) == 2:      # Velocity Check
        if not anom:
            cmap = colormap.colormaps.get('speed')

        variable_name = re.sub(
            r"(?i)( x | y |zonal |meridional |northward |eastward )", " ",
            variable_name)
        variable_name = re.sub(r" +", " ", variable_name)
    if args.get('orientation') == 'vertical':
        fig = plt.figure(figsize=(2, 5), dpi=75)
        ax = fig.add_axes([0.05, 0.05, 0.25, 0.9])
    else:
        fig = plt.figure(figsize=(5,2), dpi=75)
        ax = fig.add_axes([0.05, 0.05, 0.75, 0.25])
    
=======
    cmap = colormap.find_colormap(variable_name)

    if len(variable) == 2:
        cmap = colormap.colormaps.get('speed')

    fig = plt.figure(figsize=(2, 5), dpi=75)
    ax = fig.add_axes([0.05, 0.05, 0.25, 0.9])
>>>>>>> d45aeae1
    norm = matplotlib.colors.Normalize(vmin=scale[0], vmax=scale[1])

    formatter = ScalarFormatter()
    formatter.set_powerlimits((-3, 4))
    bar = ColorbarBase(ax, cmap=cmap, norm=norm, orientation=args.get('orientation'),
                       format=formatter)
    
    print("LABEL: ", args.get('label'))
    if args.get('label') == 'True':
        bar.set_label("%s (%s)" % (variable_name.title(),
                                   utils.mathtext(variable_unit)), fontsize=12)
    # Increase tick font size
    bar.ax.tick_params(labelsize=12)

    buf = BytesIO()
    plt.savefig(buf, format='png', dpi='figure', transparent=(args.get('transparency') == 'True'),
                bbox_inches='tight', pad_inches=0.05)
    plt.close(fig)

    buf.seek(0) # Move buffer back to beginning
    return buf


def plot(projection, x, y, z, args):
    
    lat, lon = get_latlon_coords(projection, x, y, z)
    if len(lat.shape) == 1:
        lat, lon = np.meshgrid(lat, lon)

    dataset_name = args.get('dataset')
    config = DatasetConfig(dataset_name)
    variable = args.get('variable')

    variable = variable.split(',')

    depth = args.get('depth')

    scale = args.get('scale')
    scale = [float(component) for component in scale.split(',')]

    data = []
    with open_dataset(config) as dataset:
        if args.get('time') is None or (type(args.get('time')) == str and
                                        len(args.get('time')) == 0):
            time = -1
        else:
            time = int(args.get('time'))

        t_len = len(dataset.timestamps)
        while time >= t_len:
            time -= t_len

        while time < 0:
            time += len(dataset.timestamps)

        timestamp = dataset.timestamps[time]
        
        for v in variable:
            data.append(dataset.get_area(
                np.array([lat, lon]),
                depth,
                time,
                v,
                args.get('interp'),
                args.get('radius'),
                args.get('neighbours')
            ))

<<<<<<< HEAD
        variable_name = get_variable_name(dataset_name,
                                          dataset.variables[variable[0]])
        variable_unit = get_variable_unit(dataset_name,
                                          dataset.variables[variable[0]])
        scale_factor = get_variable_scale_factor(
            dataset_name,
            dataset.variables[variable[0]]
        )

        if 'display' in args:
            if args.get('display') == 'default':
                cmap = colormap.find_colormap(variable[0])
            else:
                cmap = colormap.colormaps[args.get('display')]
        elif anom:
            cmap = colormap.colormaps['anomaly']
        else:
            cmap = colormap.find_colormap(variable_name)
=======
        vc = config.variable[dataset.variables[variable[0]]]
        variable_name = vc.name
        variable_unit = vc.unit
        scale_factor = vc.scale_factor
        cmap = colormap.find_colormap(variable_name)
>>>>>>> d45aeae1

        if depth != 'bottom':
            depthm = dataset.depths[depth]
        else:
            depthm = 0

    if scale_factor != 1.0:
        for idx, val in enumerate(data):
            data[idx] = np.multiply(val, scale_factor)

    if len(data) == 1:
        data = data[0]

    if len(data) == 2:
        data = np.sqrt(data[0] ** 2 + data[1] ** 2)
        cmap = colormap.colormaps.get('speed')
    
    data = data.transpose()
    xpx = x * 256
    ypx = y * 256

    with Dataset(current_app.config['ETOPO_FILE'] % (projection, z), 'r') as dataset:
        bathymetry = dataset["z"][ypx:(ypx + 256), xpx:(xpx + 256)]

    bathymetry = gaussian_filter(bathymetry, 0.5)

    if (args.get('masked') == 1):
        pass
    else:
        data[np.where(bathymetry > -depthm)] = np.ma.masked
    
    
    sm = matplotlib.cm.ScalarMappable(
        matplotlib.colors.Normalize(vmin=scale[0], vmax=scale[1]), cmap=cmap)
    
    img = sm.to_rgba(np.ma.masked_invalid(np.squeeze(data)))
    im = Image.fromarray((img * 255.0).astype(np.uint8))
    
    x = np.asarray(im.convert('RGBA')).copy()
    
    mask = (x[:,:,0] <= 3) & (x[:,:,1] <= 5) & (x[:,:,2] <= 18)
    #mask = x[:,:,0] < 50
    
    x[:, :, 3] = (255 * (1 - mask)).astype(np.uint8)#(255 * (x[:, :, :3] != 255).any(axis=2)).astype(np.uint8)
    

    im = Image.fromarray(x.astype(np.uint8))

    buf = BytesIO()
    im.save(buf, format='PNG', optimize=True)
    return buf

def contour(projection, x, y, z, args):
    lat, lon = get_latlon_coords(projection, x, y, z)

    if len(lat.shape) == 1:
        lat, lon = np.meshgrid(lat, lon)

    dataset_name = args.get('dataset')
    variable = args.get('variable')

    if variable.endswith('_anom'):
        variable = variable[0:-5]
        anom = True
    else:
        anom = False

    variable = variable.split(',')
    depth = args.get('depth')
    scale = args.get('scale')
    scale = [float(component) for component in scale.split(',')]

    contour_data = []

    with open_dataset(get_dataset_url(dataset_name)) as dataset:

        if args.get('time') is None or (type(args.get('time')) == str and
                                        len(args.get('time')) == 0):
            time = -1
        else:
            time = int(args.get('time'))

        t_len = len(dataset.timestamps)
        while time >= t_len:
            time -= t_len

        while time < 0:
            time += len(dataset.timestamps)

        timestamp = dataset.timestamps[time]

        contour_data = []

        for v in variable:
            contour_data.append(dataset.get_area(
                np.array([lat, lon]),
                depth,
                time,
                v,
                args.get('interp'),
                args.get('radius'),
                args.get('neighbours')
            ))
        variables = dataset.variables
        contour_name = get_variable_name(dataset_name, variables[variables[0]])
        contour_unit = get_variable_unit(dataset_name, variables[variable[0]])
        contour_factor = get_variable_scale_factor( dataset_name, variables[variable[0]])

        if contour_unit.startswith("Kelvin"):
            contour_unit = "Celsius"
            for idx, val in enumerate(contour_data):
                contour_data[idx] = np.add(val, -273.15)

        if contour_factor != 1.0:
            for idx, val in enumerate(contour_data):
                contour_data[idx] = np.multiply(val, contour_factor)

        if len(contour_data) == 1:
            contour_data = contour_data[0]

        if len(contour_data) == 2:
            contour_data = np.sqrt(contour_data[0] ** 2 + contour_data[1] ** 2)
            
        contour_data = contour_data.transpose()
        contour_data = np.flip(contour_data, 0)

        

        #timestamp = dataset.timestamps(args.get('time'))

    difference = (scale[1] - scale[0]) / 5
    levels = [scale[0] + difference, scale[0] + 2*difference, scale[0] + 3*difference, scale[0] + 4* difference, scale[1]]
    
    xpx = x * 256
    ypx = y * 256

    if depth != 'bottom':
            depthm = dataset.depths[depth]
    else:
        depthm = 0

    with Dataset(current_app.config['ETOPO_FILE'] % (projection, z), 'r') as dataset:
        #bathymetry = dataset["z"][ypx:(ypx + 256), xpx:(xpx + 256)]
        #bathymetry = gaussian_filter(bathymetry, 0.5)
        bathymetry = dataset["z"][ypx:(ypx + 256), xpx:(xpx + 256)] * -1
        bathymetry = bathymetry[::-1, :]
        if (args.get('masked') == 1):
            pass
        else:
            contour_data[np.where(bathymetry < depthm)] = np.ma.masked
            #contour_data[np.where(bathymetry > 0)] = np.ma.masked

    min_indices = contour_data.min()
    contour_data[np.where(contour_data == np.ma.masked)] = -50

    normalized = matplotlib.colors.Normalize(vmin=scale[0], vmax=scale[1])(levels)
    
    if args.get('contours') == 'default':
        cmap = colormap.find_colormap(variable[0])
    else:
        cmap = colormap.colormaps[args.get('contours')]
    
    colors = cmap(normalized)
    
    fig = plt.figure()
    fig.set_size_inches(4, 4)
    ax = plt.Axes(fig, [0, 0, 1, 1])
    ax.set_axis_off()
    fig.add_axes(ax)
    
    
    #contour_data[np.where(contour_data <= levels[0])] = 0
    #print(contour_data[np.where(contour_data <= 0)])
    for i, l in enumerate(levels):
        
        contours = measure.find_contours(contour_data, l)
        
        #if l == levels[0]:
        #    contours = []
        #    print("CONTOURS: ", contours)
        
        for n, contour in enumerate(contours):
            ax.plot(contour[:, 1], contour[:, 0], color=colors[i], linewidth=3)
    
     
    plt.xlim([0, 255])
    plt.ylim([0, 255])
    #plt.clabel(colors, inline=1, fontsize=10)

    with contextlib.closing(BytesIO()) as buf:
        plt.savefig(
            buf,
            format='png',
            dpi=64,
            transparent=True,
        )
        plt.close(fig)
        buf.seek(0)
        im = Image.open(buf)

        #x = np.asarray(im.convert('RGBA')).copy()
        #print("X: ", x)
        #print("COLORS[0]: ", colors[levels[0]])
        #x[np.where(x == colors[0])] = np.ma.masked
        #print("X AGAIN: ", x)
        #im = Image.fromarray(x.astype(np.uint8))
        #print(im)
        buf2 = BytesIO()
        im.save(buf2, format='PNG', optimize=True)
        return buf2

    return None

def wind_barbs(projection, x, y, z, args):
    lat, lon = get_latlon_coords(projection, x, y, z)
    print('LAT, LON: ', lat, lon)
    print("LAT: ", lat)
    if len(lat.shape) == 1:
        lat, lon = np.meshgrid(lat, lon)

    dataset_name = args.get('dataset')
    variable = args.get('variable')

    if variable.endswith('_anom'):
        variable = variable[0:-5]
        anom = True
    else:
        anom = False

    variable = ['v-component_of_wind_height_above_ground', 'u-component_of_wind_height_above_ground']
    depth = args.get('depth')
    scale = args.get('scale')
    scale = [float(component) for component in scale.split(',')]

    data = []

    with open_dataset(get_dataset_url(dataset_name)) as dataset:
        print(dataset.variables[variable[0]].dimensions)
        if args.get('time') is None or (type(args.get('time')) == str and
                                        len(args.get('time')) == 0):
            time = -1
        else:
            time = int(args.get('time'))

        t_len = len(dataset.timestamps)
        while time >= t_len:
            time -= t_len

        while time < 0:
            time += len(dataset.timestamps)

        timestamp = dataset.timestamps[time]

        data = []
        all_vars = []
        print("Variables: ", variable)
        for v in variable:
            all_vars.append(v)
            d = dataset.get_area(
                np.array([lat, lon]),
                depth,
                time,
                v,
                args.get('interp'),
                args.get('radius'),
                10 #args.get('neighbours')
            )
            print("AFTER GET AREA")
            variables = dataset.variables
            name = get_variable_name(dataset_name, variables[v])
            unit = get_variable_unit(dataset_name, variables[v])
            factor = get_variable_scale_factor( dataset_name, variables[v])
            d.transpose()
            np.flip(d,0)
            data.append(d)

        #if len(data) == 2:
        #    data = np.sqrt(data[0] ** 2 + data[1] ** 2)
            
        #data = data.transpose()
        #data = np.flip(data, 0)

    print(data)
    print("DATA TYPE: ", type(data))
    
    nparray_data = []
    for d in data:
        #print(d.shape)
        nparray_data.append(np.array(d))
        #d.reshape(-1, 3)
        #d.reshape(-1, 3)
        #nparray_data.append(d.reshape(-1, 5).mean(axis=1))
        
        #print(len(nparray_data[0]))
    #data = nparray_data
    data = nparray_data
    print(data)
    print("NEW DATA TYPE: ", type(data))
    X, Y = np.meshgrid(data[0], data[1], sparse=True)   #Changing sparse to False will likely result in your pc crashing
    #U, V = 12* X, 12*Y
    #print("NEW DATA TYPE: ", type(data))

    #fig, axs = plt.subplots(nrows=2, ncols=2)  

    U = np.multiply(X,1.94384)
    V = np.multiply(Y,1.94384)
    #manager = plt.get_current_fig_manager()
    #manager.window.showMaximized()
    fig, ax = plt.subplots()
    fig.set_size_inches(50,50)
    #plt.figure(figsize=(4,4))
    #ax = plt.plot(1,1,1,projection=ccrs.Mercator())
    #ax.coastlines('50m')
    #ax.set_extent([])
    fig.set_size_inches(4, 4)
    ax = plt.Axes(fig, [0, 0, 1, 1])
    plt.axis('off')
    plt.barbs(X, Y, U, V, length=10, pivot='middle', sizes=dict(spacing=1.5))
    
    

    #plt.show()

        #timestamp = dataset.timestamps(args.get('time'))

    #difference = (scale[1] - scale[0]) / 5
    #levels = [scale[0] + difference, scale[0] + 2*difference, scale[0] + 3*difference, scale[0] + 4* difference, scale[1]]
    
    #xpx = x * 256
    #ypx = y * 256

    #if depth != 'bottom':
    #        depthm = dataset.depths[depth]
    #else:
    #    depthm = 0

    #with Dataset(current_app.config['ETOPO_FILE'] % (projection, z), 'r') as dataset:
    #    #bathymetry = dataset["z"][ypx:(ypx + 256), xpx:(xpx + 256)]
    #    #bathymetry = gaussian_filter(bathymetry, 0.5)
    #    bathymetry = dataset["z"][ypx:(ypx + 256), xpx:(xpx + 256)] * -1
    #    bathymetry = bathymetry[::-1, :]
    #    if (args.get('masked') == 1):
    #        pass
    #    else:
    #        data[np.where(bathymetry < depthm)] = np.ma.masked
    #        #contour_data[np.where(bathymetry > 0)] = np.ma.masked

    #min_indices = data.min()
    #data[np.where(data == np.ma.masked)] = -50

    #normalized = matplotlib.colors.Normalize(vmin=scale[0], vmax=scale[1])(levels)
    
    
    #if args.get('contours') == 'default':
    #    cmap = colormap.find_colormap(variable[0])
    #else:
    #    cmap = colormap.colormaps[args.get('contours')]
    
    #colors = cmap(normalized)
    
    #fig = plt.figure()
    
    #ax = plt.Axes(fig, [0, 0, 1, 1])
    #ax.set_axis_off()
    #fig.add_axes(ax)
    
    
    #contour_data[np.where(contour_data <= levels[0])] = 0
    #print(contour_data[np.where(contour_data <= 0)])
    #for i, l in enumerate(levels):
        
    #    contours = measure.find_contours(data, l)
        
        #if l == levels[0]:
        #    contours = []
        #    print("CONTOURS: ", contours)
        
    #    for n, contour in enumerate(contours):
    #        ax.plot(contour[:, 1], contour[:, 0], color=colors[i], linewidth=3)
    
     
    #plt.xlim([0, 255])
    #plt.ylim([0, 255])
    #plt.clabel(colors, inline=1, fontsize=10)

    with contextlib.closing(BytesIO()) as buf:
        plt.savefig(
            buf,
            format='png',
            dpi=64,
            transparent=True,
        )
        #plt.close(fig)
        buf.seek(0)
        im = Image.open(buf)

        #x = np.asarray(im.convert('RGBA')).copy()
        #print("X: ", x)
        #print("COLORS[0]: ", colors[levels[0]])
        #x[np.where(x == colors[0])] = np.ma.masked
        #print("X AGAIN: ", x)
        #im = Image.fromarray(x.astype(np.uint8))
        #print(im)
        buf2 = BytesIO()
        im.save(buf2, format='PNG', optimize=True)
        return buf2

    return None


def topo(projection, x, y, z, shaded_relief):
    lat, lon = get_latlon_coords(projection, x, y, z)
    if len(lat.shape) == 1:
        lat, lon = np.meshgrid(lat, lon)

    xpx = x * 256
    ypx = y * 256

    scale = [-4000, 1000]
    cmap = 'BrBG_r'

    land_colors = plt.cm.BrBG_r(np.linspace(0.6, 1, 128))
    water_colors = colormap.colormaps['bathymetry'](np.linspace(1, 0.25, 128))
    colors = np.vstack((water_colors, land_colors))
    cmap = matplotlib.colors.LinearSegmentedColormap.from_list('topo', colors)

    data = None
    with Dataset(current_app.config['ETOPO_FILE'] % (projection, z), 'r') as dataset:
        data = dataset["z"][ypx:(ypx + 256), xpx:(xpx + 256)]

    shade = 0
    if shaded_relief:
        x, y = np.gradient(data)
        slope = np.pi / 2. - np.arctan(np.sqrt(x * x + y * y))
        aspect = np.arctan2(-x, y)
        altitude = np.pi / 4.
        azimuth = np.pi / 2.

        shaded = np.sin(altitude) * np.sin(slope)\
            + np.cos(altitude) * np.cos(slope)\
            * np.cos((azimuth - np.pi / 2.) - aspect)
        shade = (shaded + 1) / 8
        shade = np.repeat(np.expand_dims(shade, 2), 4, axis=2)
        shade[:, :, 3] = 0


    sm = matplotlib.cm.ScalarMappable(
        matplotlib.colors.SymLogNorm(linthresh=0.1,
                                     vmin=scale[0],
                                     vmax=scale[1]),
        cmap=cmap)
    img = sm.to_rgba(np.squeeze(data))

    img = img + shade
    img = np.clip(img, 0, 1)

    im = Image.fromarray((img * 255.0).astype(np.uint8))
    buf = BytesIO()
    im.save(buf, format='PNG', optimize=True)
    
    return buf


def bathymetry(projection, x, y, z, args):
    lat, lon = get_latlon_coords(projection, x, y, z)
    if len(lat.shape) == 1:
        lat, lon = np.meshgrid(lat, lon)

    xpx = x * 256
    ypx = y * 256

    with Dataset(current_app.config['ETOPO_FILE'] % (projection, z), 'r') as dataset:
        data = dataset["z"][ypx:(ypx + 256), xpx:(xpx + 256)] * -1
        data = data[::-1, :]

    LEVELS = [100, 200, 500, 1000, 2000, 3000, 4000, 5000, 6000]

    normalized = matplotlib.colors.LogNorm(vmin=1, vmax=6000)(LEVELS)
    cmap = matplotlib.colors.LinearSegmentedColormap.from_list(
        'transparent_gray',
        [(0, 0, 0, 1), (0, 0, 0, 0.5)]
    )
    colors = cmap(normalized)

    fig = plt.figure()
    fig.set_size_inches(4, 4)
    ax = plt.Axes(fig, [0, 0, 1, 1])
    ax.set_axis_off()
    fig.add_axes(ax)

    for i, l in enumerate(LEVELS):
        contours = measure.find_contours(data, l)

        for n, contour in enumerate(contours):
            ax.plot(contour[:, 1], contour[:, 0], color=colors[i], linewidth=1)

    plt.xlim([0, 255])
    plt.ylim([0, 255])

    with contextlib.closing(BytesIO()) as buf:
        plt.savefig(
            buf,
            format='png',
            dpi=64,
            transparent=True,
        )
        plt.close(fig)
        buf.seek(0)
        im = Image.open(buf)

        buf2 = BytesIO()
        im.save(buf2, format='PNG', optimize=True)
        return buf2

    return None<|MERGE_RESOLUTION|>--- conflicted
+++ resolved
@@ -123,40 +123,18 @@
             variable_unit = config.variable[dataset.variables[variable[0]]].unit
             variable_name = config.variable[dataset.variables[variable[0]]].name
 
-<<<<<<< HEAD
-    if anom:
-        cmap = colormap.colormaps['anomaly']
-        variable_name = gettext("%s Anomaly") % variable_name
-    elif args.get('colourmap') != 'default':
-        print("COLOURMAP PROVIDED")
-        cmap = colormap.colormaps[args.get('colourmap')]
-    else:
-        cmap = colormap.find_colormap(variable_name)
-
-    if len(variable) == 2:      # Velocity Check
-        if not anom:
-            cmap = colormap.colormaps.get('speed')
-
-        variable_name = re.sub(
-            r"(?i)( x | y |zonal |meridional |northward |eastward )", " ",
-            variable_name)
-        variable_name = re.sub(r" +", " ", variable_name)
+    cmap = colormap.find_colormap(variable_name)
+
+    if len(variable) == 2:
+        cmap = colormap.colormaps.get('speed')
+
+    fig = plt.figure(figsize=(2, 5), dpi=75)
     if args.get('orientation') == 'vertical':
         fig = plt.figure(figsize=(2, 5), dpi=75)
         ax = fig.add_axes([0.05, 0.05, 0.25, 0.9])
     else:
         fig = plt.figure(figsize=(5,2), dpi=75)
         ax = fig.add_axes([0.05, 0.05, 0.75, 0.25])
-    
-=======
-    cmap = colormap.find_colormap(variable_name)
-
-    if len(variable) == 2:
-        cmap = colormap.colormaps.get('speed')
-
-    fig = plt.figure(figsize=(2, 5), dpi=75)
-    ax = fig.add_axes([0.05, 0.05, 0.25, 0.9])
->>>>>>> d45aeae1
     norm = matplotlib.colors.Normalize(vmin=scale[0], vmax=scale[1])
 
     formatter = ScalarFormatter()
@@ -225,32 +203,19 @@
                 args.get('neighbours')
             ))
 
-<<<<<<< HEAD
-        variable_name = get_variable_name(dataset_name,
-                                          dataset.variables[variable[0]])
-        variable_unit = get_variable_unit(dataset_name,
-                                          dataset.variables[variable[0]])
-        scale_factor = get_variable_scale_factor(
-            dataset_name,
-            dataset.variables[variable[0]]
-        )
-
+
+        vc = config.variable[dataset.variables[variable[0]]]
+        variable_name = vc.name
+        variable_unit = vc.unit
+        scale_factor = vc.scale_factor
         if 'display' in args:
             if args.get('display') == 'default':
                 cmap = colormap.find_colormap(variable[0])
             else:
                 cmap = colormap.colormaps[args.get('display')]
-        elif anom:
-            cmap = colormap.colormaps['anomaly']
         else:
             cmap = colormap.find_colormap(variable_name)
-=======
-        vc = config.variable[dataset.variables[variable[0]]]
-        variable_name = vc.name
-        variable_unit = vc.unit
-        scale_factor = vc.scale_factor
-        cmap = colormap.find_colormap(variable_name)
->>>>>>> d45aeae1
+
 
         if depth != 'bottom':
             depthm = dataset.depths[depth]
