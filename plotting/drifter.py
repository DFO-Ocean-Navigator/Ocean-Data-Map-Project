from netCDF4 import Dataset, netcdftime, chartostring
import matplotlib.gridspec as gridspec
import matplotlib.pyplot as plt
import numpy as np
import plotting.utils as utils
from oceannavigator.dataset_config import get_variable_name, get_variable_unit, \
    get_dataset_url, get_variable_scale_factor
import pytz
import dateutil.parser
from flask import current_app
from plotting.plotter import Plotter
from flask_babel import gettext
from data import open_dataset
import time
import datetime
from scipy.interpolate import interp1d
from utils.function_profiler import profileit

class DrifterPlotter(Plotter):

    def __init__(self, dataset_name, query, format):
        self.plottype = "drifter"
        super(DrifterPlotter, self).__init__(dataset_name, query, format)
        self.size = '11x5'

    def parse_query(self, query):
        super(DrifterPlotter, self).parse_query(query)
        self.latlon = query.get('latlon') is None or bool(query.get('latlon'))

        drifter = query.get('drifter')
        if isinstance(drifter, str) or isinstance(drifter, str):
            drifters = drifter.split(',')
        else:
            drifters = drifter

        self.drifter = drifters[0]

        buoyvariable = query.get('buoyvariable')
        if isinstance(buoyvariable, str) or isinstance(buoyvariable, str):
            buoyvariables = buoyvariable.split(',')
        else:
            buoyvariables = buoyvariable

        self.buoyvariables = buoyvariables

        self.starttime = query.get('starttime')
        self.endtime = query.get('endtime')

    @profileit
    def load_data(self):
<<<<<<< HEAD
        
        

        ds_url = app.config['DRIFTER_URL']
=======
        ds_url = current_app.config['DRIFTER_URL']
>>>>>>> ecfba759
        data_names = []
        data_units = []
        with Dataset(ds_url % self.drifter, 'r') as ds:
            self.name = ds.buoyid

            self.imei = str(chartostring(ds['imei'][0]))
            self.wmo = str(chartostring(ds['wmo'][0]))

            t = netcdftime.utime(ds['data_date'].units)

            d = []
            for v in self.buoyvariables:
                d.append(ds[v][:])
                if "long_name" in ds[v].ncattrs():
                    data_names.append(ds[v].long_name)
                else:
                    data_names.append(v)

                if "units" in ds[v].ncattrs():
                    data_units.append(ds[v].units)
                else:
                    data_units.append(None)

            self.data = d

            self.times = t.num2date(ds['data_date'][:])
            self.points = np.array([
                ds['latitude'][:],
                ds['longitude'][:],
            ]).transpose()

        data_names = data_names[:len(self.buoyvariables)]
        data_units = data_units[:len(self.buoyvariables)]

        for i, t in enumerate(self.times):
            if t.tzinfo is None:
                self.times[i] = t.replace(tzinfo=pytz.UTC)

        self.data_names = data_names
        self.data_units = data_units

        if self.starttime is not None:
            d = dateutil.parser.parse(self.starttime)
            print(d)
            print(self.times)
            print(np)
            print(np.where(self.times>=d))
            try :
                self.start = np.where(self.times >= d)[0].min()
            except e:
                print("ERROR: ")
                print(str(e))
                self.start = 0
            
            print(self.start)
        else:
            self.start = 0

        if self.endtime is not None:
            d = dateutil.parser.parse(self.endtime)
            self.end = np.where(self.times <= d)[0].max() + 1
        else:
            self.end = len(self.times) - 1

        if self.start < 0:
            self.start += len(self.times)
        self.start = np.clip(self.start, 0, len(self.times) - 1)
        if self.end < 0:
            self.end += len(self.times)
        self.end = np.clip(self.end, 0, len(self.times) - 1)

        with open_dataset(get_dataset_url(self.dataset_name)) as dataset:
            depth = int(self.depth)

            try:
                model_start = np.where(
                    dataset.timestamps <= self.times[self.start]
                )[0][-1]
            except IndexError:
                model_start = 0

            model_start -= 1
            model_start = np.clip(model_start, 0, len(dataset.timestamps) - 1)

            try:
                model_end = np.where(
                    dataset.timestamps >= self.times[self.end]
                )[0][0]
            except IndexError:
                model_end = len(dataset.timestamps) - 1

            model_end += 1
            model_end = np.clip(
                model_end,
                model_start,
                len(dataset.timestamps) - 1
            )

            model_times = [time.mktime(t.timetuple()) for t in dataset.timestamps[model_start:model_end + 1]]
            output_times = [time.mktime(t.timetuple()) for t in self.times[self.start:self.end + 1]]
            d = []
            for v in self.variables:
                pts, dist, mt, md = dataset.get_path(
                    self.points[self.start:self.end + 1],
                    depth,
                    list(range(model_start, model_end + 1)),
                    v,
                    times=output_times
                )

                f = interp1d(
                    model_times,
                    md,
                    assume_sorted=True,
                    bounds_error=False,
                )

                d.append(np.diag(f(mt)))

            model_data = np.ma.array(d)

            variable_names = []
            variable_units = []
            scale_factors = []

            for v in self.variables:
                variable_units.append(get_variable_unit(self.dataset_name,
                                                        dataset.variables[v]))
                variable_names.append(get_variable_name(self.dataset_name,
                                                        dataset.variables[v]))
                scale_factors.append(
                    get_variable_scale_factor(self.dataset_name,
                                              dataset.variables[v])
                )

            for idx, sf in enumerate(scale_factors):
                model_data[idx, :] = np.multiply(model_data[idx, :], sf)

            for idx, u in enumerate(variable_units):
                variable_units[idx], model_data[idx, :] = \
                    self.kelvin_to_celsius(u, model_data[idx, :])

            self.model_data = model_data
            self.model_times = list(map(datetime.datetime.utcfromtimestamp, mt))
            self.variable_names = variable_names
            self.variable_units = variable_units

    def plot(self):
        if self.showmap:
            width = 2
            width_ratios = [2, 7]
        else:
            width = 1
            width_ratios = [1]

        numplots = len(self.variables) + len(self.buoyvariables)
        if "votemper" in self.variables and "sst" in self.buoyvariables:
            numplots -= 1

        if self.latlon:
            numplots += 2

        figuresize = list(map(float, self.size.split("x")))
        figuresize[1] *= numplots
        fig = plt.figure(figsize=figuresize, dpi=self.dpi)
        gs = gridspec.GridSpec(numplots, width, width_ratios=width_ratios)

        if self.showmap:
            # Plot the path on a map
            if numplots > 1:
                plt.subplot(gs[:, 0])
            else:
                plt.subplot(gs[0])

            utils.path_plot(
                self.points[self.start:self.end].transpose(), False)

        # Plot observed
        if self.showmap:
            subplot = 1
            subplot_inc = 2
        else:
            subplot = 0
            subplot_inc = 1

        for j, v in enumerate(self.buoyvariables):
            ax = plt.subplot(gs[subplot])
            subplot += subplot_inc

            ax.plot(self.times[self.start:self.end],
                    self.data[j][self.start:self.end])

            if v == 'sst' and 'votemper' in self.variables:
                i = self.variables.index('votemper')
                plt.plot(
                    self.model_times,
                    self.model_data[i]
                )

            legend = [self.name]
            if v == 'sst' and 'votemper' in self.variables:
                legend = legend + ["%s (Modelled)" % self.name]

            if 'votemper' in self.variables and v == 'sst':
                legend = [gettext("Observed"), gettext("Modelled")]

            if len(legend) > 1:
                leg = plt.legend(legend, loc='best')
                for legobj in leg.legendHandles:
                    legobj.set_linewidth(4.0)

            if self.data_units[j] is not None:
                plt.ylabel("%s (%s)" % (self.data_names[j],
                                        utils.mathtext(self.data_units[j])))
            else:
                plt.ylabel(self.data_names[j]),

            plt.setp(ax.get_xticklabels(), rotation=30)

        for idx, v in enumerate(self.variables):
            if v == 'votemper' and 'sst' in self.buoyvariables:
                continue

            if np.isnan(self.model_data[idx]).all():
                continue

            ax = plt.subplot(gs[subplot])
            subplot += subplot_inc

            ax.plot(
                self.model_times,
                self.model_data[idx]
            )

            plt.ylabel("%s (%s)" % (self.variable_names[idx],
                                    utils.mathtext(self.variable_units[idx])))
            plt.setp(ax.get_xticklabels(), rotation=30)

        # latlon
        if self.latlon:
            for j, label in enumerate([gettext("Latitude (degrees)"),
                                      gettext("Longitude (degrees)")]):
                plt.subplot(gs[subplot])
                subplot += subplot_inc

                plt.plot(self.times[self.start:self.end],
                         self.points[self.start:self.end, j])

                plt.ylabel(label)
                plt.setp(plt.gca().get_xticklabels(), rotation=30)

        fig.suptitle(gettext("Drifter Plot (IMEI: %s, WMO: %s)") %
                     (self.imei, self.wmo))
        fig.tight_layout(pad=3, w_pad=4)
        return super(DrifterPlotter, self).plot(fig)

    def csv(self):
        header = [
            ['Dataset', self.dataset_name],
            ['Buoy ID', self.name],
        ]

        columns = [
            "Time",
            "Latitude",
            "Longitude",
        ]
        columns += ["Buoy " + n for n in self.data_names]
        columns += ["Model " + n for n in self.variable_names]

        data = []
        for idx, t in enumerate(self.times):
            if idx < self.start or idx > self.end:
                continue

            entry = [
                t.isoformat(),
                "%0.4f" % self.points[idx][0],
                "%0.4f" % self.points[idx][1],
            ]

            for v in range(0, len(self.data_names)):
                entry.append("%0.3f" % self.data[v][idx])
            for v in range(0, len(self.variables)):
                entry.append("%0.3f" % self.model_data[v, idx])

            data.append(entry)

        return super(DrifterPlotter, self).csv(header, columns, data)<|MERGE_RESOLUTION|>--- conflicted
+++ resolved
@@ -48,14 +48,7 @@
 
     @profileit
     def load_data(self):
-<<<<<<< HEAD
-        
-        
-
-        ds_url = app.config['DRIFTER_URL']
-=======
         ds_url = current_app.config['DRIFTER_URL']
->>>>>>> ecfba759
         data_names = []
         data_units = []
         with Dataset(ds_url % self.drifter, 'r') as ds:
