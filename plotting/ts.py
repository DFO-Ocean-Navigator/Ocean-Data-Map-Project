import re

import matplotlib.gridspec as gridspec
import matplotlib.pyplot as plt
import numpy as np
import seawater
from flask_babel import gettext

import plotting.utils as utils
from data import open_dataset
from plotting.point import PointPlotter


# Temperature/Salinity Diagram for a Point
class TemperatureSalinityPlotter(PointPlotter):

    def __init__(self, dataset_name: str, query: str, **kwargs):
        self.plottype: str = "ts"

        super(TemperatureSalinityPlotter, self).__init__(dataset_name, query,
                                                         **kwargs)

    def __find_var_key(self, variable_list: list, regex_pattern: str):
        regex = re.compile(regex_pattern)
        return list(filter(regex.match, variable_list))[0]

    def __load_temp_sal(self, dataset, time: int, temp_var: str, sal_var: str):

        data, depths = self.get_data(dataset, [temp_var, sal_var], time)
        self.temperature = data[:, 0, :].view(np.ma.MaskedArray)
        self.salinity = data[:, 1, :].view(np.ma.MaskedArray)
        self.temperature_depths = depths[:, 0, :].view(np.ma.MaskedArray)
        self.salinity_depths = depths[:, 1, :].view(np.ma.MaskedArray)
        self.load_misc(dataset, [temp_var, sal_var])
        self.data = data

        for idx, factor in enumerate(self.scale_factors):
            if factor != 1.0:
                data[:, idx, :] = np.multiply(data[:, idx, :], factor)

    def load_data(self):
        variables = self.dataset_config.variables
        temp_var_key = self.__find_var_key(variables, r'^(.*temp.*|thetao.*)$')
        sal_var_key = self.__find_var_key(variables, r'^(.*sal.*|so)$')

        with open_dataset(self.dataset_config, timestamp=self.time, variable=[temp_var_key, sal_var_key]) as ds:

            self.iso_timestamp = ds.timestamp_to_iso_8601(self.time)

            self.__load_temp_sal(ds, self.time, temp_var_key, sal_var_key)

    def csv(self):
        header = [
            ["Dataset", self.dataset_name],
            ["Timestamp", self.iso_timestamp]
        ]

        columns = [
            "Latitude",
            "Longitude",
            "Depth (m)",
            "Salinity",
            "Temperature",
        ]

        data = []

        # For each point
        for idx, p in enumerate(self.points):
            for idx2, val in enumerate(self.temperature[idx]):
                if np.ma.is_masked(val):
                    break
                data.append([
                    "%0.4f" % p[0],
                    "%0.4f" % p[1],
                    "%0.1f" % self.temperature_depths[idx][idx2],
                    "%0.1f" % self.salinity[idx][idx2],
                    "%0.1f" % self.temperature[idx][idx2]
                ])

        return super(TemperatureSalinityPlotter, self).csv(
            header, columns, data)

    def plot(self):
        # Create base figure
        fig = plt.figure(figsize=self.figuresize, dpi=self.dpi)

        # Setup figure layout
        width = 2 if self.showmap else 1
        # Scale TS Diagram to be double the size of location map
        width_ratios = [1, 3] if self.showmap else None

        # Create layout helper
        gs = gridspec.GridSpec(1, width, width_ratios=width_ratios)

        # Render point location
        if self.showmap:
            plt.subplot(gs[0, 0])
            utils.point_plot(np.array([[x[0] for x in self.points],  # Latitudes
                                       [x[1] for x in self.points]]))  # Longitudes

        # Plot TS Diagram
        plt.subplot(gs[:, 1 if self.showmap else 0])

        smin = 0
        smax = 0
        if 'xscale' in self.query:
            smin = float(self.query['xscale'][0])
            smax = float(self.query['xscale'][1])
        else:
            smin = np.amin(self.salinity) - (np.amin(self.salinity) * 0.01)
            smax = np.amax(self.salinity) + (np.amax(self.salinity) * 0.01)

        tmin = 0
        tmax = 0
        if 'yscale' in self.query:
            tmin = float(self.query['yscale'][1])
            tmax = float(self.query['yscale'][0])
        else:
            tmin = np.amin(self.temperature) - (
                np.abs(np.amax(self.temperature) * 0.1))
            tmax = np.amax(self.temperature) + (
                np.abs(np.amax(self.temperature) * 0.1))

        xdim = int(round((smax - smin) / 0.1 + 1, 0))
        ydim = int(round((tmax - tmin) + 1, 0))

        dens = np.zeros((ydim, xdim))
        ti = np.linspace(0, ydim - 1, ydim) + tmin
        si = np.linspace(0, xdim - 1, xdim) * 0.1 + smin

        for j in range(0, int(ydim)):
            for i in range(0, int(xdim)):
                dens[j, i] = seawater.dens(si[i], ti[j], 0)

        dens -= 1000

        CS = plt.contour(si, ti, dens, linestyles='dashed', colors='k')
        plt.clabel(CS, fontsize=15, inline=1, fmt=r"$\sigma_t = %1.1f$")

        for idx, _ in enumerate(self.temperature):
            plt.plot(self.salinity[idx], self.temperature[idx], '-')

<<<<<<< HEAD
        if 'xlabel' in self.query:
            plt.xlabel(self.query['xlabel'], fontsize=14)
        else:
            plt.xlabel(gettext("Salinity (PSU)"), fontsize=14)
        
        if 'ylabel' in self.query:
            plt.ylabel(self.query['ylabel'], fontsize=14)
        else:
            plt.ylabel(gettext("Temperature (Celsius)"), fontsize=14)
=======
        plt.xlabel(gettext("Salinity (PSU)"), fontsize=14)
        plt.ylabel(gettext("Temperature (Celsius)"), fontsize=14)
>>>>>>> b9134aaf

        if len(self.points) == 1:
            labels = []
            for idx, d in enumerate(self.temperature_depths[0]):
                if np.ma.is_masked(self.temperature[0][idx]):
                    break
                digits = max(np.ceil(np.log10(d)), 3)
                d = np.round(d, -int(digits - 1))
                if d not in labels:
                    labels.append(d)
                    for idx2, _ in enumerate(self.temperature):
                        plt.annotate(
                            '{:.0f}m'.format(d),
                            xy=(self.salinity[idx2][
                                idx], self.temperature[idx2][idx]),
                            xytext=(15, -15),
                            ha='left',
                            textcoords='offset points',
                            arrowprops=dict(arrowstyle='->')  # , shrinkA=0)
                        )

        self.plot_legend(fig, self.names)

        if not self.plotTitle:
            plt.title(gettext("T/S Diagram for (%s)\n%s") % (
                ", ".join(self.names),
                self.date_formatter(self.iso_timestamp)),
                fontsize=15
            )
        else:
            plt.title(self.plotTitle, fontsize=15)

        return super(TemperatureSalinityPlotter, self).plot(fig)<|MERGE_RESOLUTION|>--- conflicted
+++ resolved
@@ -141,7 +141,6 @@
         for idx, _ in enumerate(self.temperature):
             plt.plot(self.salinity[idx], self.temperature[idx], '-')
 
-<<<<<<< HEAD
         if 'xlabel' in self.query:
             plt.xlabel(self.query['xlabel'], fontsize=14)
         else:
@@ -151,10 +150,6 @@
             plt.ylabel(self.query['ylabel'], fontsize=14)
         else:
             plt.ylabel(gettext("Temperature (Celsius)"), fontsize=14)
-=======
-        plt.xlabel(gettext("Salinity (PSU)"), fontsize=14)
-        plt.ylabel(gettext("Temperature (Celsius)"), fontsize=14)
->>>>>>> b9134aaf
 
         if len(self.points) == 1:
             labels = []
