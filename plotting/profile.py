import matplotlib.pyplot as plt
import matplotlib.gridspec as gridspec
import numpy as np
import plotting.utils as utils
import plotting.point as plPoint
from textwrap import wrap
from oceannavigator.dataset_config import get_dataset_url
from utils.errors import ClientError
from flask_babel import gettext
from data import open_dataset


class ProfilePlotter(plPoint.PointPlotter):

    def __init__(self, dataset_name: str, query: str, format: str):
        self.plottype: str = "profile"
        super(ProfilePlotter, self).__init__(dataset_name, query, format)

    def load_data(self):
        with open_dataset(get_dataset_url(self.dataset_name)) as d:
            if self.time < 0:
                self.time += len(d.timestamps)
            time = np.clip(self.time, 0, len(d.timestamps) - 1)
            timestamp = d.timestamps[time]

            try:
                self.load_misc(d, self.variables)
            except IndexError as e:
                raise ClientError(gettext("The selected variable(s) were not found in the dataset. \
                Most likely, this variable is a derived product from existing dataset variables. \
                Please select another variable. ") + str(e))

            point_data, point_depths = self.get_data(d, self.variables, time)
            point_data = self.apply_scale_factors(point_data)

            self.variable_units, point_data = self.kelvin_to_celsius(
                self.variable_units,
                point_data
            )

        self.data = self.subtract_other(point_data)
        self.depths = point_depths
        self.timestamp = timestamp


    def odv_ascii(self):
        float_to_str = np.vectorize(lambda x: "%0.1f" % x)
        data = float_to_str(self.data)

        station = np.repeat(self.names, len(self.depths))
        points = np.array(self.points)
        latitude = np.repeat(points[:, 0], len(self.depths))
        longitude = np.repeat(points[:, 1], len(self.depths))
        time = np.repeat(self.timestamp, data.shape[0])
        depth = self.depths[:, 0, :]

        return super(ProfilePlotter, self).odv_ascii(
            self.dataset_name,
            self.variable_names,
            self.variable_units,
            station,
            latitude,
            longitude,
            depth,
            time,
            data
        )

    def csv(self):
        header = [
            ['Dataset', self.dataset_name],
            ["Timestamp", self.timestamp.isoformat()]
        ]

        columns = [
            "Latitude",
            "Longitude",
            "Depth",
        ] + ["%s (%s)" % x for x in zip(self.variable_names, self.variable_units)]
        data = []

        # For each point
        for p in range(0, self.data.shape[0]):
            # For each depth
            for d in range(0, self.data.shape[2]):
                if self.data[p, :, d].mask.all():
                    continue
                entry = [
                    "%0.4f" % self.points[p][0],
                    "%0.4f" % self.points[p][1],
                    "%0.1f" % self.depths[p, 0, d],
                ] + ["%0.1f" % x for x in self.data[p, :, d]]
                data.append(entry)

        return super(ProfilePlotter, self).csv(header, columns, data)

    def plot(self):
        # Create base figure
        fig = plt.figure(figsize = self.figuresize(), dpi = self.dpi)
<<<<<<< HEAD
        
=======

>>>>>>> 1c57143e
        # Setup figure layout
        width = len(self.variables)
        if self.showmap:
            width += 1
            # Horizontally scale the actual plots by 2x the size of
            # the location map
            width_ratios = [1]
            [width_ratios.append(2) for w in range(0, width - 1)]
        else:
            width_ratios = None

        # Create layout helper
        gs = gridspec.GridSpec(1, width, width_ratios=width_ratios)
        subplot = 0

        # Render point location
        if self.showmap:
            plt.subplot(gs[0, subplot])
            subplot += 1
            utils.point_plot(np.array([ [x[0] for x in self.points], # Latitudes
                                        [x[1] for x in self.points]])) # Longitudes

        is_y_label_plotted = False
        # Create a subplot for each variable selected
        # Each subplot has all points plotted
        for idx, v in enumerate(self.variables):
            plt.subplot(gs[:, subplot])

            plt.plot(
                self.data[:, idx, :].transpose(),
                self.depths[:, idx, :].transpose()
            )

            current_axis = plt.gca()
            current_axis.xaxis.set_label_position('top')
            current_axis.xaxis.set_ticks_position('top')
            current_axis.invert_yaxis()
            current_axis.grid(True)
            current_axis.set_xlabel("%s (%s)" %
                               (self.variable_names[idx],
                                utils.mathtext(self.variable_units[idx])), fontsize=14)

            # Put y-axis label on left-most graph (but after the point location)
            if not is_y_label_plotted and (subplot == 0 or subplot == 1):
                current_axis.set_ylabel(gettext("Depth (m)"), fontsize=14)
                is_y_label_plotted = True
            
            if self.compare:
                xlim = np.abs(plt.gca().get_xlim()).max()
                plt.gca().set_xlim([-xlim, xlim])

            subplot += 1

        self.plot_legend(fig, self.names)

        if self.plotTitle is None or self.plotTitle == "":  
            plt.suptitle("%s(%s)\n%s\n%s" % (gettext("Profile for "), \
                                            ", ".join(self.names), \
                                            ", ".join(self.variable_names), \
                                            self.date_formatter(self.timestamp)), \
                        fontsize=15)
        else:
            plt.suptitle(self.plotTitle,fontsize=15)
        
        fig.tight_layout()
        fig.subplots_adjust(top=(0.8))

        return super(ProfilePlotter, self).plot(fig)<|MERGE_RESOLUTION|>--- conflicted
+++ resolved
@@ -97,11 +97,7 @@
     def plot(self):
         # Create base figure
         fig = plt.figure(figsize = self.figuresize(), dpi = self.dpi)
-<<<<<<< HEAD
-        
-=======
-
->>>>>>> 1c57143e
+        print("SELF: ", self.query)
         # Setup figure layout
         width = len(self.variables)
         if self.showmap:
