import matplotlib.gridspec as gridspec
import matplotlib.pyplot as plt
import numpy as np
from flask_babel import gettext

import plotting.utils as utils
from data import open_dataset
from data.sqlite_database import SQLiteDatabase
from plotting.point import PointPlotter
from utils.errors import ClientError
from oceannavigator.dataset_config import DatasetConfig


class ProfilePlotter(PointPlotter):

    def __init__(self, dataset_name: str, query: str, **kwargs):
        self.plottype: str = "profile"
        super(ProfilePlotter, self).__init__(dataset_name, query, **kwargs)

    def load_data(self):

        with open_dataset(self.dataset_config, timestamp=self.time, variable=self.variables) as ds:

            try:
                self.load_misc(ds, self.variables)
            except IndexError as e:
                raise ClientError(gettext("The selected variable(s) were not found in the dataset. \
                Most likely, this variable is a derived product from existing dataset variables. \
                Please select another variable. ") + str(e))

            point_data, point_depths = self.get_data(
                ds, self.variables, self.time)
            point_data = self.apply_scale_factors(point_data)

            self.iso_timestamp = ds.timestamp_to_iso_8601(self.time)

        self.data = self.subtract_other(point_data)
        self.depths = point_depths

    def odv_ascii(self):
        float_to_str = np.vectorize(lambda x: "%0.1f" % x)
        data = float_to_str(self.data)

        station = np.repeat(self.names, len(self.depths))
        points = np.array(self.points)
        latitude = np.repeat(points[:, 0], len(self.depths))
        longitude = np.repeat(points[:, 1], len(self.depths))
        time = np.repeat(self.iso_timestamp, data.shape[0])
        depth = self.depths[:, 0, :]

        return super(ProfilePlotter, self).odv_ascii(
            self.dataset_name,
            self.variable_names,
            self.variable_units,
            station,
            latitude,
            longitude,
            depth,
            time,
            data
        )

    def csv(self):
        header = [
            ['Dataset', self.dataset_name],
            ["Timestamp", self.iso_timestamp.isoformat()]
        ]

        columns = [
            "Latitude",
            "Longitude",
            "Depth",
        ] + ["%s (%s)" % x for x in zip(self.variable_names, self.variable_units)]
        data = []

        # For each point
        for p in range(0, self.data.shape[0]):
            # For each depth
            for d in range(0, self.data.shape[2]):
                if self.data[p, :, d].mask.all():
                    continue
                entry = [
                    "%0.4f" % self.points[p][0],
                    "%0.4f" % self.points[p][1],
                    "%0.1f" % self.depths[p, 0, d],
                ] + ["%0.1f" % x for x in self.data[p, :, d]]
                data.append(entry)

        return super(ProfilePlotter, self).csv(header, columns, data)

    def plot(self):
        # Create base figure
        fig = plt.figure(figsize=self.figuresize, dpi=self.dpi)

        # Setup figure layout
        width = len(self.variables)
        if self.showmap:
            width += 1
            # Horizontally scale the actual plots by 2x the size of
            # the location map
            width_ratios = [1]
            [width_ratios.append(2) for w in range(0, width - 1)]
        else:
            width_ratios = None

        # Create layout helper
        gs = gridspec.GridSpec(1, width, width_ratios=width_ratios)
        
        subplot = 0
        if self.showmap:
            subplot = 1
        
        
        is_y_label_plotted = False
        colour = list()
        # Create a subplot for each variable selected
        # Each subplot has all points plotted
        for idx, _ in enumerate(self.variables):
            plt.subplot(gs[:, subplot])

            plt.plot(
                self.data[:, idx, :].transpose(),
                self.depths[:, idx, :].transpose()
            )
            
            current_axis = plt.gca()
            
            colour = list()
            for line in current_axis.get_lines():
                colour.append(line.get_color())

            current_axis.xaxis.set_label_position('top')
            current_axis.xaxis.set_ticks_position('top')
            current_axis.invert_yaxis()
            current_axis.grid(True)
            current_axis.set_xlabel("%s (%s)" %
                                    (self.variable_names[idx],
                                     utils.mathtext(self.variable_units[idx])), fontsize=14)

            # Put y-axis label on left-most graph (but after the point location)
            if not is_y_label_plotted and (subplot == 0 or subplot == 1):
                current_axis.set_ylabel(gettext("Depth (m)"), fontsize=14)
                is_y_label_plotted = True

            if self.compare:
                xlim = np.abs(plt.gca().get_xlim()).max()
                plt.gca().set_xlim([-xlim, xlim])

            subplot += 1

<<<<<<< HEAD
        # Render point location
        if self.showmap:
            plt.subplot(gs[0, 0])
            #subplot += 1
            utils.point_plot(np.array([[x[0] for x in self.points],  # Latitudes
                                       [x[1] for x in self.points]]), colour)  # Longitudes


=======
>>>>>>> b7362bcf
        self.plot_legend(fig, self.names)
        if 'plotsettings' in self.query:
            plotsettings = self.query.get('plotsettings')
            if 'title' in plotsettings and plotsettings['title'] is not "":
                    plt.suptitle(plotsettings['title'], fontsize=15)
            else:
                plt.suptitle("%s(%s)\n%s\n%s" % (gettext("Profile for "),
                                         ", ".join(self.names),
                                         ", ".join(self.variable_names),
                                         self.date_formatter(self.iso_timestamp)),
                     fontsize=15)
        else:
            plt.suptitle("%s(%s)\n%s\n%s" % (gettext("Profile for "),
                                             ", ".join(self.names),
                                             ", ".join(self.variable_names),
                                             self.date_formatter(self.iso_timestamp)),
                         fontsize=15)
        
        fig.tight_layout()
        fig.subplots_adjust(top=(0.8))

        return super(ProfilePlotter, self).plot(fig)<|MERGE_RESOLUTION|>--- conflicted
+++ resolved
@@ -148,7 +148,6 @@
 
             subplot += 1
 
-<<<<<<< HEAD
         # Render point location
         if self.showmap:
             plt.subplot(gs[0, 0])
@@ -156,9 +155,6 @@
             utils.point_plot(np.array([[x[0] for x in self.points],  # Latitudes
                                        [x[1] for x in self.points]]), colour)  # Longitudes
 
-
-=======
->>>>>>> b7362bcf
         self.plot_legend(fig, self.names)
         if 'plotsettings' in self.query:
             plotsettings = self.query.get('plotsettings')
