--- conflicted
+++ resolved
@@ -15,11 +15,7 @@
 
     def __init__(self, dataset_name: str, query: str, **kwargs):
         self.plottype: str = "class4"
-<<<<<<< HEAD
-        super(Class4Plotter, self).__init__('giops_day', query, format)
-=======
         super(Class4Plotter, self).__init__(dataset_name, query, **kwargs)
->>>>>>> b9134aaf
 
     def parse_query(self, query):
         super(Class4Plotter, self).parse_query(query)
