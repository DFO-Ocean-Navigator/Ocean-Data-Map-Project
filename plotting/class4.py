from textwrap import wrap

import matplotlib.gridspec as gridspec
import matplotlib.pyplot as plt
import numpy as np

#from flask_babel import gettext
from netCDF4 import Dataset, chartostring

import plotting.utils as utils
from oceannavigator.settings import get_settings
from plotting.plotter import Plotter

settings = get_settings()


class Class4Plotter(Plotter):
    def __init__(self, dataset_name: str, query: str, **kwargs):
        self.plottype: str = "class4"
        self.class4_type: str = None
        super(Class4Plotter, self).__init__(dataset_name, query, **kwargs)

    def parse_query(self, query):
        super(Class4Plotter, self).parse_query(query)

        class4 = query.get("class4id")
        if isinstance(class4, str):
            class4 = class4.split(",")

        self.class4 = np.array([c.rsplit("_", 1) for c in class4])
        self.forecast = query.get("forecast")
        self.climatology = query.get("climatology") is None or bool(
            query.get("climatology")
        )
        self.error = query.get("error")
        self.class4_type = query.get("class4type")

<<<<<<< HEAD
        if query.get("class4type") == "ocean_predict":
            self.fname_pattern = settings.class4_op_path
=======
        if self.class4_type == "ocean_predict":
            self.fname_pattern = current_app.config["CLASS4_OP_PATH"]
>>>>>>> 13d72f3b
        else:
            self.fname_pattern = settings.class4_rao_path
        self.fname_pattern += settings.class4_fname_pattern

        models = query.get("models")
        if models is None:
            models = []

        self.models = models

    def load_data(self):
        indices = self.class4[:, 1].astype(int)
        # Expecting specific class4 ID format: "class4_YYYMMDD_*.nc"

        with Dataset(
            self.fname_pattern
            % (self.class4[0][0][7:11], self.class4[0][0][7:15], self.class4[0][0]),
            "r",
        ) as ds:
            self.latitude = ds["latitude"][indices]
            self.longitude = ds["longitude"][indices]
            self.ids = list(map(str.strip, chartostring(ds["id"][indices])))

            self.variables = list(map(str.strip, chartostring(ds["varname"][:])))
            self.variable_units = list(map(str.strip, chartostring(ds["unitname"][:])))

            forecast_data = []
            observed_data = []
            climatology_data = []
            depths = []
            for i in indices:
                f_data = []
                o_data = []
                c_data = []
                for j in range(0, len(self.variables)):
                    if self.forecast == "best":
                        f_data.append(ds["best_estimate"][i, j, :])
                    else:
                        f_data.append(ds["forecast"][i, j, int(self.forecast), :])
                    o_data.append(ds["observation"][i, j, :])
                    c_data.append(ds["climatology"][i, j, :])
                forecast_data.append(np.ma.vstack(f_data))
                observed_data.append(np.ma.vstack(o_data))
                climatology_data.append(np.ma.vstack(c_data))
                depths.append(ds["depth"][i, :])

            self.depth_unit = ds["depth"].units

        self.forecast_data = np.ma.array(forecast_data)
        self.observed_data = np.ma.array(observed_data)
        self.climatology_data = np.ma.array(climatology_data)
        self.depths = np.ma.vstack(depths)

        additional_model_data = []
        additional_model_names = []
        for m in self.models:
            additional_model_names.append(m.split("_")[2])
            # Expecting specific class4 ID format: "class4_YYYMMDD_*.nc"

            with Dataset(self.fname_pattern % (m[7:11], m[7:15], m), "r") as ds:
                m_data = []
                for i in indices:
                    data = []
                    for j in range(0, len(self.variables)):
                        data.append(ds["best_estimate"][i, j, :])
                    m_data.append(np.ma.vstack(data))

                additional_model_data.append(np.ma.array(m_data))

        self.additional_model_data = np.ma.array(additional_model_data)
        self.additional_model_names = additional_model_names

    def csv(self):
        header = []
        columns = ["ID", "Latitude", "Longitude", "Depth"]
        for v in self.variables:
            columns.extend(["%s Model" % v, "%s Observed" % v, "%s Climatology" % v])

        data = []
        for p_idx in range(0, len(self.ids)):
            for idx in range(0, len(self.depths[p_idx])):
                if self.observed_data[p_idx, :, idx].mask.all():
                    continue

                entry = [
                    self.ids[p_idx],
                    "%0.4f" % self.latitude[p_idx],
                    "%0.4f" % self.longitude[p_idx],
                    "%0.1f" % self.depths[p_idx][idx],
                ]
                for v in range(0, len(self.variables)):
                    entry.extend(
                        [
                            "%0.1f" % self.forecast_data[p_idx, v, idx],
                            "%0.1f" % self.observed_data[p_idx, v, idx],
                            "%0.1f" % self.climatology_data[p_idx, v, idx],
                        ]
                    )

                data.append(entry)

        return super(Class4Plotter, self).csv(header, columns, data)

    def plot(self):
        figuresize = list(map(float, self.size.split("x")))
        fig = plt.figure(figsize=figuresize, dpi=self.dpi)

        width = len(self.variables)

        if self.showmap:
            width += 1  # Shift graphs to the right

        gs = gridspec.GridSpec(2, width)

        subplot = 0

        # Render point location
        if self.showmap:
            utils.point_plot(np.array([self.latitude, self.longitude]), gs[0, subplot])
            subplot += 1
            if len(self.ids) > 1:
                plt.legend(self.ids, loc="best")

        if self.class4_type == "ocean_predict":
            model_label = "GIOPS"
            plot_label = "Class4 GIOPS OceanPredict"
        else:
            model_label = "RIOPS"
            plot_label = "Class4 RIOPS Assimilated Observations"

        for idx, v in enumerate(self.variables):
            plt.subplot(gs[:, subplot])
            subplot += 1

            handles = []
            legend = []
            for i in range(0, len(self.forecast_data)):
                id_label = f"{self.ids[i]} " if len(self.ids) > 1 else ""

                form = "-"
                obs = self.observed_data[i, idx, :]
                if np.count_nonzero(~np.isnan(obs)) < 3:
                    form = "o-"

                if self.error in ["climatology", "observation"]:
                    if self.error == "climatology":
                        plot_label = "Error wrt Climatology" # gettext("Error wrt Climatology")
                        handles.append(
                            plt.plot(
                                self.observed_data[i, idx, :]
                                - self.climatology_data[i, idx, :],
                                self.depths[i],
                                form,
                            )
                        )
                        legend.append(f"{id_label} {'Observed'}") # {gettext('Observed')}")

                        data = self.climatology_data
                    else:
                        plot_label = "Error wrt Observation" # gettext("Error wrt Observation")

                        data = self.observed_data

                    handles.append(
                        plt.plot(
                            self.forecast_data[i, idx, :] - data[i, idx, :],
                            self.depths[i],
                            form,
                        )
                    )
                    legend.append(f"{id_label} {model_label}")

                    for j, model_name in enumerate(self.additional_model_names):
                        handles.append(
                            plt.plot(
                                self.additional_model_data[j, i, idx, :]
                                - data[i, idx, :],
                                self.depths[i],
                                form,
                            )
                        )
                        legend.append(f"{id_label} {model_name}")

                    if self.error == "observation" and self.climatology:
                        handles.append(
                            plt.plot(
                                self.climatology_data[i, idx, :]
                                - self.observed_data[i, idx, :],
                                self.depths[i],
                                form,
                            )
                        )
                        legend.append(f"{id_label} {'Climatology'}") # {gettext('Climatology')}")
                    lim = np.abs(plt.xlim()).max()
                    plt.xlim([-lim, lim])
                else:
<<<<<<< HEAD
                    plot_label = "Class 4" # gettext("Class 4")
=======
>>>>>>> 13d72f3b
                    handles.append(
                        plt.plot(self.observed_data[i, idx, :], self.depths[i], form)
                    )
                    legend.append("%s %s" % (id_label, "Observed")) # gettext("Observed")))
                    handles.append(
                        plt.plot(self.forecast_data[i, idx, :], self.depths[i], form)
                    )
                    legend.append(f"{id_label} {model_label}")
                    for j, model_name in enumerate(self.additional_model_names):
                        handles.append(
                            plt.plot(
                                self.additional_model_data[j, i, idx, :],
                                self.depths[i],
                                form,
                            )
                        )
                        legend.append(f"{id_label} {model_name}")

                    if self.climatology:
                        handles.append(
                            plt.plot(
                                self.climatology_data[i, idx, :], self.depths[i], form
                            )
                        )
                        legend.append(f"{id_label} {'Climatology'}") # {gettext('Climatology')}")

            plt.xlim([np.floor(plt.xlim()[0]), np.ceil(plt.xlim()[1])])

            plt.gca().xaxis.set_label_position("top")
            plt.gca().xaxis.set_ticks_position("top")
            plt.xlabel(f"{v} ({utils.mathtext(self.variable_units[idx])})", fontsize=14)
            plt.gca().invert_yaxis()
            plt.ylabel(
                f"Depth ({utils.mathtext(self.depth_unit)})", fontsize=14 # gettext(f"Depth ({utils.mathtext(self.depth_unit)})"), fontsize=14
            )
            plt.grid(True)

        leg = fig.legend(
            [x[0] for x in handles],
            legend,
            loc="lower left",
            bbox_to_anchor=(0.05, 0.05),
        )
        for legobj in leg.legendHandles:
            legobj.set_linewidth(4.0)

        names = [
            "{} ({:0.2f}, {:0.2f})".format(*x)
            for x in zip(self.ids, self.latitude, self.longitude)
        ]
        wrapped_names = "\n".join(wrap(", ".join(names), 60))
        plt.suptitle(f"{wrapped_names}\n{plot_label}", fontsize=15)
        fig.tight_layout(pad=3, w_pad=4)
        fig.subplots_adjust(top=0.85)

        return super(Class4Plotter, self).plot(fig)<|MERGE_RESOLUTION|>--- conflicted
+++ resolved
@@ -35,13 +35,8 @@
         self.error = query.get("error")
         self.class4_type = query.get("class4type")
 
-<<<<<<< HEAD
-        if query.get("class4type") == "ocean_predict":
+        if self.class4_type == "ocean_predict":
             self.fname_pattern = settings.class4_op_path
-=======
-        if self.class4_type == "ocean_predict":
-            self.fname_pattern = current_app.config["CLASS4_OP_PATH"]
->>>>>>> 13d72f3b
         else:
             self.fname_pattern = settings.class4_rao_path
         self.fname_pattern += settings.class4_fname_pattern
@@ -238,10 +233,6 @@
                     lim = np.abs(plt.xlim()).max()
                     plt.xlim([-lim, lim])
                 else:
-<<<<<<< HEAD
-                    plot_label = "Class 4" # gettext("Class 4")
-=======
->>>>>>> 13d72f3b
                     handles.append(
                         plt.plot(self.observed_data[i, idx, :], self.depths[i], form)
                     )
