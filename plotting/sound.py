import matplotlib.gridspec as gridspec
import matplotlib.pyplot as plt
import matplotlib.ticker as tkr
import numpy as np
import pint
import seawater
from flask_babel import gettext

import plotting.utils as utils
from plotting.ts import TemperatureSalinityPlotter


class SoundSpeedPlotter(TemperatureSalinityPlotter):

    def __init__(self, dataset_name: str, query: str, **kwargs):
        self.plottype: str = "sound"

        super(
            SoundSpeedPlotter, self).__init__(dataset_name, query,
                                              **kwargs)

    def load_data(self):
        super(SoundSpeedPlotter, self).load_data()

        self.pressure = [seawater.pres(self.temperature_depths[idx], ll[0])
                         for idx, ll in enumerate(self.points)]

        ureg = pint.UnitRegistry()
        try:
            u = ureg.parse_units(self.variable_units[0].lower())
        except:
            u = ureg.dimensionless

        if u == ureg.boltzmann_constant:
            u = ureg.kelvin

        if u == ureg.kelvin:
            temperature_c = ureg.Quantity(
                self.temperature, u).to(ureg.celsius).magnitude
        else:
            temperature_c = self.temperature

        self.sspeed = seawater.svel(
            self.salinity, temperature_c, self.pressure
        )

    def plot(self):
        
        # Create base figure
        fig = plt.figure(figsize=self.figuresize, dpi=self.dpi)

        # Setup figure layout
        width = 2 if self.showmap else 1
        # Scale TS Diagram to be double the size of location map
        width_ratios = [1, 3] if self.showmap else None

        # Create layout helper
        gs = gridspec.GridSpec(1, width, width_ratios=width_ratios)

        # Render point location
        if self.showmap:
            plt.subplot(gs[0, 0])
            utils.point_plot(np.array([[x[0] for x in self.points],  # Latitudes
                                       [x[1] for x in self.points]]))  # Longitudes

        # Plot Sound Speed profile
        plt.subplot(gs[:, 1 if self.showmap else 0])
        ax = plt.gca()
        i = 0
        for i, ss in enumerate(self.sspeed):
            ax.plot(ss, self.temperature_depths[i], '-')

        minspeed = np.amin(self.sspeed)
        maxspeed = np.amax(self.sspeed)
        
        
        if 'xscale' in self.query:
            ax.set_xlim([float(self.query.get('xscale')[0]),float(self.query.get('xscale')[1])])
        else:
            ax.set_xlim([
                np.amin(self.sspeed) - (maxspeed - minspeed) * 0.1,
                np.amax(self.sspeed) + (maxspeed - minspeed) * 0.1,
            ])

<<<<<<< HEAD
        if 'xlabel' in self.query:
            ax.set_xlabel(gettext(self.query['xlabel']), fontsize=14)
        else:
            ax.set_xlabel(gettext("Sound Speed (m/s)"), fontsize=14)
        
        if 'ylabel' in self.query:
            ax.set_ylabel(gettext(self.query['ylabel']), fontsize=14)
        else:
            ax.set_ylabel(gettext("Depth (m)"), fontsize=14)
        
=======

        if self.query.get('annotate'):
            # SOUND SPEED MINIMA
            
            minpos = np.where(self.sspeed[0] == minspeed)

            # SONIC LAYER DEPTH

            # Calculate
            soniclayerdepth_value = self.sspeed[0][0:int(minpos[0])].max()
            soniclayerdepth_idx = np.where(self.sspeed[0] == soniclayerdepth_value)
            soniclayerdepth = self.temperature_depths.data[0][soniclayerdepth_idx][0]

            soniclayerdepth_value = float("{0:.2f}".format(soniclayerdepth_value))

            # Plot and label
            plt.annotate('Sonic Layer Depth', (soniclayerdepth_value + 2, soniclayerdepth))
            plt.annotate(str(soniclayerdepth) + 'm', (soniclayerdepth_value + 4,soniclayerdepth + 2), textcoords="offset points",
            xytext=(0,10), ha='center')
            ax.axvline(x=soniclayerdepth_value, linestyle='--')
            # ~~~~~~~~~~~~~~~~~


            # CRITICAL DEPTH

            subset = self.sspeed[0][int(minpos[0]):]
            if subset.max() >= soniclayerdepth_value:
                criticaldepth_idx = (np.abs(subset - soniclayerdepth_value)).argmin()
                criticaldepth = self.temperature_depths.data[0][int(criticaldepth_idx) + int(minpos[0])]
                criticaldepth_value = subset[criticaldepth_idx]

                # Perform linear interpolation to get more accurate depth
                if (criticaldepth_value > soniclayerdepth_value):
                # Must also consider the previous value 
                    criticaldepth_sec_value = subset[criticaldepth_idx - 1]
                    criticaldepth_sec = self.temperature_depths.data[0][int(criticaldepth_idx - 1) + int(minpos[0])]
                    criticaldepth_true = criticaldepth_sec + (soniclayerdepth_value - criticaldepth_sec_value) * (criticaldepth - criticaldepth_sec) / (criticaldepth_value - criticaldepth_sec_value)

                else:
                # Must also consider the next value
                    criticaldepth_sec_value = subset[criticaldepth_idx + 1]
                    criticaldepth_sec = self.temperature_depths.data[0][int(criticaldepth_idx + 1) + int(minpos[0])]
                    criticaldepth_true = criticaldepth + (soniclayerdepth_value - criticaldepth_value) * (criticaldepth_sec - criticaldepth) / (criticaldepth_sec_value - criticaldepth_value)

                ax.hlines(y=criticaldepth_true,xmin=soniclayerdepth_value -12, xmax=soniclayerdepth_value + 3)
                criticaldepth_true = float("{0:.2f}".format(criticaldepth_true))
                plt.text(soniclayerdepth_value + 4, criticaldepth_true, "Critical Depth: " + str(criticaldepth_true) + 'm')

                # ~~~~~~~~~~~~~~

                # DEPTH EXCESS

                # First we have to find the last depth index with data
                max_depth = self.temperature_depths.data[0][ss.count() - 1] #- criticaldepth_true
                depthexcess = max_depth - criticaldepth_true
                depthexcess = float("{0:.2f}".format(depthexcess))
                plt.text( soniclayerdepth_value - 20, (criticaldepth_true + (depthexcess / 2)), "Depth Excess: " + str(depthexcess) + 'm')
                # ~~~~~~~~~~~~

            minpos = self.temperature_depths.data[0][minpos][0]
            maxpos = np.where(self.sspeed[0] == maxspeed)

            #plt.axvline(x=minspeed, ymin=0.5, ymax=1)
            #plt.axhline(y=minpos)
        
        ax.set_xlim([
            np.amin(self.sspeed) - (maxspeed - minspeed) * 0.1,
            np.amax(self.sspeed) + (maxspeed - minspeed) * 0.1,
        ])

        if self.query.get('annotate'):
            # Sound Speed Minima
            minspeed = float("{0:.2f}".format(minspeed))
            plt.text(minspeed + 2, minpos, "Sound Channel Axis: " + str(minspeed) + 'm')
            ax.scatter(minspeed, minpos, s=200, marker='_')
            # ~~~~~~~~~~~~~~~~~
        

        ax.set_xlabel(gettext("Sound Speed (m/s)"), fontsize=14)
        ax.set_ylabel(gettext("Depth (m)"), fontsize=14)
>>>>>>> d9941141
        ax.invert_yaxis()

        if ('yscale' in self.query):
            ax.set_ylim(float(self.query.get('yscale')[0]), float(self.query.get('yscale')[1]))

        ax.xaxis.set_ticks_position('top')
        ax.xaxis.set_label_position('top')
        x_format = tkr.FuncFormatter(lambda x, pos: "%d" % x)
        ax.xaxis.set_major_formatter(x_format)

        if not self.plotTitle:
            ax.set_title(gettext("Sound Speed Profile for (%s)\n%s") % (
                ", ".join(self.names), self.date_formatter(self.iso_timestamp)
            ), fontsize=15)
        else:
            ax.set_title(self.plotTitle, fontsize=15)

        ax.title.set_position([0.5, 1.10])
        plt.subplots_adjust(top=0.85)
        ax.xaxis.grid(True)

        self.plot_legend(fig, self.names)

        ylim = ax.get_ylim()
        ax2 = ax.twinx()
        ureg = pint.UnitRegistry()
        ax2.set_ylim((ylim * ureg.meters).to(ureg.feet).magnitude)
        ax2.set_ylabel(gettext("Depth (ft)"), fontsize=14)

        # This is a little strange where we want to skip calling the TSP.plot and go straigh
        # to Point.plot
        return super(TemperatureSalinityPlotter, self).plot(fig)

    def csv(self):
        header = [
            ["Dataset", self.dataset_name],
            ["Timestamp", self.iso_timestamp]
        ]

        columns = [
            "Latitude",
            "Longitude",
            "Depth (m)",
            "Pressure",
            "Salinity",
            "Temperature",
            "Sound Speed"
        ]

        data = []

        # For each point
        for idx, p in enumerate(self.points):
            for idx2, val in enumerate(self.temperature[idx]):
                if np.ma.is_masked(val):
                    break
                data.append([
                    "%0.4f" % p[0],
                    "%0.4f" % p[1],
                    "%0.1f" % self.temperature_depths[idx][idx2],
                    "%0.1f" % self.pressure[idx][idx2],
                    "%0.1f" % self.salinity[idx][idx2],
                    "%0.1f" % self.temperature[idx][idx2],
                    "%0.1f" % self.sspeed[idx][idx2]
                ])

        return super(TemperatureSalinityPlotter, self).csv(
            header, columns, data
        )<|MERGE_RESOLUTION|>--- conflicted
+++ resolved
@@ -82,18 +82,6 @@
                 np.amax(self.sspeed) + (maxspeed - minspeed) * 0.1,
             ])
 
-<<<<<<< HEAD
-        if 'xlabel' in self.query:
-            ax.set_xlabel(gettext(self.query['xlabel']), fontsize=14)
-        else:
-            ax.set_xlabel(gettext("Sound Speed (m/s)"), fontsize=14)
-        
-        if 'ylabel' in self.query:
-            ax.set_ylabel(gettext(self.query['ylabel']), fontsize=14)
-        else:
-            ax.set_ylabel(gettext("Depth (m)"), fontsize=14)
-        
-=======
 
         if self.query.get('annotate'):
             # SOUND SPEED MINIMA
@@ -172,9 +160,16 @@
             # ~~~~~~~~~~~~~~~~~
         
 
-        ax.set_xlabel(gettext("Sound Speed (m/s)"), fontsize=14)
-        ax.set_ylabel(gettext("Depth (m)"), fontsize=14)
->>>>>>> d9941141
+        if 'xlabel' in self.query:
+            ax.set_xlabel(gettext(self.query['xlabel']), fontsize=14)
+        else:
+            ax.set_xlabel(gettext("Sound Speed (m/s)"), fontsize=14)
+        
+        if 'ylabel' in self.query:
+            ax.set_ylabel(gettext(self.query['ylabel']), fontsize=14)
+        else:
+            ax.set_ylabel(gettext("Depth (m)"), fontsize=14)
+        
         ax.invert_yaxis()
 
         if ('yscale' in self.query):
