--- conflicted
+++ resolved
@@ -17,12 +17,6 @@
     def __init__(self, query):
         self.area_query = copy.deepcopy(query.get('area'))
 
-<<<<<<< HEAD
-def stats(dataset_name, query):
-    variables = query.get('variable')
-    if isinstance(variables, str) or isinstance(variables, str):
-        variables = variables.split(',')
-=======
 class Stats:
     def __init__(self, query):
         self.time = query.get('time')
@@ -41,7 +35,6 @@
         self.outter_area=copy.deepcopy(self.area)
         for idx, a in enumerate(self.area.area_query):
             for idx2, lon  in enumerate(self.raw_lons):
->>>>>>> a93d6c81
 
                 if abs(lon) > abs(divide_lon_line): # usally outside range of -180 to 180 
                     self.inner_area.area_query[idx]['polygons'][0][idx2][1] = divide_lon_line
@@ -75,16 +68,6 @@
     def get_values(self, area_info, dataset_name, variables):
         with open_dataset(get_dataset_url(dataset_name)) as dataset:
 
-<<<<<<< HEAD
-    names = []
-    all_rings = []
-    for idx, a in enumerate(area):
-        if isinstance(a, str) or isinstance(a, str):
-            a = a.encode("utf-8")
-            sp = a.split('/', 1)
-            if data is None:
-                data = list_areas(sp[0])
-=======
             if self.time is None or (type(self.time) == str and
                                             len(self.time) == 0):
                 time = -1
@@ -129,7 +112,6 @@
                     time,
                     v
                 )
->>>>>>> a93d6c81
 
                 if scale_factor != 1.0:
                     d = np.multiply(d, scale_factor)
@@ -270,16 +252,6 @@
 
     return area_polys, output
 
-<<<<<<< HEAD
-            # Get underlying numpy array from Variable object
-            lat = lat.values
-            lon = lon.values
-            d = d.values
-
-            if scale_factor != 1.0:
-                d = np.multiply(d, scale_factor)
-=======
->>>>>>> a93d6c81
 
 def wrap_computer_stats(query, dataset_name, lon_values):
 
@@ -294,29 +266,11 @@
     
     variables = query.get('variable')
 
-<<<<<<< HEAD
-            if len(var.dimensions) == 3:
-                variable_depth = ""
-            elif depth == 'bottom':
-                variable_depth = "(@ Bottom)"
-            else:
-                variable_depth = "(@%d m)" % np.round(depthm)
-
-            points = [Point(p) for p in zip(lat.ravel(), lon.ravel())]
-            for i, a in enumerate(area):
-                indices = np.where(
-                    list(map(
-                        lambda p, poly=area_polys[i]: poly.contains(p),
-                        points
-                    ))
-                )
-=======
     if isinstance(variables, str) or isinstance(variables, unicode):
         variables = variables.split(',')
     
     area_data = Stats(query)
     area_data.set_lons(lon_values)
->>>>>>> a93d6c81
 
     area_data.split_area(wrap_val)
 
