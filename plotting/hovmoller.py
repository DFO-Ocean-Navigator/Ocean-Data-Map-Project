# vim: set fileencoding=utf-8 :

import re

import matplotlib.gridspec as gridspec
import matplotlib.pyplot as plt
import numpy as np
from flask_babel import gettext
from mpl_toolkits.axes_grid1 import make_axes_locatable

import plotting.colormap as colormap
import plotting.utils as utils
from data import open_dataset
from data.sqlite_database import SQLiteDatabase
from oceannavigator import DatasetConfig
from plotting.line import LinePlotter
from utils.errors import ClientError, ServerError

# Silence a FutureWarning
from pandas.plotting import register_matplotlib_converters
register_matplotlib_converters()


class HovmollerPlotter(LinePlotter):

    def __init__(self, dataset_name: str, query: str, **kwargs):
        self.plottype: str = "hovmoller"
        super(HovmollerPlotter, self).__init__(dataset_name, query, **kwargs)

    def load_data(self):

        def find_depth(depth, clip_length, dataset):
            """
            Calculates and returns the depth, depth-value, and depth unit from a given dataset
            Args:
                * depth: Stored depth information (self.depth or self.compare['depth'])
                * clip_length: How many depth values to clip (usually len(dataset.depths) - 1)
                * dataset: Opened dataset
            Returns:
                (depth, depth_value, depth_unit)
            """
            depth_value = 0
            depth_unit = "m"

            if depth:
                if depth == 'bottom':
                    depth_value = 'Bottom'
                    depth_unit = ''
                    return (depth, depth_value, depth_unit)
                else:
                    depth = np.clip(int(depth), 0, clip_length)
                    depth_value = np.round(dataset.depths[depth])
                    depth_unit = "m"
                    return (depth, depth_value, depth_unit)

            return (depth, depth_value, depth_unit)

        # Load left/Main Map
        with open_dataset(self.dataset_config, timestamp=self.starttime, endtime=self.endtime, variable=self.variables) as dataset:

            self.depth, self.depth_value, self.depth_unit = find_depth(
                self.depth, len(dataset.depths) - 1, dataset)

            time_var = dataset.time_variable
            if self.starttime > 0:
                self.starttime = dataset.timestamp_to_time_index(
                    self.starttime)
            if self.endtime > 0:
                self.endtime = dataset.timestamp_to_time_index(self.endtime)

            time = time_var[slice(min(self.starttime, self.endtime), max(
                self.starttime, self.endtime) + 1)].values

            if len(self.variables) > 1:
                v = []
                for name in self.variables:
                    self.path_points, self.distance, t, value = dataset.get_path(
                        self.points,
                        self.depth,
                        time,
                        name
                    )
                    v.append(value ** 2)

                value = np.sqrt(np.ma.sum(v, axis=0))

                self.variable_name = self.get_vector_variable_name(dataset,
                                                                   self.variables)
            else:
                self.path_points, self.distance, t, value = dataset.get_path(
                    self.points,
                    self.depth,
                    time,
                    self.variables[0]
                )
                self.variable_name = self.get_variable_names(
                    dataset, self.variables)[0]

            variable_units = self.get_variable_units(dataset, self.variables)
            scale_factors = self.get_variable_scale_factors(
                dataset, self.variables)

            self.variable_unit = variable_units[0]
            self.data = value
            self.iso_timestamps = dataset.timestamp_to_iso_8601(time)
            self.data = np.multiply(self.data, scale_factors[0])
            self.data = self.data.transpose()

            # Get colourmap
            if self.cmap is None:
                self.cmap = colormap.find_colormap(self.variable_name)

        # Load data sent from Right Map (if in compare mode)
        if self.compare:
            compare_config = DatasetConfig(self.compare['dataset'])
            with open_dataset(compare_config, variable=self.compare['variables']) as dataset:
                self.compare['depth'], self.compare['depth_value'], self.compare['depth_unit'] = find_depth(
                    self.compare['depth'], len(dataset.depths) - 1, dataset)

                self.fix_startend_times(
                    dataset, self.compare['starttime'], self.compare['endtime'])
                time = list(
                    range(self.compare['starttime'], self.compare['endtime'] + 1))

                if len(self.compare['variables']) > 1:
                    v = []
                    for name in self.compare['variables']:
                        path, distance, t, value = dataset.get_path(
                            self.points,
                            self.compare['depth'],
                            time,
                            name
                        )
                        v.append(value ** 2)

                    value = np.sqrt(np.ma.sum(v, axis=0))
                    self.compare['variable_name'] = \
                        self.get_vector_variable_name(dataset,
                                                      self.compare['variables'])
                else:
                    path, distance, t, value = dataset.get_path(
                        self.points,
                        self.compare['depth'],
                        time,
                        self.compare['variables'][0]
                    )
                    self.compare['variable_name'] = self.get_variable_names(
                        dataset, self.compare['variables'])[0]

                # Colourmap
                if (self.compare['colormap'] == 'default'):
                    self.compare['colormap'] = colormap.find_colormap(
                        self.compare['variable_name'])
                else:
                    self.compare['colormap'] = colormap.find_colormap(
                        self.compare['colormap'])

                variable_units = self.get_variable_units(
                    dataset, self.compare['variables'])
                scale_factors = self.get_variable_scale_factors(
                    dataset, self.compare['variables'])

                self.compare['variable_unit'] = variable_units[0]
                self.compare['data'] = value
                self.compare['times'] = dataset.timestamps[self.compare['starttime']                                                           : self.compare['endtime'] + 1]
                self.compare['data'] = np.multiply(
                    self.compare['data'], scale_factors[0])
                self.compare['data'] = self.compare['data'].transpose()

                # Comparison over different time ranges makes no sense
                if self.starttime != self.compare['starttime'] or\
                        self.endtime != self.compare['endtime']:
                    raise ClientError(gettext(
                        "Please ensure the Start Time and End Time for the Left and Right maps are identical."))

    # Render Hovmoller graph(s)
    def plot(self):

        def get_depth_label(depthValue, depthUnit):
            if depthValue == 'bottom':
                return " at Bottom"
            return " at %s %s" % (depthValue, depthUnit)

        # Figure size
        figuresize = list(map(float, self.size.split("x")))
        # Vertical scaling of figure
        figuresize[1] *= 1.5 if self.compare else 1

        fig = plt.figure(figsize=figuresize, dpi=self.dpi)

        if self.showmap:
            width = 2  # 2 columns
            width_ratios = [2, 7]
        else:
            width = 1  # 1 column
            width_ratios = [1]

        # Setup grid (rows, columns, column/row ratios) depending on view mode
        if self.compare:
            # Don't show a difference plot if variables are different
            if self.compare['variables'][0] == self.variables[0]:
                gs = gridspec.GridSpec(
                    3, width, width_ratios=width_ratios, height_ratios=[1, 1, 1])
            else:
                gs = gridspec.GridSpec(
                    2, width, width_ratios=width_ratios, height_ratios=[1, 1])
        else:
            gs = gridspec.GridSpec(1, width, width_ratios=width_ratios)

        if self.showmap:
            # Plot the path on a map
            plt.subplot(gs[:, 0])
            utils.path_plot(self.path_points)

        # Calculate variable range
        if self.scale:
            vmin = self.scale[0]
            vmax = self.scale[1]
        else:
            vmin, vmax = utils.normalize_scale(self.data,
                                               self.dataset_config.variable[self.variables[0]])

            if len(self.variables) > 1:
                vmin = 0

        # Render
        self._hovmoller_plot(
            gs, [0, 1], [0, 0],
            gettext(self.variable_name),
            vmin, vmax,
            self.data,
            self.iso_timestamps,
            self.cmap,
            self.variable_unit,
            gettext(self.variable_name) +
            gettext(get_depth_label(self.depth_value, self.depth_unit))
        )

        # If in compare mode
        if self.compare:
            # Calculate variable range
            if self.compare['scale']:
                vmin = self.compare['scale'][0]
                vmax = self.compare['scale'][1]
            else:
                vmin = np.amin(self.compare['data'])
                vmax = np.amax(self.compare['data'])
            if np.any([re.search(x, self.compare['variable_name'], re.IGNORECASE) for x in [
                "velocity",
                "surface height",
                "wind"
            ]]):
                vmin = min(vmin, -vmax)
                vmax = max(vmax, -vmin)

            if len(self.compare['variables']) > 1:
                vmin = 0

            self._hovmoller_plot(
                gs, [1, 1], [1, 0],
                gettext(self.compare['variable_name']),
                vmin, vmax,
                self.compare['data'],
                self.compare['times'],
                self.compare['colormap'],
                self.compare['variable_unit'],
                gettext(self.compare['variable_name']) + gettext(
                    get_depth_label(self.compare['depth'], self.compare['depth_unit']))
            )

            # Difference plot
            if self.compare['variables'][0] == self.variables[0]:

                data_difference = self.data - self.compare['data']
                vmin = np.amin(data_difference)
                vmax = np.amax(data_difference)

                self._hovmoller_plot(
                    gs, [2, 1], [2, 0],
                    gettext(self.compare['variable_name']),
                    vmin, vmax,
                    data_difference,
                    self.compare['times'],
                    colormap.find_colormap("anomaly"),
                    self.compare['variable_unit'],
                    gettext(self.compare['variable_name']) + gettext(" Difference") + gettext(
                        get_depth_label(self.compare['depth'], self.compare['depth_unit']))
                )

        # Image title
        if self.plotTitle:
            fig.suptitle(gettext(u"Hovm\xf6ller Diagram(s) for:\n%s") % (
                self.name
            ), fontsize=15)
        else:
            fig.suptitle(self.plotTitle, fontsize=15)
        # Subplot padding
        fig.tight_layout(pad=0, w_pad=4, h_pad=2)
        fig.subplots_adjust(top=0.9 if self.compare else 0.85)

        return super(HovmollerPlotter, self).plot(fig)

    """
    Args:
        subplot: a GridSpec object (gs)
        map_subplot: Row number (Note: don't use consecutive rows to allow
                     for expanding figure height)
        nomap_subplot: Row index of subplot location when "Show Location" is
                       toggled off (consecutive works here)
        name: Nice name for variable of subplot
        vmin: minimum value for a variable (grabbed from the lowest value of some data)
        vmax: maxmimum value for a variable (grabbed from the highest value of some data)
        data: Data to be plotted
        times: Date range
        cmap: colormap for variable
        unit: variable unit
        title: Plot title
    """

    def _hovmoller_plot(self, subplot, map_subplot, nomap_subplot, name, vmin, vmax, data, times, cmap, unit, title):
        if self.showmap:
            plt.subplot(subplot[map_subplot[0], map_subplot[1]])
        else:
            plt.subplot(subplot[nomap_subplot[0], nomap_subplot[1]])
<<<<<<< HEAD
            
        try:
            c = plt.pcolormesh(self.distance, times, data,
                                cmap=cmap,
                                shading='gouraud', # Smooth shading
                                vmin=vmin,
                                vmax=vmax
                            )
        except TypeError as e:
            raise ServerError(gettext("Internal server error occured: " + str(e)))
=======

>>>>>>> b9134aaf
        
        c = plt.pcolormesh(self.distance,
                            times,
                            data,
                            cmap=cmap,
                            shading='gouraud',  # Smooth shading
                            vmin=vmin,
                            vmax=vmax
                            )


        ax = plt.gca()
        ax.set_title(title, fontsize=14)  # Set title of subplot
        ax.yaxis_date()
        ax.yaxis.grid(True)
        ax.set_facecolor('dimgray')

        plt.xlabel(gettext("Distance (km)"))
        plt.xlim([self.distance[0], self.distance[-1]])

        divider = make_axes_locatable(plt.gca())
        cax = divider.append_axes("right", size="5%", pad=0.05)
        bar = plt.colorbar(c, cax=cax)
        bar.set_label("%s (%s)" % (name, utils.mathtext(unit)))<|MERGE_RESOLUTION|>--- conflicted
+++ resolved
@@ -322,20 +322,6 @@
             plt.subplot(subplot[map_subplot[0], map_subplot[1]])
         else:
             plt.subplot(subplot[nomap_subplot[0], nomap_subplot[1]])
-<<<<<<< HEAD
-            
-        try:
-            c = plt.pcolormesh(self.distance, times, data,
-                                cmap=cmap,
-                                shading='gouraud', # Smooth shading
-                                vmin=vmin,
-                                vmax=vmax
-                            )
-        except TypeError as e:
-            raise ServerError(gettext("Internal server error occured: " + str(e)))
-=======
-
->>>>>>> b9134aaf
         
         c = plt.pcolormesh(self.distance,
                             times,
