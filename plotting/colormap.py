--- conflicted
+++ resolved
@@ -38,14 +38,11 @@
 _c = mcolors.ColorConverter().to_rgb
 data_dir = os.path.join(os.path.dirname(plotting.__file__), 'data')
 colormaps = {
-<<<<<<< HEAD
-    'transparent': make_colormap([_c('#00000000')]),
-=======
     'curl': cmocean.cm.curl,
     'vorticity': cmocean.cm.curl,
     'divergence': cmocean.cm.curl,
     'gradient': cmocean.cm.curl,
->>>>>>> d45aeae1
+    'transparent': make_colormap([_c('#00000000')]),
     'bathymetry': cmocean.cm.deep,
     'salinity': cmocean.cm.haline,
     'speed': cmocean.cm.speed,
@@ -173,11 +170,8 @@
 gettext('NEO SST')
 gettext('Color Brewer Blue-Yellow-Red')
 gettext('Temperature (old)')
-<<<<<<< HEAD
+gettext('Vorticity')
 gettext('Transparent')
-=======
-gettext('Vorticity')
->>>>>>> d45aeae1
 
 colormap_names = {
     'anomaly': 'Anomaly',
@@ -205,11 +199,8 @@
     'neo_sst': 'NEO SST',
     'BuYlRd': 'Color Brewer Blue-Yellow-Red',
     'temperature-old': 'Temperature (old)',
-<<<<<<< HEAD
+    'vorticity': 'Vorticity',
     'black': 'Black'
-=======
-    'vorticity': 'Vorticity',
->>>>>>> d45aeae1
 }
 
 
