#!/usr/bin/env python

import glob
import os
import sys

import defopt
import numpy as np
import pandas as pd
import gsw
import xarray as xr
from sqlalchemy import create_engine
from sqlalchemy.orm import Session

current = os.path.dirname(os.path.realpath(__file__))
parent = os.path.dirname(os.path.dirname(current))
sys.path.append(parent)

from data.observational import DataType, Platform, Sample, Station

VARIABLES = ["TEMP", "PSAL"]

META_FIELDS = {
    "PLATFORM_NUMBER": None,
    "PROJECT_NAME": None,
    "PI_NAME": None,
    "DATA_CENTRE": None,
    "PLATFORM_TYPE": None,
    "FLOAT_SERIAL_NO": None,
    "FIRMWARE_VERSION": None,
    "WMO_INST_TYPE": None,
}

datatype_map = {}


def main(uri: str, filename: str):
    """Import Argo Profiles

    :param str uri: Database URI
    :param str filename: Argo NetCDF Filename, or directory of files
    """
<<<<<<< HEAD

    engine = create_engine(
        uri,
        connect_args={"connect_timeout": 10},
        pool_recycle=3600,
    )

    with Session(engine) as session:

        if os.path.isdir(filename):
            filenames = sorted(glob.glob(os.path.join(filename, "*.nc")))
        else:
            filenames = [filename]

        for fname in filenames:
            print(fname)
            # We're only loading Temperature and Salinity from these files, so
            # we'll just make sure the DataTypes are in the db now.
            if DataType.query.get("sea_water_temperature") is None:
                dt = DataType(
                    key="sea_water_temperature",
                    name="Water Temperature",
                    unit="degree_Celsius",
                )
                session.add(dt)

            if DataType.query.get("sea_water_temperature") is None:
                dt = DataType(
                    key="sea_water_salinity",
                    name="Water Salinity",
                    unit="PSU"
=======
    data.observational.init_db(uri, echo=False)
    data.observational.create_tables()

    if os.path.isdir(filename):
        filenames = sorted(glob.glob(os.path.join(filename, "*.nc")))
    else:
        filenames = [filename]

    for fname in filenames:
        print(fname)
        # We're only loading Temperature and Salinity from these files, so
        # we'll just make sure the DataTypes are in the db now.
        if DataType.query.get("sea_water_temperature") is None:
            dt = DataType(
                key="sea_water_temperature",
                name="Water Temperature",
                unit="degree_Celsius",
            )
            data.observational.db.session.add(dt)

        if DataType.query.get("sea_water_temperature") is None:
            dt = DataType(key="sea_water_salinity", name="Water Salinity", unit="PSU")
            data.observational.db.session.add(dt)

        data.observational.db.session.commit()

        with xr.open_dataset(fname) as ds:
            ds["TIME"] = ds.JULD.to_index().to_datetimeindex()
            ds["TIME"] = ds.TIME.swap_dims({"TIME": "N_PROF"})
            depth = abs(gsw.conversions.z_from_p(
                ds.PRES_ADJUSTED,
                np.tile(ds.LATITUDE, (ds.PRES.shape[1], 1)).transpose(),
            ))
            ds["DEPTH"] = (["N_PROF", "N_LEVELS"], depth)

            # This is a single platform, so we can construct it here.
            p = Platform(type=Platform.Type.animal, unique_id=ds.reference_file_name)
            p.attrs = {
                "Principle Investigator": ds.pi_name,
                "Platform Code": ds.platform_code,
                "Species": ds.species,
            }

            data.observational.db.session.add(p)
            data.observational.db.session.commit()

            # Generate Stations
            df = ds[["LATITUDE", "LONGITUDE", "TIME"]].to_dataframe()
            stations = [
                Station(
                    platform_id=p.id,
                    latitude=row.LATITUDE,
                    longitude=row.LONGITUDE,
                    time=row.TIME,
>>>>>>> ffd4dbaa
                )
                session.add(dt)

            session.commit()

            with xr.open_dataset(fname) as ds:
                ds["TIME"] = ds.JULD.to_index().to_datetimeindex()
                ds["TIME"] = ds.TIME.swap_dims({"TIME": "N_PROF"})
                depth = gsw.conversions.z_from_p(
                    ds.PRES_ADJUSTED,
                    np.tile(ds.LATITUDE, (ds.PRES.shape[1], 1)).transpose(),
                )
                ds["DEPTH"] = (["N_PROF", "N_LEVELS"], depth)

                # This is a single platform, so we can construct it here.
                p = Platform(
                    type=Platform.Type.animal,
                    unique_id=ds.reference_file_name
                )
                p.attrs = {
                    "Principle Investigator": ds.pi_name,
                    "Platform Code": ds.platform_code,
                    "Species": ds.species,
                }

                session.add(p)
                session.commit()

                # Generate Stations
                df = ds[["LATITUDE", "LONGITUDE", "TIME"]].to_dataframe()
                stations = [
                    Station(
                        platform_id=p.id,
                        latitude=row.LATITUDE,
                        longitude=row.LONGITUDE,
                        time=row.TIME,
                    )
                    for idx, row in df.iterrows()
                ]

                # Using return_defaults=True here so that the stations will get
                # updated with id's. It's slower, but it means that we can just
                # put all the station ids into a pandas series to use when
                # constructing the samples.
                session.bulk_save_objects(
                    stations, return_defaults=True
                )
                df["STATION_ID"] = [s.id for s in stations]

                # Generate Samples
                df_samp = (
                    ds[["TEMP_ADJUSTED", "PSAL_ADJUSTED", "DEPTH"]]
                    .to_dataframe()
                    .reorder_levels(["N_PROF", "N_LEVELS"])
                )

                samples = [
                    [
                        Sample(
                            station_id=df.STATION_ID[idx[0]],
                            datatype_key="sea_water_temperature",
                            value=row.TEMP_ADJUSTED,
                            depth=row.DEPTH,
                        ),
                        Sample(
                            station_id=df.STATION_ID[idx[0]],
                            datatype_key="sea_water_salinity",
                            value=row.PSAL_ADJUSTED,
                            depth=row.DEPTH,
                        ),
                    ]
                    for idx, row in df_samp.iterrows()
                ]
                samples = [item for sublist in samples for item in sublist]
                samples = [s for s in samples if not pd.isna(s.value)]

                session.bulk_save_objects(samples)
                session.commit()


if __name__ == "__main__":
    defopt.run(main)<|MERGE_RESOLUTION|>--- conflicted
+++ resolved
@@ -40,7 +40,6 @@
     :param str uri: Database URI
     :param str filename: Argo NetCDF Filename, or directory of files
     """
-<<<<<<< HEAD
 
     engine = create_engine(
         uri,
@@ -72,32 +71,10 @@
                     key="sea_water_salinity",
                     name="Water Salinity",
                     unit="PSU"
-=======
-    data.observational.init_db(uri, echo=False)
-    data.observational.create_tables()
+                )
+                session.add(dt)
 
-    if os.path.isdir(filename):
-        filenames = sorted(glob.glob(os.path.join(filename, "*.nc")))
-    else:
-        filenames = [filename]
-
-    for fname in filenames:
-        print(fname)
-        # We're only loading Temperature and Salinity from these files, so
-        # we'll just make sure the DataTypes are in the db now.
-        if DataType.query.get("sea_water_temperature") is None:
-            dt = DataType(
-                key="sea_water_temperature",
-                name="Water Temperature",
-                unit="degree_Celsius",
-            )
-            data.observational.db.session.add(dt)
-
-        if DataType.query.get("sea_water_temperature") is None:
-            dt = DataType(key="sea_water_salinity", name="Water Salinity", unit="PSU")
-            data.observational.db.session.add(dt)
-
-        data.observational.db.session.commit()
+            session.commit()
 
         with xr.open_dataset(fname) as ds:
             ds["TIME"] = ds.JULD.to_index().to_datetimeindex()
@@ -107,40 +84,6 @@
                 np.tile(ds.LATITUDE, (ds.PRES.shape[1], 1)).transpose(),
             ))
             ds["DEPTH"] = (["N_PROF", "N_LEVELS"], depth)
-
-            # This is a single platform, so we can construct it here.
-            p = Platform(type=Platform.Type.animal, unique_id=ds.reference_file_name)
-            p.attrs = {
-                "Principle Investigator": ds.pi_name,
-                "Platform Code": ds.platform_code,
-                "Species": ds.species,
-            }
-
-            data.observational.db.session.add(p)
-            data.observational.db.session.commit()
-
-            # Generate Stations
-            df = ds[["LATITUDE", "LONGITUDE", "TIME"]].to_dataframe()
-            stations = [
-                Station(
-                    platform_id=p.id,
-                    latitude=row.LATITUDE,
-                    longitude=row.LONGITUDE,
-                    time=row.TIME,
->>>>>>> ffd4dbaa
-                )
-                session.add(dt)
-
-            session.commit()
-
-            with xr.open_dataset(fname) as ds:
-                ds["TIME"] = ds.JULD.to_index().to_datetimeindex()
-                ds["TIME"] = ds.TIME.swap_dims({"TIME": "N_PROF"})
-                depth = gsw.conversions.z_from_p(
-                    ds.PRES_ADJUSTED,
-                    np.tile(ds.LATITUDE, (ds.PRES.shape[1], 1)).transpose(),
-                )
-                ds["DEPTH"] = (["N_PROF", "N_LEVELS"], depth)
 
                 # This is a single platform, so we can construct it here.
                 p = Platform(
