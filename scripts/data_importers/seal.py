--- conflicted
+++ resolved
@@ -63,11 +63,9 @@
         with xr.open_dataset(fname) as ds:
             ds["TIME"] = ds.JULD.to_index().to_datetimeindex()
             ds["TIME"] = ds.TIME.swap_dims({"TIME": "N_PROF"})
-<<<<<<< HEAD
+            
             depth = abs(gsw.conversions.z_from_p(
-=======
-            depth = gsw.conversions.z_from_p(
->>>>>>> 4c49888d
+
                 ds.PRES_ADJUSTED,
                 np.tile(ds.LATITUDE, (ds.PRES.shape[1], 1)).transpose(),
             ))
