--- conflicted
+++ resolved
@@ -7,7 +7,7 @@
 import defopt
 import gsw
 import xarray as xr
-from sqlalchemy import create_engine
+from sqlalchemy import create_engine, select
 from sqlalchemy.orm import Session
 
 current = os.path.dirname(os.path.realpath(__file__))
@@ -25,7 +25,6 @@
     :param str uri: Database URI
     :param str filename: Glider Filename, or directory of NetCDF files
     """
-<<<<<<< HEAD
     engine = create_engine(
         uri,
         connect_args={"connect_timeout": 10},
@@ -48,68 +47,9 @@
                     .to_dataframe()
                     .reset_index()
                     .dropna()
-=======
-    data.observational.init_db(uri, echo=False)
-    data.observational.create_tables()
-
-    if os.path.isdir(filename):
-        filenames = sorted(glob.glob(os.path.join(filename, "*.nc")))
-    else:
-        filenames = [filename]
-
-    datatype_map = {}
-    for fname in filenames:
-        print(fname)
-        with xr.open_dataset(fname) as ds:
-            variables = [v for v in VARIABLES if v in ds.variables]
-            df = (
-                ds[["TIME", "LATITUDE", "LONGITUDE", "PRES", *variables]]
-                .to_dataframe()
-                .reset_index()
-                .dropna()
-            )
-
-            df["DEPTH"] = gsw.conversions.z_from_p(df.PRES, df.LATITUDE)
-
-            for variable in variables:
-                if variable not in datatype_map:
-                    dt = DataType.query.get(ds[variable].standard_name)
-                    if dt is None:
-                        dt = DataType(
-                            key=ds[variable].standard_name,
-                            name=ds[variable].long_name,
-                            unit=ds[variable].units,
-                        )
-                        data.observational.db.session.add(dt)
-
-                    datatype_map[variable] = dt
-
-            data.observational.db.session.commit()
-
-            p = Platform(
-                type=Platform.Type.glider, unique_id=f"glider_{ds.deployment_label}"
-            )
-            attrs = {
-                "Glider Platform": ds.platform_code,
-                "WMO": ds.wmo_platform_code,
-                "Deployment": ds.deployment_label,
-                "Institution": ds.institution,
-                "Contact": ds.contact,
-            }
-            p.attrs = attrs
-            data.observational.db.session.add(p)
-            data.observational.db.session.commit()
-
-            stations = [
-                Station(
-                    platform_id=p.id,
-                    time=row.TIME,
-                    latitude=row.LATITUDE,
-                    longitude=row.LONGITUDE,
->>>>>>> bd727df9
                 )
 
-                df["DEPTH"] = seawater.dpth(df.PRES, df.LATITUDE)
+                df["DEPTH"] = gsw.conversions.z_from_p(df.PRES, df.LATITUDE)
 
                 for variable in variables:
                     if variable not in datatype_map:
