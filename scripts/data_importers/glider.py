#!/usr/bin/env python

import glob
import os

import defopt
import gsw
import xarray as xr

import data.observational
from data.observational import DataType, Platform, Sample, Station

VARIABLES = ["CHLA", "PSAL", "TEMP", "CNDC"]


def main(uri: str, filename: str):
    """Import Glider NetCDF

    :param str uri: Database URI
    :param str filename: Glider Filename, or directory of NetCDF files
    """
    data.observational.init_db(uri, echo=False)
    data.observational.create_tables()

    if os.path.isdir(filename):
        filenames = sorted(glob.glob(os.path.join(filename, "*.nc")))
    else:
        filenames = [filename]

    datatype_map = {}
    for fname in filenames:
        print(fname)
        with xr.open_dataset(fname) as ds:
            variables = [v for v in VARIABLES if v in ds.variables]
            df = (
                ds[["TIME", "LATITUDE", "LONGITUDE", "PRES", *variables]]
                .to_dataframe()
                .reset_index()
                .dropna()
            )

<<<<<<< HEAD
            df["DEPTH"] = abs(gsw.conversions.z_from_p(df.PRES, df.LATITUDE))
=======
            df["DEPTH"] = gsw.conversions.z_from_p(df.PRES, df.LATITUDE)
>>>>>>> 4c49888d

            for variable in variables:
                if variable not in datatype_map:
                    dt = DataType.query.get(ds[variable].standard_name)
                    if dt is None:
                        dt = DataType(
                            key=ds[variable].standard_name,
                            name=ds[variable].long_name,
                            unit=ds[variable].units,
                        )
                        data.observational.db.session.add(dt)

                    datatype_map[variable] = dt

            data.observational.db.session.commit()

            p = Platform(
                type=Platform.Type.glider, unique_id=f"glider_{ds.deployment_label}"
            )
            attrs = {
                "Glider Platform": ds.platform_code,
                "WMO": ds.wmo_platform_code,
                "Deployment": ds.deployment_label,
                "Institution": ds.institution,
                "Contact": ds.contact,
            }
            p.attrs = attrs
            data.observational.db.session.add(p)
            data.observational.db.session.commit()

            stations = [
                Station(
                    platform_id=p.id,
                    time=row.TIME,
                    latitude=row.LATITUDE,
                    longitude=row.LONGITUDE,
                )
                for idx, row in df.iterrows()
            ]

            # Using return_defaults=True here so that the stations will get
            # updated with id's. It's slower, but it means that we can just
            # put all the station ids into a pandas series to use when
            # constructing the samples.
            data.observational.db.session.bulk_save_objects(
                stations, return_defaults=True
            )
            df["STATION_ID"] = [s.id for s in stations]

            samples = [
                [
                    Sample(
                        station_id=row.STATION_ID,
                        depth=row.DEPTH,
                        value=row[variable],
                        datatype_key=datatype_map[variable].key,
                    )
                    for variable in variables
                ]
                for idx, row in df.iterrows()
            ]
            data.observational.db.session.bulk_save_objects(
                [item for sublist in samples for item in sublist]
            )
            data.observational.db.session.commit()

        data.observational.db.session.commit()


if __name__ == "__main__":
    defopt.run(main)<|MERGE_RESOLUTION|>--- conflicted
+++ resolved
@@ -39,11 +39,8 @@
                 .dropna()
             )
 
-<<<<<<< HEAD
+
             df["DEPTH"] = abs(gsw.conversions.z_from_p(df.PRES, df.LATITUDE))
-=======
-            df["DEPTH"] = gsw.conversions.z_from_p(df.PRES, df.LATITUDE)
->>>>>>> 4c49888d
 
             for variable in variables:
                 if variable not in datatype_map:
